apiVersion: operators.coreos.com/v1alpha1
kind: ClusterServiceVersion
metadata:
  annotations:
    alm-examples: |-
      [
        {
          "apiVersion": "argoproj.io/v1alpha1",
          "kind": "AppProject",
          "metadata": {
            "name": "example"
          },
          "spec": null
        },
        {
          "apiVersion": "argoproj.io/v1alpha1",
          "kind": "Application",
          "metadata": {
            "name": "example"
          },
          "spec": null
        },
        {
          "apiVersion": "argoproj.io/v1alpha1",
          "kind": "ApplicationSet",
          "metadata": {
            "name": "example"
          },
          "spec": null
        },
        {
          "apiVersion": "argoproj.io/v1alpha1",
          "kind": "ArgoCD",
          "metadata": {
            "name": "argocd-sample"
          },
          "spec": {
            "controller": {
              "resources": {
                "limits": {
                  "cpu": "2000m",
                  "memory": "2048Mi"
                },
                "requests": {
                  "cpu": "250m",
                  "memory": "1024Mi"
                }
              }
            },
            "ha": {
              "enabled": false,
              "resources": {
                "limits": {
                  "cpu": "500m",
                  "memory": "256Mi"
                },
                "requests": {
                  "cpu": "250m",
                  "memory": "128Mi"
                }
              }
            },
            "redis": {
              "resources": {
                "limits": {
                  "cpu": "500m",
                  "memory": "256Mi"
                },
                "requests": {
                  "cpu": "250m",
                  "memory": "128Mi"
                }
              }
            },
            "repo": {
              "resources": {
                "limits": {
                  "cpu": "1000m",
                  "memory": "512Mi"
                },
                "requests": {
                  "cpu": "250m",
                  "memory": "256Mi"
                }
              }
            },
            "server": {
              "resources": {
                "limits": {
                  "cpu": "500m",
                  "memory": "256Mi"
                },
                "requests": {
                  "cpu": "125m",
                  "memory": "128Mi"
                }
              },
              "route": {
                "enabled": true
              }
            },
            "sso": {
              "dex": {
                "resources": {
                  "limits": {
                    "cpu": "500m",
                    "memory": "256Mi"
                  },
                  "requests": {
                    "cpu": "250m",
                    "memory": "128Mi"
                  }
                }
              },
              "provider": "dex"
            }
          }
        },
        {
          "apiVersion": "argoproj.io/v1alpha1",
          "kind": "ArgoCDExport",
          "metadata": {
            "name": "argocdexport-sample"
          },
          "spec": {
            "argocd": "argocd-sample"
          }
        },
        {
          "apiVersion": "argoproj.io/v1beta1",
          "kind": "ArgoCD",
          "metadata": {
            "name": "argocd-sample"
          },
          "spec": {
            "controller": {
              "resources": {
                "limits": {
                  "cpu": "2000m",
                  "memory": "2048Mi"
                },
                "requests": {
                  "cpu": "250m",
                  "memory": "1024Mi"
                }
              }
            },
            "ha": {
              "enabled": false,
              "resources": {
                "limits": {
                  "cpu": "500m",
                  "memory": "256Mi"
                },
                "requests": {
                  "cpu": "250m",
                  "memory": "128Mi"
                }
              }
            },
            "redis": {
              "resources": {
                "limits": {
                  "cpu": "500m",
                  "memory": "256Mi"
                },
                "requests": {
                  "cpu": "250m",
                  "memory": "128Mi"
                }
              }
            },
            "repo": {
              "resources": {
                "limits": {
                  "cpu": "1000m",
                  "memory": "512Mi"
                },
                "requests": {
                  "cpu": "250m",
                  "memory": "256Mi"
                }
              }
            },
            "server": {
              "resources": {
                "limits": {
                  "cpu": "500m",
                  "memory": "256Mi"
                },
                "requests": {
                  "cpu": "125m",
                  "memory": "128Mi"
                }
              },
              "route": {
                "enabled": true
              }
            },
            "sso": {
              "dex": {
                "resources": {
                  "limits": {
                    "cpu": "500m",
                    "memory": "256Mi"
                  },
                  "requests": {
                    "cpu": "250m",
                    "memory": "128Mi"
                  }
                }
              },
              "provider": "dex"
            }
          }
        }
      ]
    capabilities: Deep Insights
    categories: Integration & Delivery
    certified: "false"
    description: Argo CD is a declarative, GitOps continuous delivery tool for Kubernetes.
    operators.operatorframework.io/builder: operator-sdk-v1.10.0+git
    operators.operatorframework.io/project_layout: go.kubebuilder.io/v3
    repository: https://github.com/argoproj-labs/argocd-operator
    support: Argo CD
<<<<<<< HEAD
  name: argocd-operator.v0.8.0
=======
  name: argocd-operator.v0.9.0
>>>>>>> aa399a55
  namespace: placeholder
spec:
  apiservicedefinitions: {}
  customresourcedefinitions:
    owned:
    - description: An Application is a group of Kubernetes resources as defined by
        a manifest.
      displayName: Application
      kind: Application
      name: applications.argoproj.io
      version: v1alpha1
    - description: An ApplicationSet is a group or set of Application resources.
      displayName: ApplicationSet
      kind: ApplicationSet
      name: applicationsets.argoproj.io
      version: v1alpha1
    - description: An AppProject is a logical grouping of Argo CD Applications.
      displayName: AppProject
      kind: AppProject
      name: appprojects.argoproj.io
      version: v1alpha1
    - description: ArgoCDExport is the Schema for the argocdexports API
      displayName: Argo CDExport
      kind: ArgoCDExport
      name: argocdexports.argoproj.io
      resources:
      - kind: ArgoCD
        name: ""
        version: v1alpha1
      - kind: ArgoCDExport
        name: ""
        version: v1alpha1
      - kind: ConfigMap
        name: ""
        version: v1
      - kind: CronJob
        name: ""
        version: v1
      - kind: Deployment
        name: ""
        version: v1
      - kind: Ingress
        name: ""
        version: v1
      - kind: Job
        name: ""
        version: v1
      - kind: PersistentVolumeClaim
        name: ""
        version: v1
      - kind: Pod
        name: ""
        version: v1
      - kind: Prometheus
        name: ""
        version: v1
      - kind: ReplicaSet
        name: ""
        version: v1
      - kind: Route
        name: ""
        version: v1
      - kind: Secret
        name: ""
        version: v1
      - kind: Service
        name: ""
        version: v1
      - kind: ServiceMonitor
        name: ""
        version: v1
      - kind: StatefulSet
        name: ""
        version: v1
      specDescriptors:
      - description: Argocd is the name of the ArgoCD instance to export.
        displayName: ArgoCD
        path: argocd
        x-descriptors:
        - urn:alm:descriptor:com.tectonic.ui:text
      - description: Schedule in Cron format, see https://en.wikipedia.org/wiki/Cron.
        displayName: Schedule
        path: schedule
        x-descriptors:
        - urn:alm:descriptor:com.tectonic.ui:text
      - description: Storage defines the storage configuration options.
        displayName: Storage
        path: storage
      statusDescriptors:
      - description: 'Phase is a simple, high-level summary of where the ArgoCDExport
          is in its lifecycle. There are five possible phase values: Pending: The
          ArgoCDExport has been accepted by the Kubernetes system, but one or more
          of the required resources have not been created. Running: All of the containers
          for the ArgoCDExport are still running, or in the process of starting or
          restarting. Succeeded: All containers for the ArgoCDExport have terminated
          in success, and will not be restarted. Failed: At least one container has
          terminated in failure, either exited with non-zero status or was terminated
          by the system. Unknown: For some reason the state of the ArgoCDExport could
          not be obtained.'
        displayName: Phase
        path: phase
        x-descriptors:
        - urn:alm:descriptor:com.tectonic.ui:text
      version: v1alpha1
    - description: ArgoCD is the Schema for the argocds API
      displayName: Argo CD
      kind: ArgoCD
      name: argocds.argoproj.io
      resources:
      - kind: ArgoCD
        name: ""
        version: v1alpha1
      - kind: ArgoCDExport
        name: ""
        version: v1alpha1
      - kind: ConfigMap
        name: ""
        version: v1
      - kind: CronJob
        name: ""
        version: v1
      - kind: Deployment
        name: ""
        version: v1
      - kind: Ingress
        name: ""
        version: v1
      - kind: Job
        name: ""
        version: v1
      - kind: PersistentVolumeClaim
        name: ""
        version: v1
      - kind: Pod
        name: ""
        version: v1
      - kind: Prometheus
        name: ""
        version: v1
      - kind: ReplicaSet
        name: ""
        version: v1
      - kind: Route
        name: ""
        version: v1
      - kind: Secret
        name: ""
        version: v1
      - kind: Service
        name: ""
        version: v1
      - kind: ServiceMonitor
        name: ""
        version: v1
      - kind: StatefulSet
        name: ""
        version: v1
      specDescriptors:
      - description: ApplicationInstanceLabelKey is the key name where Argo CD injects
          the app name as a tracking label.
        displayName: Application Instance Label Key'
        path: applicationInstanceLabelKey
        x-descriptors:
        - urn:alm:descriptor:com.tectonic.ui:text
        - urn:alm:descriptor:com.tectonic.ui:advanced
      - description: Host is the hostname to use for Ingress/Route resources.
        displayName: Host
        path: applicationSet.webhookServer.host
        x-descriptors:
        - urn:alm:descriptor:com.tectonic.ui:fieldGroup:Server
        - urn:alm:descriptor:com.tectonic.ui:text
      - description: Enabled will toggle the creation of the Ingress.
        displayName: Ingress Enabled'
        path: applicationSet.webhookServer.ingress.enabled
        x-descriptors:
        - urn:alm:descriptor:com.tectonic.ui:fieldGroup:Grafana
        - urn:alm:descriptor:com.tectonic.ui:fieldGroup:Prometheus
        - urn:alm:descriptor:com.tectonic.ui:fieldGroup:Server
        - urn:alm:descriptor:com.tectonic.ui:booleanSwitch
      - description: Enabled will toggle the creation of the OpenShift Route.
        displayName: Route Enabled'
        path: applicationSet.webhookServer.route.enabled
        x-descriptors:
        - urn:alm:descriptor:com.tectonic.ui:fieldGroup:Grafana
        - urn:alm:descriptor:com.tectonic.ui:fieldGroup:Prometheus
        - urn:alm:descriptor:com.tectonic.ui:fieldGroup:Server
        - urn:alm:descriptor:com.tectonic.ui:booleanSwitch
      - description: ConfigManagementPlugins is used to specify additional config
          management plugins.
        displayName: Config Management Plugins'
        path: configManagementPlugins
        x-descriptors:
        - urn:alm:descriptor:com.tectonic.ui:text
        - urn:alm:descriptor:com.tectonic.ui:advanced
      - description: Operation is the number of application operation processors.
        displayName: Operation Processor Count'
        path: controller.processors.operation
        x-descriptors:
        - urn:alm:descriptor:com.tectonic.ui:fieldGroup:Controller
        - urn:alm:descriptor:com.tectonic.ui:number
      - description: Status is the number of application status processors.
        displayName: Status Processor Count'
        path: controller.processors.status
        x-descriptors:
        - urn:alm:descriptor:com.tectonic.ui:fieldGroup:Controller
        - urn:alm:descriptor:com.tectonic.ui:number
      - description: Resources defines the Compute Resources required by the container
          for the Application Controller.
        displayName: Resource Requirements'
        path: controller.resources
        x-descriptors:
        - urn:alm:descriptor:com.tectonic.ui:fieldGroup:Controller
        - urn:alm:descriptor:com.tectonic.ui:resourceRequirements
      - description: Config is the dex connector configuration.
        displayName: Configuration
        path: dex.config
        x-descriptors:
        - urn:alm:descriptor:com.tectonic.ui:fieldGroup:Dex
        - urn:alm:descriptor:com.tectonic.ui:text
      - description: Image is the Dex container image.
        displayName: Image
        path: dex.image
        x-descriptors:
        - urn:alm:descriptor:com.tectonic.ui:fieldGroup:Dex
        - urn:alm:descriptor:com.tectonic.ui:text
      - description: OpenShiftOAuth enables OpenShift OAuth authentication for the
          Dex server.
        displayName: OpenShift OAuth Enabled'
        path: dex.openShiftOAuth
        x-descriptors:
        - urn:alm:descriptor:com.tectonic.ui:fieldGroup:Dex
        - urn:alm:descriptor:com.tectonic.ui:booleanSwitch
      - description: Resources defines the Compute Resources required by the container
          for Dex.
        displayName: Resource Requirements'
        path: dex.resources
        x-descriptors:
        - urn:alm:descriptor:com.tectonic.ui:fieldGroup:Dex
        - urn:alm:descriptor:com.tectonic.ui:resourceRequirements
      - description: Version is the Dex container image tag.
        displayName: Version
        path: dex.version
        x-descriptors:
        - urn:alm:descriptor:com.tectonic.ui:fieldGroup:Dex
        - urn:alm:descriptor:com.tectonic.ui:text
      - description: GAAnonymizeUsers toggles user IDs being hashed before sending
          to google analytics.
        displayName: Google Analytics Anonymize Users'
        path: gaAnonymizeUsers
        x-descriptors:
        - urn:alm:descriptor:com.tectonic.ui:booleanSwitch
        - urn:alm:descriptor:com.tectonic.ui:advanced
      - description: GATrackingID is the google analytics tracking ID to use.
        displayName: Google Analytics Tracking ID'
        path: gaTrackingID
        x-descriptors:
        - urn:alm:descriptor:com.tectonic.ui:text
        - urn:alm:descriptor:com.tectonic.ui:advanced
      - description: Enabled will toggle Grafana support globally for ArgoCD.
        displayName: Enabled
        path: grafana.enabled
        x-descriptors:
        - urn:alm:descriptor:com.tectonic.ui:fieldGroup:Grafana
        - urn:alm:descriptor:com.tectonic.ui:booleanSwitch
      - description: Host is the hostname to use for Ingress/Route resources.
        displayName: Host
        path: grafana.host
        x-descriptors:
        - urn:alm:descriptor:com.tectonic.ui:fieldGroup:Grafana
        - urn:alm:descriptor:com.tectonic.ui:text
      - description: Image is the Grafana container image.
        displayName: Image
        path: grafana.image
        x-descriptors:
        - urn:alm:descriptor:com.tectonic.ui:fieldGroup:Grafana
        - urn:alm:descriptor:com.tectonic.ui:text
      - description: Enabled will toggle the creation of the Ingress.
        displayName: Ingress Enabled'
        path: grafana.ingress.enabled
        x-descriptors:
        - urn:alm:descriptor:com.tectonic.ui:fieldGroup:Grafana
        - urn:alm:descriptor:com.tectonic.ui:fieldGroup:Prometheus
        - urn:alm:descriptor:com.tectonic.ui:fieldGroup:Server
        - urn:alm:descriptor:com.tectonic.ui:booleanSwitch
      - description: Resources defines the Compute Resources required by the container
          for Grafana.
        displayName: Resource Requirements'
        path: grafana.resources
        x-descriptors:
        - urn:alm:descriptor:com.tectonic.ui:fieldGroup:Grafana
        - urn:alm:descriptor:com.tectonic.ui:resourceRequirements
      - description: Enabled will toggle the creation of the OpenShift Route.
        displayName: Route Enabled'
        path: grafana.route.enabled
        x-descriptors:
        - urn:alm:descriptor:com.tectonic.ui:fieldGroup:Grafana
        - urn:alm:descriptor:com.tectonic.ui:fieldGroup:Prometheus
        - urn:alm:descriptor:com.tectonic.ui:fieldGroup:Server
        - urn:alm:descriptor:com.tectonic.ui:booleanSwitch
      - description: Size is the replica count for the Grafana Deployment.
        displayName: Size
        path: grafana.size
        x-descriptors:
        - urn:alm:descriptor:com.tectonic.ui:fieldGroup:Grafana
        - urn:alm:descriptor:com.tectonic.ui:podCount
      - description: Version is the Grafana container image tag.
        displayName: Version
        path: grafana.version
        x-descriptors:
        - urn:alm:descriptor:com.tectonic.ui:fieldGroup:Grafana
        - urn:alm:descriptor:com.tectonic.ui:text
      - description: Enabled will toggle HA support globally for Argo CD.
        displayName: Enabled
        path: ha.enabled
        x-descriptors:
        - urn:alm:descriptor:com.tectonic.ui:fieldGroup:HA
        - urn:alm:descriptor:com.tectonic.ui:booleanSwitch
      - description: HelpChatText is the text for getting chat help, defaults to "Chat
          now!"
        displayName: Help Chat Text'
        path: helpChatText
        x-descriptors:
        - urn:alm:descriptor:com.tectonic.ui:text
        - urn:alm:descriptor:com.tectonic.ui:advanced
      - description: HelpChatURL is the URL for getting chat help, this will typically
          be your Slack channel for support.
        displayName: Help Chat URL'
        path: helpChatURL
        x-descriptors:
        - urn:alm:descriptor:com.tectonic.ui:text
        - urn:alm:descriptor:com.tectonic.ui:advanced
      - description: Image is the ArgoCD container image for all ArgoCD components.
        displayName: Image
        path: image
        x-descriptors:
        - urn:alm:descriptor:com.tectonic.ui:fieldGroup:ArgoCD
        - urn:alm:descriptor:com.tectonic.ui:text
      - description: Name of an ArgoCDExport from which to import data.
        displayName: Name
        path: import.name
        x-descriptors:
        - urn:alm:descriptor:com.tectonic.ui:fieldGroup:Import
        - urn:alm:descriptor:com.tectonic.ui:text
      - description: Namespace for the ArgoCDExport, defaults to the same namespace
          as the ArgoCD.
        displayName: Namespace
        path: import.namespace
        x-descriptors:
        - urn:alm:descriptor:com.tectonic.ui:fieldGroup:Import
        - urn:alm:descriptor:com.tectonic.ui:text
      - description: InitialRepositories to configure Argo CD with upon creation of
          the cluster.
        displayName: Initial Repositories'
        path: initialRepositories
        x-descriptors:
        - urn:alm:descriptor:com.tectonic.ui:text
        - urn:alm:descriptor:com.tectonic.ui:advanced
      - description: KustomizeVersions is a listing of configured versions of Kustomize
          to be made available within ArgoCD.
        displayName: Kustomize Build Options'
        path: kustomizeVersions
        x-descriptors:
        - urn:alm:descriptor:com.tectonic.ui:text
        - urn:alm:descriptor:com.tectonic.ui:advanced
      - description: OIDCConfig is the OIDC configuration as an alternative to dex.
        displayName: OIDC Config'
        path: oidcConfig
        x-descriptors:
        - urn:alm:descriptor:com.tectonic.ui:text
        - urn:alm:descriptor:com.tectonic.ui:advanced
      - description: Enabled will toggle Prometheus support globally for ArgoCD.
        displayName: Enabled
        path: prometheus.enabled
        x-descriptors:
        - urn:alm:descriptor:com.tectonic.ui:fieldGroup:Prometheus
        - urn:alm:descriptor:com.tectonic.ui:booleanSwitch
      - description: Host is the hostname to use for Ingress/Route resources.
        displayName: Host
        path: prometheus.host
        x-descriptors:
        - urn:alm:descriptor:com.tectonic.ui:fieldGroup:Prometheus
        - urn:alm:descriptor:com.tectonic.ui:text
      - description: Enabled will toggle the creation of the Ingress.
        displayName: Ingress Enabled'
        path: prometheus.ingress.enabled
        x-descriptors:
        - urn:alm:descriptor:com.tectonic.ui:fieldGroup:Grafana
        - urn:alm:descriptor:com.tectonic.ui:fieldGroup:Prometheus
        - urn:alm:descriptor:com.tectonic.ui:fieldGroup:Server
        - urn:alm:descriptor:com.tectonic.ui:booleanSwitch
      - description: Enabled will toggle the creation of the OpenShift Route.
        displayName: Route Enabled'
        path: prometheus.route.enabled
        x-descriptors:
        - urn:alm:descriptor:com.tectonic.ui:fieldGroup:Grafana
        - urn:alm:descriptor:com.tectonic.ui:fieldGroup:Prometheus
        - urn:alm:descriptor:com.tectonic.ui:fieldGroup:Server
        - urn:alm:descriptor:com.tectonic.ui:booleanSwitch
      - description: Size is the replica count for the Prometheus StatefulSet.
        displayName: Size
        path: prometheus.size
        x-descriptors:
        - urn:alm:descriptor:com.tectonic.ui:fieldGroup:Prometheus
        - urn:alm:descriptor:com.tectonic.ui:podCount
      - description: DefaultPolicy is the name of the default role which Argo CD will
          falls back to, when authorizing API requests (optional). If omitted or empty,
          users may be still be able to login, but will see no apps, projects, etc...
        displayName: Default Policy'
        path: rbac.defaultPolicy
        x-descriptors:
        - urn:alm:descriptor:com.tectonic.ui:fieldGroup:RBAC
        - urn:alm:descriptor:com.tectonic.ui:text
      - description: 'Policy is CSV containing user-defined RBAC policies and role
          definitions. Policy rules are in the form:   p, subject, resource, action,
          object, effect Role definitions and bindings are in the form:   g, subject,
          inherited-subject See https://github.com/argoproj/argo-cd/blob/master/docs/operator-manual/rbac.md
          for additional information.'
        displayName: Policy
        path: rbac.policy
        x-descriptors:
        - urn:alm:descriptor:com.tectonic.ui:fieldGroup:RBAC
        - urn:alm:descriptor:com.tectonic.ui:text
      - description: 'Scopes controls which OIDC scopes to examine during rbac enforcement
          (in addition to `sub` scope). If omitted, defaults to: ''[groups]''.'
        displayName: Scopes
        path: rbac.scopes
        x-descriptors:
        - urn:alm:descriptor:com.tectonic.ui:fieldGroup:RBAC
        - urn:alm:descriptor:com.tectonic.ui:text
      - description: Image is the Redis container image.
        displayName: Image
        path: redis.image
        x-descriptors:
        - urn:alm:descriptor:com.tectonic.ui:fieldGroup:Redis
        - urn:alm:descriptor:com.tectonic.ui:text
      - description: Resources defines the Compute Resources required by the container
          for Redis.
        displayName: Resource Requirements'
        path: redis.resources
        x-descriptors:
        - urn:alm:descriptor:com.tectonic.ui:fieldGroup:Redis
        - urn:alm:descriptor:com.tectonic.ui:resourceRequirements
      - description: Version is the Redis container image tag.
        displayName: Version
        path: redis.version
        x-descriptors:
        - urn:alm:descriptor:com.tectonic.ui:fieldGroup:Redis
        - urn:alm:descriptor:com.tectonic.ui:text
      - description: Resources defines the Compute Resources required by the container
          for Redis.
        displayName: Resource Requirements'
        path: repo.resources
        x-descriptors:
        - urn:alm:descriptor:com.tectonic.ui:fieldGroup:Repo
        - urn:alm:descriptor:com.tectonic.ui:resourceRequirements
      - description: ResourceActions customizes resource action behavior.
        displayName: Resource Action Customizations'
        path: resourceActions
        x-descriptors:
        - urn:alm:descriptor:com.tectonic.ui:text
        - urn:alm:descriptor:com.tectonic.ui:advanced
      - description: 'Deprecated field. Support dropped in v1beta1 version. ResourceCustomizations
          customizes resource behavior. Keys are in the form: group/Kind. Please note
          that this is being deprecated in favor of ResourceHealthChecks, ResourceIgnoreDifferences,
          and ResourceActions.'
        displayName: Resource Customizations'
        path: resourceCustomizations
        x-descriptors:
        - urn:alm:descriptor:com.tectonic.ui:text
        - urn:alm:descriptor:com.tectonic.ui:advanced
      - description: ResourceExclusions is used to completely ignore entire classes
          of resource group/kinds.
        displayName: Resource Exclusions'
        path: resourceExclusions
        x-descriptors:
        - urn:alm:descriptor:com.tectonic.ui:text
        - urn:alm:descriptor:com.tectonic.ui:advanced
      - description: ResourceHealthChecks customizes resource health check behavior.
        displayName: Resource Health Check Customizations'
        path: resourceHealthChecks
        x-descriptors:
        - urn:alm:descriptor:com.tectonic.ui:text
        - urn:alm:descriptor:com.tectonic.ui:advanced
      - description: ResourceIgnoreDifferences customizes resource ignore difference
          behavior.
        displayName: Resource Ignore Difference Customizations'
        path: resourceIgnoreDifferences
<<<<<<< HEAD
        x-descriptors:
        - urn:alm:descriptor:com.tectonic.ui:text
        - urn:alm:descriptor:com.tectonic.ui:advanced
      - description: ResourceTrackingMethod defines how Argo CD should track resources
          that it manages
        displayName: Resource Tracking Method'
        path: resourceTrackingMethod
        x-descriptors:
        - urn:alm:descriptor:com.tectonic.ui:text
        - urn:alm:descriptor:com.tectonic.ui:advanced
      - description: Enabled will toggle autoscaling support for the Argo CD Server
          component.
        displayName: Autoscale Enabled'
        path: server.autoscale.enabled
        x-descriptors:
        - urn:alm:descriptor:com.tectonic.ui:fieldGroup:Server
        - urn:alm:descriptor:com.tectonic.ui:booleanSwitch
      - description: Host is the hostname to use for Ingress/Route resources.
        displayName: GRPC Host
        path: server.grpc.host
        x-descriptors:
        - urn:alm:descriptor:com.tectonic.ui:fieldGroup:Server
        - urn:alm:descriptor:com.tectonic.ui:text
      - description: Ingress defines the desired state for the Argo CD Server GRPC
          Ingress.
        displayName: GRPC Ingress Enabled'
        path: server.grpc.ingress
        x-descriptors:
        - urn:alm:descriptor:com.tectonic.ui:fieldGroup:Server
        - urn:alm:descriptor:com.tectonic.ui:booleanSwitch
      - description: Enabled will toggle the creation of the Ingress.
        displayName: Ingress Enabled'
        path: server.grpc.ingress.enabled
        x-descriptors:
        - urn:alm:descriptor:com.tectonic.ui:fieldGroup:Grafana
        - urn:alm:descriptor:com.tectonic.ui:fieldGroup:Prometheus
        - urn:alm:descriptor:com.tectonic.ui:fieldGroup:Server
        - urn:alm:descriptor:com.tectonic.ui:booleanSwitch
      - description: Host is the hostname to use for Ingress/Route resources.
        displayName: Host
        path: server.host
=======
>>>>>>> aa399a55
        x-descriptors:
        - urn:alm:descriptor:com.tectonic.ui:fieldGroup:Server
        - urn:alm:descriptor:com.tectonic.ui:text
      - description: Enabled will toggle the creation of the Ingress.
        displayName: Ingress Enabled'
        path: server.ingress.enabled
        x-descriptors:
        - urn:alm:descriptor:com.tectonic.ui:fieldGroup:Grafana
        - urn:alm:descriptor:com.tectonic.ui:fieldGroup:Prometheus
        - urn:alm:descriptor:com.tectonic.ui:fieldGroup:Server
        - urn:alm:descriptor:com.tectonic.ui:booleanSwitch
      - description: Insecure toggles the insecure flag.
        displayName: Insecure
        path: server.insecure
        x-descriptors:
        - urn:alm:descriptor:com.tectonic.ui:fieldGroup:Server
        - urn:alm:descriptor:com.tectonic.ui:booleanSwitch
      - description: Resources defines the Compute Resources required by the container
          for the Argo CD server component.
        displayName: Resource Requirements'
        path: server.resources
        x-descriptors:
        - urn:alm:descriptor:com.tectonic.ui:fieldGroup:Server
        - urn:alm:descriptor:com.tectonic.ui:resourceRequirements
      - description: Enabled will toggle the creation of the OpenShift Route.
        displayName: Route Enabled'
        path: server.route.enabled
        x-descriptors:
        - urn:alm:descriptor:com.tectonic.ui:fieldGroup:Grafana
        - urn:alm:descriptor:com.tectonic.ui:fieldGroup:Prometheus
        - urn:alm:descriptor:com.tectonic.ui:fieldGroup:Server
        - urn:alm:descriptor:com.tectonic.ui:booleanSwitch
      - description: Type is the ServiceType to use for the Service resource.
        displayName: Service Type'
        path: server.service.type
        x-descriptors:
        - urn:alm:descriptor:com.tectonic.ui:fieldGroup:Server
        - urn:alm:descriptor:com.tectonic.ui:text
      - description: Config is the dex connector configuration.
        displayName: Configuration
        path: sso.dex.config
        x-descriptors:
        - urn:alm:descriptor:com.tectonic.ui:fieldGroup:Dex
        - urn:alm:descriptor:com.tectonic.ui:text
      - description: Image is the Dex container image.
        displayName: Image
        path: sso.dex.image
        x-descriptors:
        - urn:alm:descriptor:com.tectonic.ui:fieldGroup:Dex
        - urn:alm:descriptor:com.tectonic.ui:text
      - description: OpenShiftOAuth enables OpenShift OAuth authentication for the
          Dex server.
        displayName: OpenShift OAuth Enabled'
        path: sso.dex.openShiftOAuth
        x-descriptors:
        - urn:alm:descriptor:com.tectonic.ui:fieldGroup:Dex
        - urn:alm:descriptor:com.tectonic.ui:booleanSwitch
      - description: Resources defines the Compute Resources required by the container
          for Dex.
        displayName: Resource Requirements'
        path: sso.dex.resources
        x-descriptors:
        - urn:alm:descriptor:com.tectonic.ui:fieldGroup:Dex
        - urn:alm:descriptor:com.tectonic.ui:resourceRequirements
      - description: Version is the Dex container image tag.
        displayName: Version
        path: sso.dex.version
        x-descriptors:
        - urn:alm:descriptor:com.tectonic.ui:fieldGroup:Dex
        - urn:alm:descriptor:com.tectonic.ui:text
      - description: StatusBadgeEnabled toggles application status badge feature.
        displayName: Status Badge Enabled'
        path: statusBadgeEnabled
        x-descriptors:
        - urn:alm:descriptor:com.tectonic.ui:booleanSwitch
        - urn:alm:descriptor:com.tectonic.ui:advanced
      - description: UsersAnonymousEnabled toggles anonymous user access. The anonymous
          users get default role permissions specified argocd-rbac-cm.
        displayName: Anonymous Users Enabled'
        path: usersAnonymousEnabled
        x-descriptors:
        - urn:alm:descriptor:com.tectonic.ui:booleanSwitch
        - urn:alm:descriptor:com.tectonic.ui:advanced
      - description: Version is the tag to use with the ArgoCD container image for
          all ArgoCD components.
        displayName: Version
        path: version
        x-descriptors:
        - urn:alm:descriptor:com.tectonic.ui:fieldGroup:ArgoCD
        - urn:alm:descriptor:com.tectonic.ui:text
<<<<<<< HEAD
=======
        - urn:alm:descriptor:com.tectonic.ui:advanced
      - description: ResourceTrackingMethod defines how Argo CD should track resources
          that it manages
        displayName: Resource Tracking Method'
        path: resourceTrackingMethod
        x-descriptors:
        - urn:alm:descriptor:com.tectonic.ui:text
        - urn:alm:descriptor:com.tectonic.ui:advanced
      - description: Enabled will toggle autoscaling support for the Argo CD Server
          component.
        displayName: Autoscale Enabled'
        path: server.autoscale.enabled
        x-descriptors:
        - urn:alm:descriptor:com.tectonic.ui:fieldGroup:Server
        - urn:alm:descriptor:com.tectonic.ui:booleanSwitch
      - description: Host is the hostname to use for Ingress/Route resources.
        displayName: GRPC Host
        path: server.grpc.host
        x-descriptors:
        - urn:alm:descriptor:com.tectonic.ui:fieldGroup:Server
        - urn:alm:descriptor:com.tectonic.ui:text
      - description: Ingress defines the desired state for the Argo CD Server GRPC
          Ingress.
        displayName: GRPC Ingress Enabled'
        path: server.grpc.ingress
        x-descriptors:
        - urn:alm:descriptor:com.tectonic.ui:fieldGroup:Server
        - urn:alm:descriptor:com.tectonic.ui:booleanSwitch
      - description: Enabled will toggle the creation of the Ingress.
        displayName: Ingress Enabled'
        path: server.grpc.ingress.enabled
        x-descriptors:
        - urn:alm:descriptor:com.tectonic.ui:fieldGroup:Grafana
        - urn:alm:descriptor:com.tectonic.ui:fieldGroup:Prometheus
        - urn:alm:descriptor:com.tectonic.ui:fieldGroup:Server
        - urn:alm:descriptor:com.tectonic.ui:booleanSwitch
      - description: Host is the hostname to use for Ingress/Route resources.
        displayName: Host
        path: server.host
        x-descriptors:
        - urn:alm:descriptor:com.tectonic.ui:fieldGroup:Server
        - urn:alm:descriptor:com.tectonic.ui:text
      - description: Enabled will toggle the creation of the Ingress.
        displayName: Ingress Enabled'
        path: server.ingress.enabled
        x-descriptors:
        - urn:alm:descriptor:com.tectonic.ui:fieldGroup:Grafana
        - urn:alm:descriptor:com.tectonic.ui:fieldGroup:Prometheus
        - urn:alm:descriptor:com.tectonic.ui:fieldGroup:Server
        - urn:alm:descriptor:com.tectonic.ui:booleanSwitch
      - description: Insecure toggles the insecure flag.
        displayName: Insecure
        path: server.insecure
        x-descriptors:
        - urn:alm:descriptor:com.tectonic.ui:fieldGroup:Server
        - urn:alm:descriptor:com.tectonic.ui:booleanSwitch
      - description: Resources defines the Compute Resources required by the container
          for the Argo CD server component.
        displayName: Resource Requirements'
        path: server.resources
        x-descriptors:
        - urn:alm:descriptor:com.tectonic.ui:fieldGroup:Server
        - urn:alm:descriptor:com.tectonic.ui:resourceRequirements
      - description: Enabled will toggle the creation of the OpenShift Route.
        displayName: Route Enabled'
        path: server.route.enabled
        x-descriptors:
        - urn:alm:descriptor:com.tectonic.ui:fieldGroup:Grafana
        - urn:alm:descriptor:com.tectonic.ui:fieldGroup:Prometheus
        - urn:alm:descriptor:com.tectonic.ui:fieldGroup:Server
        - urn:alm:descriptor:com.tectonic.ui:booleanSwitch
      - description: Type is the ServiceType to use for the Service resource.
        displayName: Service Type'
        path: server.service.type
        x-descriptors:
        - urn:alm:descriptor:com.tectonic.ui:fieldGroup:Server
        - urn:alm:descriptor:com.tectonic.ui:text
      - description: Config is the dex connector configuration.
        displayName: Configuration
        path: sso.dex.config
        x-descriptors:
        - urn:alm:descriptor:com.tectonic.ui:fieldGroup:Dex
        - urn:alm:descriptor:com.tectonic.ui:text
      - description: Image is the Dex container image.
        displayName: Image
        path: sso.dex.image
        x-descriptors:
        - urn:alm:descriptor:com.tectonic.ui:fieldGroup:Dex
        - urn:alm:descriptor:com.tectonic.ui:text
      - description: OpenShiftOAuth enables OpenShift OAuth authentication for the
          Dex server.
        displayName: OpenShift OAuth Enabled'
        path: sso.dex.openShiftOAuth
        x-descriptors:
        - urn:alm:descriptor:com.tectonic.ui:fieldGroup:Dex
        - urn:alm:descriptor:com.tectonic.ui:booleanSwitch
      - description: Resources defines the Compute Resources required by the container
          for Dex.
        displayName: Resource Requirements'
        path: sso.dex.resources
        x-descriptors:
        - urn:alm:descriptor:com.tectonic.ui:fieldGroup:Dex
        - urn:alm:descriptor:com.tectonic.ui:resourceRequirements
      - description: Version is the Dex container image tag.
        displayName: Version
        path: sso.dex.version
        x-descriptors:
        - urn:alm:descriptor:com.tectonic.ui:fieldGroup:Dex
        - urn:alm:descriptor:com.tectonic.ui:text
      - description: StatusBadgeEnabled toggles application status badge feature.
        displayName: Status Badge Enabled'
        path: statusBadgeEnabled
        x-descriptors:
        - urn:alm:descriptor:com.tectonic.ui:booleanSwitch
        - urn:alm:descriptor:com.tectonic.ui:advanced
      - description: UsersAnonymousEnabled toggles anonymous user access. The anonymous
          users get default role permissions specified argocd-rbac-cm.
        displayName: Anonymous Users Enabled'
        path: usersAnonymousEnabled
        x-descriptors:
        - urn:alm:descriptor:com.tectonic.ui:booleanSwitch
        - urn:alm:descriptor:com.tectonic.ui:advanced
      - description: Version is the tag to use with the ArgoCD container image for
          all ArgoCD components.
        displayName: Version
        path: version
        x-descriptors:
        - urn:alm:descriptor:com.tectonic.ui:fieldGroup:ArgoCD
        - urn:alm:descriptor:com.tectonic.ui:text
>>>>>>> aa399a55
      statusDescriptors:
      - description: 'ApplicationController is a simple, high-level summary of where
          the Argo CD application controller component is in its lifecycle. There
          are four possible ApplicationController values: Pending: The Argo CD application
          controller component has been accepted by the Kubernetes system, but one
          or more of the required resources have not been created. Running: All of
          the required Pods for the Argo CD application controller component are in
          a Ready state. Failed: At least one of the  Argo CD application controller
          component Pods had a failure. Unknown: The state of the Argo CD application
          controller component could not be obtained.'
        displayName: ApplicationController
        path: applicationController
        x-descriptors:
        - urn:alm:descriptor:com.tectonic.ui:text
      - description: 'ApplicationSetController is a simple, high-level summary of
          where the Argo CD applicationSet controller component is in its lifecycle.
          There are four possible ApplicationSetController values: Pending: The Argo
          CD applicationSet controller component has been accepted by the Kubernetes
          system, but one or more of the required resources have not been created.
          Running: All of the required Pods for the Argo CD applicationSet controller
          component are in a Ready state. Failed: At least one of the  Argo CD applicationSet
          controller component Pods had a failure. Unknown: The state of the Argo
          CD applicationSet controller component could not be obtained.'
        displayName: ApplicationSetController
        path: applicationSetController
        x-descriptors:
        - urn:alm:descriptor:com.tectonic.ui:text
      - description: 'NotificationsController is a simple, high-level summary of where
          the Argo CD notifications controller component is in its lifecycle. There
          are four possible NotificationsController values: Pending: The Argo CD notifications
          controller component has been accepted by the Kubernetes system, but one
          or more of the required resources have not been created. Running: All of
          the required Pods for the Argo CD notifications controller component are
          in a Ready state. Failed: At least one of the  Argo CD notifications controller
          component Pods had a failure. Unknown: The state of the Argo CD notifications
          controller component could not be obtained.'
        displayName: NotificationsController
        path: notificationsController
        x-descriptors:
        - urn:alm:descriptor:com.tectonic.ui:text
      - description: 'Phase is a simple, high-level summary of where the ArgoCD is
          in its lifecycle. There are four possible phase values: Pending: The ArgoCD
          has been accepted by the Kubernetes system, but one or more of the required
          resources have not been created. Available: All of the resources for the
          ArgoCD are ready. Failed: At least one resource has experienced a failure.
          Unknown: The state of the ArgoCD phase could not be obtained.'
        displayName: Phase
        path: phase
        x-descriptors:
        - urn:alm:descriptor:com.tectonic.ui:text
      - description: 'Redis is a simple, high-level summary of where the Argo CD Redis
          component is in its lifecycle. There are four possible redis values: Pending:
          The Argo CD Redis component has been accepted by the Kubernetes system,
          but one or more of the required resources have not been created. Running:
          All of the required Pods for the Argo CD Redis component are in a Ready
          state. Failed: At least one of the  Argo CD Redis component Pods had a failure.
          Unknown: The state of the Argo CD Redis component could not be obtained.'
        displayName: Redis
        path: redis
        x-descriptors:
        - urn:alm:descriptor:com.tectonic.ui:text
      - description: 'Repo is a simple, high-level summary of where the Argo CD Repo
          component is in its lifecycle. There are four possible repo values: Pending:
          The Argo CD Repo component has been accepted by the Kubernetes system, but
          one or more of the required resources have not been created. Running: All
          of the required Pods for the Argo CD Repo component are in a Ready state.
          Failed: At least one of the  Argo CD Repo component Pods had a failure.
          Unknown: The state of the Argo CD Repo component could not be obtained.'
        displayName: Repo
        path: repo
        x-descriptors:
        - urn:alm:descriptor:com.tectonic.ui:text
      - description: 'Server is a simple, high-level summary of where the Argo CD
          server component is in its lifecycle. There are four possible server values:
          Pending: The Argo CD server component has been accepted by the Kubernetes
          system, but one or more of the required resources have not been created.
          Running: All of the required Pods for the Argo CD server component are in
          a Ready state. Failed: At least one of the  Argo CD server component Pods
          had a failure. Unknown: The state of the Argo CD server component could
          not be obtained.'
        displayName: Server
        path: server
        x-descriptors:
        - urn:alm:descriptor:com.tectonic.ui:text
      - description: 'SSO is a simple, high-level summary of where the Argo CD SSO(Dex/Keycloak)
          component is in its lifecycle. There are four possible sso values: Pending:
          The Argo CD SSO component has been accepted by the Kubernetes system, but
          one or more of the required resources have not been created. Running: All
          of the required Pods for the Argo CD SSO component are in a Ready state.
          Failed: At least one of the  Argo CD SSO component Pods had a failure. Unknown:
          The state of the Argo CD SSO component could not be obtained.'
        displayName: SSO
        path: sso
        x-descriptors:
        - urn:alm:descriptor:com.tectonic.ui:text
      version: v1alpha1
    - description: ArgoCD is the Schema for the argocds API
      displayName: Argo CD
      kind: ArgoCD
      name: argocds.argoproj.io
      resources:
      - kind: ArgoCD
        name: ""
        version: v1beta1
      - kind: ArgoCDExport
        name: ""
        version: v1alpha1
      - kind: ConfigMap
        name: ""
        version: v1
      - kind: CronJob
        name: ""
        version: v1
      - kind: Deployment
        name: ""
        version: v1
      - kind: Ingress
        name: ""
        version: v1
      - kind: Job
        name: ""
        version: v1
      - kind: PersistentVolumeClaim
        name: ""
        version: v1
      - kind: Pod
        name: ""
        version: v1
      - kind: Prometheus
        name: ""
        version: v1
      - kind: ReplicaSet
        name: ""
        version: v1
      - kind: Route
        name: ""
        version: v1
      - kind: Secret
        name: ""
        version: v1
      - kind: Service
        name: ""
        version: v1
      - kind: ServiceMonitor
        name: ""
        version: v1
      - kind: StatefulSet
        name: ""
        version: v1
      specDescriptors:
      - description: ApplicationInstanceLabelKey is the key name where Argo CD injects
          the app name as a tracking label.
        displayName: Application Instance Label Key'
        path: applicationInstanceLabelKey
        x-descriptors:
        - urn:alm:descriptor:com.tectonic.ui:text
        - urn:alm:descriptor:com.tectonic.ui:advanced
      - description: Host is the hostname to use for Ingress/Route resources.
        displayName: Host
        path: applicationSet.webhookServer.host
        x-descriptors:
        - urn:alm:descriptor:com.tectonic.ui:fieldGroup:Server
        - urn:alm:descriptor:com.tectonic.ui:text
      - description: Enabled will toggle the creation of the Ingress.
        displayName: Ingress Enabled'
        path: applicationSet.webhookServer.ingress.enabled
        x-descriptors:
        - urn:alm:descriptor:com.tectonic.ui:fieldGroup:Grafana
        - urn:alm:descriptor:com.tectonic.ui:fieldGroup:Prometheus
        - urn:alm:descriptor:com.tectonic.ui:fieldGroup:Server
        - urn:alm:descriptor:com.tectonic.ui:booleanSwitch
      - description: Enabled will toggle the creation of the OpenShift Route.
        displayName: Route Enabled'
        path: applicationSet.webhookServer.route.enabled
        x-descriptors:
        - urn:alm:descriptor:com.tectonic.ui:fieldGroup:Grafana
        - urn:alm:descriptor:com.tectonic.ui:fieldGroup:Prometheus
        - urn:alm:descriptor:com.tectonic.ui:fieldGroup:Server
        - urn:alm:descriptor:com.tectonic.ui:booleanSwitch
      - description: ConfigManagementPlugins is used to specify additional config
          management plugins.
        displayName: Config Management Plugins'
        path: configManagementPlugins
        x-descriptors:
        - urn:alm:descriptor:com.tectonic.ui:text
        - urn:alm:descriptor:com.tectonic.ui:advanced
      - description: Operation is the number of application operation processors.
        displayName: Operation Processor Count'
        path: controller.processors.operation
        x-descriptors:
        - urn:alm:descriptor:com.tectonic.ui:fieldGroup:Controller
        - urn:alm:descriptor:com.tectonic.ui:number
      - description: Status is the number of application status processors.
        displayName: Status Processor Count'
        path: controller.processors.status
        x-descriptors:
        - urn:alm:descriptor:com.tectonic.ui:fieldGroup:Controller
        - urn:alm:descriptor:com.tectonic.ui:number
      - description: Resources defines the Compute Resources required by the container
          for the Application Controller.
        displayName: Resource Requirements'
        path: controller.resources
        x-descriptors:
        - urn:alm:descriptor:com.tectonic.ui:fieldGroup:Controller
        - urn:alm:descriptor:com.tectonic.ui:resourceRequirements
      - description: GAAnonymizeUsers toggles user IDs being hashed before sending
          to google analytics.
        displayName: Google Analytics Anonymize Users'
        path: gaAnonymizeUsers
        x-descriptors:
        - urn:alm:descriptor:com.tectonic.ui:booleanSwitch
        - urn:alm:descriptor:com.tectonic.ui:advanced
      - description: GATrackingID is the google analytics tracking ID to use.
        displayName: Google Analytics Tracking ID'
        path: gaTrackingID
        x-descriptors:
        - urn:alm:descriptor:com.tectonic.ui:text
        - urn:alm:descriptor:com.tectonic.ui:advanced
      - description: Enabled will toggle Grafana support globally for ArgoCD.
        displayName: Enabled
        path: grafana.enabled
        x-descriptors:
        - urn:alm:descriptor:com.tectonic.ui:fieldGroup:Grafana
        - urn:alm:descriptor:com.tectonic.ui:booleanSwitch
      - description: Host is the hostname to use for Ingress/Route resources.
        displayName: Host
        path: grafana.host
        x-descriptors:
        - urn:alm:descriptor:com.tectonic.ui:fieldGroup:Grafana
        - urn:alm:descriptor:com.tectonic.ui:text
      - description: Image is the Grafana container image.
        displayName: Image
        path: grafana.image
        x-descriptors:
        - urn:alm:descriptor:com.tectonic.ui:fieldGroup:Grafana
        - urn:alm:descriptor:com.tectonic.ui:text
      - description: Enabled will toggle the creation of the Ingress.
        displayName: Ingress Enabled'
        path: grafana.ingress.enabled
        x-descriptors:
        - urn:alm:descriptor:com.tectonic.ui:fieldGroup:Grafana
        - urn:alm:descriptor:com.tectonic.ui:fieldGroup:Prometheus
        - urn:alm:descriptor:com.tectonic.ui:fieldGroup:Server
        - urn:alm:descriptor:com.tectonic.ui:booleanSwitch
      - description: Resources defines the Compute Resources required by the container
          for Grafana.
        displayName: Resource Requirements'
        path: grafana.resources
        x-descriptors:
        - urn:alm:descriptor:com.tectonic.ui:fieldGroup:Grafana
        - urn:alm:descriptor:com.tectonic.ui:resourceRequirements
      - description: Enabled will toggle the creation of the OpenShift Route.
        displayName: Route Enabled'
        path: grafana.route.enabled
        x-descriptors:
        - urn:alm:descriptor:com.tectonic.ui:fieldGroup:Grafana
        - urn:alm:descriptor:com.tectonic.ui:fieldGroup:Prometheus
        - urn:alm:descriptor:com.tectonic.ui:fieldGroup:Server
        - urn:alm:descriptor:com.tectonic.ui:booleanSwitch
      - description: Size is the replica count for the Grafana Deployment.
        displayName: Size
        path: grafana.size
        x-descriptors:
        - urn:alm:descriptor:com.tectonic.ui:fieldGroup:Grafana
        - urn:alm:descriptor:com.tectonic.ui:podCount
      - description: Version is the Grafana container image tag.
        displayName: Version
        path: grafana.version
        x-descriptors:
        - urn:alm:descriptor:com.tectonic.ui:fieldGroup:Grafana
        - urn:alm:descriptor:com.tectonic.ui:text
      - description: Enabled will toggle HA support globally for Argo CD.
        displayName: Enabled
        path: ha.enabled
        x-descriptors:
        - urn:alm:descriptor:com.tectonic.ui:fieldGroup:HA
        - urn:alm:descriptor:com.tectonic.ui:booleanSwitch
      - description: HelpChatText is the text for getting chat help, defaults to "Chat
          now!"
        displayName: Help Chat Text'
        path: helpChatText
        x-descriptors:
        - urn:alm:descriptor:com.tectonic.ui:text
        - urn:alm:descriptor:com.tectonic.ui:advanced
      - description: HelpChatURL is the URL for getting chat help, this will typically
          be your Slack channel for support.
        displayName: Help Chat URL'
        path: helpChatURL
        x-descriptors:
        - urn:alm:descriptor:com.tectonic.ui:text
        - urn:alm:descriptor:com.tectonic.ui:advanced
      - description: Image is the ArgoCD container image for all ArgoCD components.
        displayName: Image
        path: image
        x-descriptors:
        - urn:alm:descriptor:com.tectonic.ui:fieldGroup:ArgoCD
        - urn:alm:descriptor:com.tectonic.ui:text
      - description: Name of an ArgoCDExport from which to import data.
        displayName: Name
        path: import.name
        x-descriptors:
        - urn:alm:descriptor:com.tectonic.ui:fieldGroup:Import
        - urn:alm:descriptor:com.tectonic.ui:text
      - description: Namespace for the ArgoCDExport, defaults to the same namespace
          as the ArgoCD.
        displayName: Namespace
        path: import.namespace
        x-descriptors:
        - urn:alm:descriptor:com.tectonic.ui:fieldGroup:Import
        - urn:alm:descriptor:com.tectonic.ui:text
      - description: InitialRepositories to configure Argo CD with upon creation of
          the cluster.
        displayName: Initial Repositories'
        path: initialRepositories
        x-descriptors:
        - urn:alm:descriptor:com.tectonic.ui:text
        - urn:alm:descriptor:com.tectonic.ui:advanced
      - description: KustomizeVersions is a listing of configured versions of Kustomize
          to be made available within ArgoCD.
        displayName: Kustomize Build Options'
        path: kustomizeVersions
        x-descriptors:
        - urn:alm:descriptor:com.tectonic.ui:text
        - urn:alm:descriptor:com.tectonic.ui:advanced
      - description: OIDCConfig is the OIDC configuration as an alternative to dex.
        displayName: OIDC Config'
        path: oidcConfig
        x-descriptors:
        - urn:alm:descriptor:com.tectonic.ui:text
        - urn:alm:descriptor:com.tectonic.ui:advanced
      - description: Enabled will toggle Prometheus support globally for ArgoCD.
        displayName: Enabled
        path: prometheus.enabled
        x-descriptors:
        - urn:alm:descriptor:com.tectonic.ui:fieldGroup:Prometheus
        - urn:alm:descriptor:com.tectonic.ui:booleanSwitch
      - description: Host is the hostname to use for Ingress/Route resources.
        displayName: Host
        path: prometheus.host
        x-descriptors:
        - urn:alm:descriptor:com.tectonic.ui:fieldGroup:Prometheus
        - urn:alm:descriptor:com.tectonic.ui:text
      - description: Enabled will toggle the creation of the Ingress.
        displayName: Ingress Enabled'
        path: prometheus.ingress.enabled
        x-descriptors:
        - urn:alm:descriptor:com.tectonic.ui:fieldGroup:Grafana
        - urn:alm:descriptor:com.tectonic.ui:fieldGroup:Prometheus
        - urn:alm:descriptor:com.tectonic.ui:fieldGroup:Server
        - urn:alm:descriptor:com.tectonic.ui:booleanSwitch
      - description: Enabled will toggle the creation of the OpenShift Route.
        displayName: Route Enabled'
        path: prometheus.route.enabled
        x-descriptors:
        - urn:alm:descriptor:com.tectonic.ui:fieldGroup:Grafana
        - urn:alm:descriptor:com.tectonic.ui:fieldGroup:Prometheus
        - urn:alm:descriptor:com.tectonic.ui:fieldGroup:Server
        - urn:alm:descriptor:com.tectonic.ui:booleanSwitch
      - description: Size is the replica count for the Prometheus StatefulSet.
        displayName: Size
        path: prometheus.size
        x-descriptors:
        - urn:alm:descriptor:com.tectonic.ui:fieldGroup:Prometheus
        - urn:alm:descriptor:com.tectonic.ui:podCount
      - description: DefaultPolicy is the name of the default role which Argo CD will
          falls back to, when authorizing API requests (optional). If omitted or empty,
          users may be still be able to login, but will see no apps, projects, etc...
        displayName: Default Policy'
        path: rbac.defaultPolicy
        x-descriptors:
        - urn:alm:descriptor:com.tectonic.ui:fieldGroup:RBAC
        - urn:alm:descriptor:com.tectonic.ui:text
      - description: 'Policy is CSV containing user-defined RBAC policies and role
          definitions. Policy rules are in the form:   p, subject, resource, action,
          object, effect Role definitions and bindings are in the form:   g, subject,
          inherited-subject See https://github.com/argoproj/argo-cd/blob/master/docs/operator-manual/rbac.md
          for additional information.'
        displayName: Policy
        path: rbac.policy
        x-descriptors:
        - urn:alm:descriptor:com.tectonic.ui:fieldGroup:RBAC
        - urn:alm:descriptor:com.tectonic.ui:text
      - description: 'Scopes controls which OIDC scopes to examine during rbac enforcement
          (in addition to `sub` scope). If omitted, defaults to: ''[groups]''.'
        displayName: Scopes
        path: rbac.scopes
        x-descriptors:
        - urn:alm:descriptor:com.tectonic.ui:fieldGroup:RBAC
        - urn:alm:descriptor:com.tectonic.ui:text
      - description: Image is the Redis container image.
        displayName: Image
        path: redis.image
        x-descriptors:
        - urn:alm:descriptor:com.tectonic.ui:fieldGroup:Redis
        - urn:alm:descriptor:com.tectonic.ui:text
      - description: Resources defines the Compute Resources required by the container
          for Redis.
        displayName: Resource Requirements'
        path: redis.resources
        x-descriptors:
        - urn:alm:descriptor:com.tectonic.ui:fieldGroup:Redis
        - urn:alm:descriptor:com.tectonic.ui:resourceRequirements
      - description: Version is the Redis container image tag.
        displayName: Version
        path: redis.version
        x-descriptors:
        - urn:alm:descriptor:com.tectonic.ui:fieldGroup:Redis
        - urn:alm:descriptor:com.tectonic.ui:text
      - description: Resources defines the Compute Resources required by the container
          for Redis.
        displayName: Resource Requirements'
        path: repo.resources
        x-descriptors:
        - urn:alm:descriptor:com.tectonic.ui:fieldGroup:Repo
        - urn:alm:descriptor:com.tectonic.ui:resourceRequirements
      - description: ResourceActions customizes resource action behavior.
        displayName: Resource Action Customizations'
        path: resourceActions
        x-descriptors:
        - urn:alm:descriptor:com.tectonic.ui:text
        - urn:alm:descriptor:com.tectonic.ui:advanced
      - description: ResourceExclusions is used to completely ignore entire classes
          of resource group/kinds.
        displayName: Resource Exclusions'
        path: resourceExclusions
        x-descriptors:
        - urn:alm:descriptor:com.tectonic.ui:text
        - urn:alm:descriptor:com.tectonic.ui:advanced
      - description: ResourceHealthChecks customizes resource health check behavior.
        displayName: Resource Health Check Customizations'
        path: resourceHealthChecks
        x-descriptors:
        - urn:alm:descriptor:com.tectonic.ui:text
        - urn:alm:descriptor:com.tectonic.ui:advanced
      - description: ResourceIgnoreDifferences customizes resource ignore difference
          behavior.
        displayName: Resource Ignore Difference Customizations'
        path: resourceIgnoreDifferences
        x-descriptors:
        - urn:alm:descriptor:com.tectonic.ui:text
        - urn:alm:descriptor:com.tectonic.ui:advanced
      - description: ResourceTrackingMethod defines how Argo CD should track resources
          that it manages
        displayName: Resource Tracking Method'
        path: resourceTrackingMethod
        x-descriptors:
        - urn:alm:descriptor:com.tectonic.ui:text
        - urn:alm:descriptor:com.tectonic.ui:advanced
      - description: Enabled will toggle autoscaling support for the Argo CD Server
          component.
        displayName: Autoscale Enabled'
        path: server.autoscale.enabled
        x-descriptors:
        - urn:alm:descriptor:com.tectonic.ui:fieldGroup:Server
        - urn:alm:descriptor:com.tectonic.ui:booleanSwitch
      - description: Host is the hostname to use for Ingress/Route resources.
        displayName: GRPC Host
        path: server.grpc.host
        x-descriptors:
        - urn:alm:descriptor:com.tectonic.ui:fieldGroup:Server
        - urn:alm:descriptor:com.tectonic.ui:text
      - description: Ingress defines the desired state for the Argo CD Server GRPC
          Ingress.
        displayName: GRPC Ingress Enabled'
        path: server.grpc.ingress
        x-descriptors:
        - urn:alm:descriptor:com.tectonic.ui:fieldGroup:Server
        - urn:alm:descriptor:com.tectonic.ui:booleanSwitch
      - description: Enabled will toggle the creation of the Ingress.
        displayName: Ingress Enabled'
        path: server.grpc.ingress.enabled
        x-descriptors:
        - urn:alm:descriptor:com.tectonic.ui:fieldGroup:Grafana
        - urn:alm:descriptor:com.tectonic.ui:fieldGroup:Prometheus
        - urn:alm:descriptor:com.tectonic.ui:fieldGroup:Server
        - urn:alm:descriptor:com.tectonic.ui:booleanSwitch
      - description: Host is the hostname to use for Ingress/Route resources.
        displayName: Host
        path: server.host
        x-descriptors:
        - urn:alm:descriptor:com.tectonic.ui:fieldGroup:Server
        - urn:alm:descriptor:com.tectonic.ui:text
      - description: Enabled will toggle the creation of the Ingress.
        displayName: Ingress Enabled'
        path: server.ingress.enabled
        x-descriptors:
        - urn:alm:descriptor:com.tectonic.ui:fieldGroup:Grafana
        - urn:alm:descriptor:com.tectonic.ui:fieldGroup:Prometheus
        - urn:alm:descriptor:com.tectonic.ui:fieldGroup:Server
        - urn:alm:descriptor:com.tectonic.ui:booleanSwitch
      - description: Insecure toggles the insecure flag.
        displayName: Insecure
        path: server.insecure
        x-descriptors:
        - urn:alm:descriptor:com.tectonic.ui:fieldGroup:Server
        - urn:alm:descriptor:com.tectonic.ui:booleanSwitch
      - description: Resources defines the Compute Resources required by the container
          for the Argo CD server component.
        displayName: Resource Requirements'
        path: server.resources
        x-descriptors:
        - urn:alm:descriptor:com.tectonic.ui:fieldGroup:Server
        - urn:alm:descriptor:com.tectonic.ui:resourceRequirements
      - description: Enabled will toggle the creation of the OpenShift Route.
        displayName: Route Enabled'
        path: server.route.enabled
        x-descriptors:
        - urn:alm:descriptor:com.tectonic.ui:fieldGroup:Grafana
        - urn:alm:descriptor:com.tectonic.ui:fieldGroup:Prometheus
        - urn:alm:descriptor:com.tectonic.ui:fieldGroup:Server
        - urn:alm:descriptor:com.tectonic.ui:booleanSwitch
      - description: Type is the ServiceType to use for the Service resource.
        displayName: Service Type'
        path: server.service.type
        x-descriptors:
        - urn:alm:descriptor:com.tectonic.ui:fieldGroup:Server
        - urn:alm:descriptor:com.tectonic.ui:text
      - description: Config is the dex connector configuration.
        displayName: Configuration
        path: sso.dex.config
        x-descriptors:
        - urn:alm:descriptor:com.tectonic.ui:fieldGroup:Dex
        - urn:alm:descriptor:com.tectonic.ui:text
      - description: Image is the Dex container image.
        displayName: Image
        path: sso.dex.image
        x-descriptors:
        - urn:alm:descriptor:com.tectonic.ui:fieldGroup:Dex
        - urn:alm:descriptor:com.tectonic.ui:text
      - description: OpenShiftOAuth enables OpenShift OAuth authentication for the
          Dex server.
        displayName: OpenShift OAuth Enabled'
        path: sso.dex.openShiftOAuth
        x-descriptors:
        - urn:alm:descriptor:com.tectonic.ui:fieldGroup:Dex
        - urn:alm:descriptor:com.tectonic.ui:booleanSwitch
      - description: Resources defines the Compute Resources required by the container
          for Dex.
        displayName: Resource Requirements'
        path: sso.dex.resources
        x-descriptors:
        - urn:alm:descriptor:com.tectonic.ui:fieldGroup:Dex
        - urn:alm:descriptor:com.tectonic.ui:resourceRequirements
      - description: Version is the Dex container image tag.
        displayName: Version
        path: sso.dex.version
        x-descriptors:
        - urn:alm:descriptor:com.tectonic.ui:fieldGroup:Dex
        - urn:alm:descriptor:com.tectonic.ui:text
      - description: StatusBadgeEnabled toggles application status badge feature.
        displayName: Status Badge Enabled'
        path: statusBadgeEnabled
        x-descriptors:
        - urn:alm:descriptor:com.tectonic.ui:booleanSwitch
        - urn:alm:descriptor:com.tectonic.ui:advanced
      - description: UsersAnonymousEnabled toggles anonymous user access. The anonymous
          users get default role permissions specified argocd-rbac-cm.
        displayName: Anonymous Users Enabled'
        path: usersAnonymousEnabled
        x-descriptors:
        - urn:alm:descriptor:com.tectonic.ui:booleanSwitch
        - urn:alm:descriptor:com.tectonic.ui:advanced
      - description: Version is the tag to use with the ArgoCD container image for
          all ArgoCD components.
        displayName: Version
        path: version
        x-descriptors:
        - urn:alm:descriptor:com.tectonic.ui:fieldGroup:ArgoCD
        - urn:alm:descriptor:com.tectonic.ui:text
      statusDescriptors:
      - description: 'ApplicationController is a simple, high-level summary of where
          the Argo CD application controller component is in its lifecycle. There
          are four possible ApplicationController values: Pending: The Argo CD application
          controller component has been accepted by the Kubernetes system, but one
          or more of the required resources have not been created. Running: All of
          the required Pods for the Argo CD application controller component are in
          a Ready state. Failed: At least one of the  Argo CD application controller
          component Pods had a failure. Unknown: The state of the Argo CD application
          controller component could not be obtained.'
        displayName: ApplicationController
        path: applicationController
        x-descriptors:
        - urn:alm:descriptor:com.tectonic.ui:text
      - description: 'ApplicationSetController is a simple, high-level summary of
          where the Argo CD applicationSet controller component is in its lifecycle.
          There are four possible ApplicationSetController values: Pending: The Argo
          CD applicationSet controller component has been accepted by the Kubernetes
          system, but one or more of the required resources have not been created.
          Running: All of the required Pods for the Argo CD applicationSet controller
          component are in a Ready state. Failed: At least one of the  Argo CD applicationSet
          controller component Pods had a failure. Unknown: The state of the Argo
          CD applicationSet controller component could not be obtained.'
        displayName: ApplicationSetController
        path: applicationSetController
        x-descriptors:
        - urn:alm:descriptor:com.tectonic.ui:text
      - description: 'NotificationsController is a simple, high-level summary of where
          the Argo CD notifications controller component is in its lifecycle. There
          are four possible NotificationsController values: Pending: The Argo CD notifications
          controller component has been accepted by the Kubernetes system, but one
          or more of the required resources have not been created. Running: All of
          the required Pods for the Argo CD notifications controller component are
          in a Ready state. Failed: At least one of the  Argo CD notifications controller
          component Pods had a failure. Unknown: The state of the Argo CD notifications
          controller component could not be obtained.'
        displayName: NotificationsController
        path: notificationsController
        x-descriptors:
        - urn:alm:descriptor:com.tectonic.ui:text
      - description: 'Phase is a simple, high-level summary of where the ArgoCD is
          in its lifecycle. There are four possible phase values: Pending: The ArgoCD
          has been accepted by the Kubernetes system, but one or more of the required
          resources have not been created. Available: All of the resources for the
          ArgoCD are ready. Failed: At least one resource has experienced a failure.
          Unknown: The state of the ArgoCD phase could not be obtained.'
        displayName: Phase
        path: phase
        x-descriptors:
        - urn:alm:descriptor:com.tectonic.ui:text
      - description: 'Redis is a simple, high-level summary of where the Argo CD Redis
          component is in its lifecycle. There are four possible redis values: Pending:
          The Argo CD Redis component has been accepted by the Kubernetes system,
          but one or more of the required resources have not been created. Running:
          All of the required Pods for the Argo CD Redis component are in a Ready
          state. Failed: At least one of the  Argo CD Redis component Pods had a failure.
          Unknown: The state of the Argo CD Redis component could not be obtained.'
        displayName: Redis
        path: redis
        x-descriptors:
        - urn:alm:descriptor:com.tectonic.ui:text
      - description: 'Repo is a simple, high-level summary of where the Argo CD Repo
          component is in its lifecycle. There are four possible repo values: Pending:
          The Argo CD Repo component has been accepted by the Kubernetes system, but
          one or more of the required resources have not been created. Running: All
          of the required Pods for the Argo CD Repo component are in a Ready state.
          Failed: At least one of the  Argo CD Repo component Pods had a failure.
          Unknown: The state of the Argo CD Repo component could not be obtained.'
        displayName: Repo
        path: repo
        x-descriptors:
        - urn:alm:descriptor:com.tectonic.ui:text
      - description: 'Server is a simple, high-level summary of where the Argo CD
          server component is in its lifecycle. There are four possible server values:
          Pending: The Argo CD server component has been accepted by the Kubernetes
          system, but one or more of the required resources have not been created.
          Running: All of the required Pods for the Argo CD server component are in
          a Ready state. Failed: At least one of the  Argo CD server component Pods
          had a failure. Unknown: The state of the Argo CD server component could
          not be obtained.'
        displayName: Server
        path: server
        x-descriptors:
        - urn:alm:descriptor:com.tectonic.ui:text
      - description: 'SSO is a simple, high-level summary of where the Argo CD SSO(Dex/Keycloak)
          component is in its lifecycle. There are four possible sso values: Pending:
          The Argo CD SSO component has been accepted by the Kubernetes system, but
          one or more of the required resources have not been created. Running: All
          of the required Pods for the Argo CD SSO component are in a Ready state.
          Failed: At least one of the  Argo CD SSO component Pods had a failure. Unknown:
          The state of the Argo CD SSO component could not be obtained.'
        displayName: SSO
        path: sso
        x-descriptors:
        - urn:alm:descriptor:com.tectonic.ui:text
      version: v1beta1
  description: |
    ## Overview

    The Argo CD Operator manages the full lifecycle for [Argo CD](https://argoproj.github.io/argo-cd/) and it's
    components. The operator's goal is to automate the tasks required when operating an Argo CD cluster.

    Beyond installation, the operator helps to automate the process of upgrading, backing up and restoring as needed and
    remove the human as much as possible. In addition, the operator aims to provide deep insights into the Argo CD
    environment by configuring Prometheus and Grafana to aggregate, visualize and expose the metrics already exported by
    Argo CD.

    The operator aims to provide the following, and is a work in progress.

    * Easy configuration and installation of the Argo CD components with sane defaults to get up and running quickly.
    * Provide seamless upgrades to the Argo CD components.
    * Ability to back up and restore an Argo CD cluster from a point in time or on a recurring schedule.
    * Aggregate and expose the metrics for Argo CD and the operator itself using Prometheus and Grafana.
    * Autoscale the Argo CD components as necessary to handle variability in demand.

    ## Usage

    Deploy a basic Argo CD cluster by creating a new ArgoCD resource in the namespace where the operator is installed.

    ```
    apiVersion: argoproj.io/v1alpha1
    kind: ArgoCD
    metadata:
      name: example-argocd
    spec: {}
    ```

    ## Backup

    Backup the cluster above by creating a new ArgoCDExport resource in the namespace where the operator is installed.

    ```
    apiVersion: argoproj.io/v1alpha1
    kind: ArgoCDExport
    metadata:
      name: example-argocdexport
    spec:
      argocd: example-argocd
    ```

    See the [documentation](https://argocd-operator.readthedocs.io) and examples on
    [github](https://github.com/argoproj-labs/argocd-operator) for more information.
  displayName: Argo CD
  icon:
  - base64data: PD94bWwgdmVyc2lvbj0iMS4wIiBlbmNvZGluZz0iVVRGLTgiIHN0YW5kYWxvbmU9Im5vIj8+CjwhRE9DVFlQRSBzdmcgUFVCTElDICItLy9XM0MvL0RURCBTVkcgMS4xLy9FTiIgImh0dHA6Ly93d3cudzMub3JnL0dyYXBoaWNzL1NWRy8xLjEvRFREL3N2ZzExLmR0ZCI+Cjxzdmcgd2lkdGg9IjEwMCUiIGhlaWdodD0iMTAwJSIgdmlld0JveD0iMCAwIDIzIDMwIiB2ZXJzaW9uPSIxLjEiIHhtbG5zPSJodHRwOi8vd3d3LnczLm9yZy8yMDAwL3N2ZyIgeG1sbnM6eGxpbms9Imh0dHA6Ly93d3cudzMub3JnLzE5OTkveGxpbmsiIHhtbDpzcGFjZT0icHJlc2VydmUiIHhtbG5zOnNlcmlmPSJodHRwOi8vd3d3LnNlcmlmLmNvbS8iIHN0eWxlPSJmaWxsLXJ1bGU6ZXZlbm9kZDtjbGlwLXJ1bGU6ZXZlbm9kZDtzdHJva2UtbGluZWpvaW46cm91bmQ7c3Ryb2tlLW1pdGVybGltaXQ6MjsiPgogICAgPGcgdHJhbnNmb3JtPSJtYXRyaXgoMSwwLDAsMSwtOS4yLC03KSI+CiAgICAgICAgPGc+CiAgICAgICAgICAgIDxnPgogICAgICAgICAgICAgICAgPHBhdGggZD0iTTE2LDI3LjdDMTYsMjcuNyAxNS44LDI4LjMgMTUuNSwyOC42QzE1LjMsMjguOCAxNS4xLDI4LjkgMTQuOCwyOC45QzE0LjEsMjkuMSAxMy4zLDI5LjIgMTMuMywyOS4yQzEzLjMsMjkuMiAxNCwyOS4zIDE0LjgsMjkuNEMxNS4xLDI5LjQgMTUuMSwyOS40IDE1LjMsMjkuNUMxNS44LDI5LjUgMTYsMjkuMiAxNiwyOS4yTDE2LDI3LjdaIiBzdHlsZT0iZmlsbDpyZ2IoMjMzLDEwMSw3NSk7ZmlsbC1ydWxlOm5vbnplcm87Ii8+CiAgICAgICAgICAgICAgICA8cGF0aCBkPSJNMjUuMiwyNy43QzI1LjIsMjcuNyAyNS40LDI4LjMgMjUuNywyOC42QzI1LjksMjguOCAyNi4xLDI4LjkgMjYuNCwyOC45QzI3LjEsMjkuMSAyNy45LDI5LjIgMjcuOSwyOS4yQzI3LjksMjkuMiAyNy4yLDI5LjMgMjYuMywyOS40QzI2LDI5LjQgMjYsMjkuNCAyNS44LDI5LjVDMjUuMiwyOS41IDI1LjEsMjkuMiAyNS4xLDI5LjJMMjUuMiwyNy43WiIgc3R5bGU9ImZpbGw6cmdiKDIzMywxMDEsNzUpO2ZpbGwtcnVsZTpub256ZXJvOyIvPgogICAgICAgICAgICA8L2c+CiAgICAgICAgICAgIDxnPgogICAgICAgICAgICAgICAgPGNpcmNsZSBjeD0iMjAuNyIgY3k9IjE3LjgiIHI9IjEwLjgiIHN0eWxlPSJmaWxsOnJnYigxODIsMjA3LDIzNCk7Ii8+CiAgICAgICAgICAgICAgICA8Y2lyY2xlIGN4PSIyMC43IiBjeT0iMTcuOCIgcj0iMTAuNCIgc3R5bGU9ImZpbGw6cmdiKDIzMCwyNDUsMjQ4KTsiLz4KICAgICAgICAgICAgICAgIDxjaXJjbGUgY3g9IjIwLjciIGN5PSIxOCIgcj0iOC41IiBzdHlsZT0iZmlsbDpyZ2IoMjA4LDIzMiwyNDApOyIvPgogICAgICAgICAgICAgICAgPGcgaWQ9IkJvZHlfMV8iPgogICAgICAgICAgICAgICAgICAgIDxwYXRoIGQ9Ik0xNS43LDIyQzE1LjcsMjIgMTYuNCwzMy4zIDE2LjQsMzMuNUMxNi40LDMzLjYgMTYuNSwzMy44IDE2LDM0QzE1LjUsMzQuMiAxMy45LDM0LjYgMTMuOSwzNC42TDE2LjMsMzQuNkMxNy40LDM0LjYgMTcuNCwzMy43IDE3LjQsMzMuNUMxNy40LDMzLjMgMTcuNywyOSAxNy43LDI5QzE3LjcsMjkgMTcuOCwzNC4xIDE3LjgsMzQuM0MxNy44LDM0LjUgMTcuNywzNC44IDE3LDM1QzE2LjUsMzUuMSAxNSwzNS40IDE1LDM1LjRMMTcuMywzNS40QzE4LjcsMzUuNCAxOC43LDM0LjUgMTguNywzNC41TDE5LDMwQzE5LDMwIDE5LjEsMzQuNSAxOS4xLDM1QzE5LjEsMzUuNCAxOC44LDM1LjcgMTcuNywzNS45QzE3LDM2LjEgMTYuMSwzNi4zIDE2LjEsMzYuM0wxOC43LDM2LjNDMjAsMzYuMiAyMC4yLDM1LjMgMjAuMiwzNS4zTDIyLjQsMjQuMUwxNS43LDIyWiIgc3R5bGU9ImZpbGw6cmdiKDIzOCwxMjEsNzUpO2ZpbGwtcnVsZTpub256ZXJvOyIvPgogICAgICAgICAgICAgICAgICAgIDxwYXRoIGQ9Ik0yNS43LDIyQzI1LjcsMjIgMjUsMzMuMyAyNSwzMy41QzI1LDMzLjYgMjQuOSwzMy44IDI1LjQsMzRDMjUuOSwzNC4yIDI3LjUsMzQuNiAyNy41LDM0LjZMMjUuMSwzNC42QzI0LDM0LjYgMjQsMzMuNyAyNCwzMy41QzI0LDMzLjMgMjMuNywyOSAyMy43LDI5QzIzLjcsMjkgMjMuNiwzNC4xIDIzLjYsMzQuM0MyMy42LDM0LjUgMjMuNywzNC44IDI0LjQsMzVDMjQuOSwzNS4xIDI2LjQsMzUuNCAyNi40LDM1LjRMMjQuMSwzNS40QzIyLjcsMzUuNCAyMi43LDM0LjUgMjIuNywzNC41TDIyLjQsMzBDMjIuNCwzMCAyMi4zLDM0LjUgMjIuMywzNUMyMi4zLDM1LjQgMjIuNiwzNS43IDIzLjcsMzUuOUMyNC40LDM2LjEgMjUuMywzNi4zIDI1LjMsMzYuM0wyMi43LDM2LjNDMjEuNCwzNi4yIDIxLjIsMzUuMyAyMS4yLDM1LjNMMTksMjQuMUwyNS43LDIyWiIgc3R5bGU9ImZpbGw6cmdiKDIzOCwxMjEsNzUpO2ZpbGwtcnVsZTpub256ZXJvOyIvPgogICAgICAgICAgICAgICAgICAgIDxwYXRoIGQ9Ik0yNS44LDE2LjVDMjUuOCwxOS4zIDIzLjUsMjEuNSAyMC44LDIxLjVDMTguMSwyMS41IDE1LjgsMTkuMiAxNS44LDE2LjVDMTUuOCwxMy44IDE4LjEsMTEuNSAyMC44LDExLjVDMjMuNSwxMS41IDI1LjgsMTMuNyAyNS44LDE2LjVaIiBzdHlsZT0iZmlsbDpyZ2IoMjM4LDEyMSw3NSk7ZmlsbC1ydWxlOm5vbnplcm87Ii8+CiAgICAgICAgICAgICAgICAgICAgPGNsaXBQYXRoIGlkPSJfY2xpcDEiPgogICAgICAgICAgICAgICAgICAgICAgICA8cGF0aCBkPSJNMjUuOCwxNi4zTDI1LjIsMzBMMTYuMiwzMEwxNS43LDE2LjMiLz4KICAgICAgICAgICAgICAgICAgICA8L2NsaXBQYXRoPgogICAgICAgICAgICAgICAgICAgIDxnIGNsaXAtcGF0aD0idXJsKCNfY2xpcDEpIj4KICAgICAgICAgICAgICAgICAgICAgICAgPGNpcmNsZSBjeD0iMjAuOCIgY3k9IjE5LjIiIHI9IjguOSIgc3R5bGU9ImZpbGw6cmdiKDIzOCwxMjEsNzUpOyIvPgogICAgICAgICAgICAgICAgICAgIDwvZz4KICAgICAgICAgICAgICAgICAgICA8cGF0aCBkPSJNMjUuNSwyMkMyNS41LDIyIDI2LjEsMTYuNyAyNS4zLDE0LjdDMjMuOCwxMS4yIDIwLjMsMTEuNSAyMC4zLDExLjVDMjAuMywxMS41IDIyLjMsMTIuMyAyMi40LDE1LjNDMjIuNSwxNy40IDIyLjQsMjAuNSAyMi40LDIwLjVMMjUuNSwyMloiIHN0eWxlPSJmaWxsOnJnYigyMjcsNzgsNTkpO2ZpbGwtb3BhY2l0eTowLjIyO2ZpbGwtcnVsZTpub256ZXJvOyIvPgogICAgICAgICAgICAgICAgPC9nPgogICAgICAgICAgICAgICAgPGcgaWQ9IkZhY2VfMV8iPgogICAgICAgICAgICAgICAgICAgIDxjaXJjbGUgY3g9IjE4LjciIGN5PSIxMy44IiByPSIwLjciIHN0eWxlPSJmaWxsOnJnYigyNTEsMjIzLDE5NSk7ZmlsbC1vcGFjaXR5OjAuNTsiLz4KICAgICAgICAgICAgICAgICAgICA8Zz4KICAgICAgICAgICAgICAgICAgICAgICAgPGc+CiAgICAgICAgICAgICAgICAgICAgICAgICAgICA8cGF0aCBkPSJNMjIuNSwyNEMyMi41LDI1LjcgMjEuNywyNi44IDIwLjcsMjYuOEMxOS43LDI2LjggMTguOSwyNS41IDE4LjksMjMuOEMxOC45LDIzLjggMTkuNywyNS40IDIwLjgsMjUuNEMyMS45LDI1LjQgMjIuNSwyNCAyMi41LDI0WiIgc3R5bGU9ImZpbGw6cmdiKDEsMSwxKTtmaWxsLXJ1bGU6bm9uemVybzsiLz4KICAgICAgICAgICAgICAgICAgICAgICAgICAgIDxwYXRoIGQ9Ik0yMi41LDI0QzIyLjUsMjUuMSAyMS43LDI1LjcgMjAuNywyNS43QzE5LjcsMjUuNyAxOSwyNC45IDE5LDIzLjlDMTksMjMuOSAxOS44LDI0LjkgMjAuOSwyNC45QzIyLDI0LjkgMjIuNSwyNCAyMi41LDI0WiIgc3R5bGU9ImZpbGw6d2hpdGU7ZmlsbC1ydWxlOm5vbnplcm87Ii8+CiAgICAgICAgICAgICAgICAgICAgICAgIDwvZz4KICAgICAgICAgICAgICAgICAgICAgICAgPGc+CiAgICAgICAgICAgICAgICAgICAgICAgICAgICA8Zz4KICAgICAgICAgICAgICAgICAgICAgICAgICAgICAgICA8Zz4KICAgICAgICAgICAgICAgICAgICAgICAgICAgICAgICAgICAgPGNpcmNsZSBjeD0iMjQuMiIgY3k9IjE5LjMiIHI9IjMuMSIgc3R5bGU9ImZpbGw6cmdiKDIzMywxMDEsNzUpOyIvPgogICAgICAgICAgICAgICAgICAgICAgICAgICAgICAgICAgICA8Y2lyY2xlIGN4PSIxNy4yIiBjeT0iMTkuMyIgcj0iMy4xIiBzdHlsZT0iZmlsbDpyZ2IoMjMzLDEwMSw3NSk7Ii8+CiAgICAgICAgICAgICAgICAgICAgICAgICAgICAgICAgPC9nPgogICAgICAgICAgICAgICAgICAgICAgICAgICAgICAgIDxnPgogICAgICAgICAgICAgICAgICAgICAgICAgICAgICAgICAgICA8Y2lyY2xlIGN4PSIyNC4yIiBjeT0iMTkuMyIgcj0iMi40IiBzdHlsZT0iZmlsbDp3aGl0ZTsiLz4KICAgICAgICAgICAgICAgICAgICAgICAgICAgICAgICAgICAgPGNpcmNsZSBjeD0iMTciIGN5PSIxOS4zIiByPSIyLjQiIHN0eWxlPSJmaWxsOndoaXRlOyIvPgogICAgICAgICAgICAgICAgICAgICAgICAgICAgICAgIDwvZz4KICAgICAgICAgICAgICAgICAgICAgICAgICAgIDwvZz4KICAgICAgICAgICAgICAgICAgICAgICAgICAgIDxnPgogICAgICAgICAgICAgICAgICAgICAgICAgICAgICAgIDxjaXJjbGUgY3g9IjE3IiBjeT0iMTkiIHI9IjAuNyIgc3R5bGU9ImZpbGw6cmdiKDEsMSwxKTsiLz4KICAgICAgICAgICAgICAgICAgICAgICAgICAgICAgICA8Y2lyY2xlIGN4PSIyNC4yIiBjeT0iMTkiIHI9IjAuNyIgc3R5bGU9ImZpbGw6cmdiKDEsMSwxKTsiLz4KICAgICAgICAgICAgICAgICAgICAgICAgICAgIDwvZz4KICAgICAgICAgICAgICAgICAgICAgICAgPC9nPgogICAgICAgICAgICAgICAgICAgIDwvZz4KICAgICAgICAgICAgICAgIDwvZz4KICAgICAgICAgICAgICAgIDxwYXRoIGQ9Ik05LjcsMjAuNUM5LjQsMjAuNSA5LjIsMjAuMyA5LjIsMjBMOS4yLDE2QzkuMiwxNS43IDkuNCwxNS41IDkuNywxNS41QzEwLDE1LjUgMTAuMiwxNS43IDEwLjIsMTZMMTAuMiwyMEMxMC4yLDIwLjMgMTAsMjAuNSA5LjcsMjAuNVoiIHN0eWxlPSJmaWxsOnJnYigxODIsMjA3LDIzNCk7ZmlsbC1ydWxlOm5vbnplcm87Ii8+CiAgICAgICAgICAgICAgICA8cGF0aCBkPSJNMzEuNSwyMC41QzMxLjIsMjAuNSAzMSwyMC4zIDMxLDIwTDMxLDE2QzMxLDE1LjcgMzEuMiwxNS41IDMxLjUsMTUuNUMzMS44LDE1LjUgMzIsMTUuNyAzMiwxNkwzMiwyMEMzMiwyMC4zIDMxLjgsMjAuNSAzMS41LDIwLjVaIiBzdHlsZT0iZmlsbDpyZ2IoMTgyLDIwNywyMzQpO2ZpbGwtcnVsZTpub256ZXJvOyIvPgogICAgICAgICAgICAgICAgPGNpcmNsZSBjeD0iMTcuMyIgY3k9IjkuOCIgcj0iMC41IiBzdHlsZT0iZmlsbDp3aGl0ZTsiLz4KICAgICAgICAgICAgICAgIDxwYXRoIGQ9Ik0xMy43LDIzLjNDMTMuNiwyMy4zIDEzLjUsMjMuMyAxMy40LDIzLjJDMTIuMiwyMS43IDExLjYsMTkuOCAxMS42LDE3LjlDMTEuNiwxNi4zIDEyLDE0LjggMTIuOCwxMy40QzEzLjYsMTIuMSAxNC43LDExIDE2LDEwLjJDMTYuMiwxMC4xIDE2LjQsMTAuMiAxNi41LDEwLjNDMTYuNiwxMC41IDE2LjUsMTAuNyAxNi40LDEwLjhDMTMuOSwxMi4yIDEyLjMsMTQuOSAxMi4zLDE3LjhDMTIuMywxOS42IDEyLjksMjEuMyAxNCwyMi43QzE0LjEsMjIuOCAxNC4xLDIzLjEgMTMuOSwyMy4yQzEzLjgsMjMuMyAxMy44LDIzLjMgMTMuNywyMy4zWiIgc3R5bGU9ImZpbGw6d2hpdGU7ZmlsbC1ydWxlOm5vbnplcm87Ii8+CiAgICAgICAgICAgICAgICA8cGF0aCBkPSJNMjUuMiwyOEwyNS4yLDI3LjJDMjMuOCwyOCAyMi4zLDI4LjggMjAuNSwyOC44QzE4LjUsMjguOCAxNy4yLDI3LjkgMTUuOSwyNy4yTDE2LDI4QzE2LDI4IDE3LjUsMjkuNiAyMC42LDI5LjZDMjMuNSwyOS41IDI1LjIsMjggMjUuMiwyOFoiIHN0eWxlPSJmaWxsOnJnYigyMzMsMTAxLDc1KTtmaWxsLW9wYWNpdHk6MC4yNTtmaWxsLXJ1bGU6bm9uemVybzsiLz4KICAgICAgICAgICAgPC9nPgogICAgICAgIDwvZz4KICAgIDwvZz4KPC9zdmc+Cg==
    mediatype: image/svg+xml
  install:
    spec:
      clusterPermissions:
      - rules:
        - apiGroups:
          - ""
          resources:
          - configmaps
          - endpoints
          - events
          - namespaces
          - persistentvolumeclaims
          - pods
          - secrets
          - serviceaccounts
          - services
          - services/finalizers
          verbs:
          - '*'
        - apiGroups:
          - ""
          resources:
          - pods
          - pods/log
          verbs:
          - get
        - apiGroups:
          - apps
          resources:
          - daemonsets
          - deployments
          - replicasets
          - statefulsets
          verbs:
          - '*'
        - apiGroups:
          - apps
          resourceNames:
          - argocd-operator
          resources:
          - deployments/finalizers
          verbs:
          - update
        - apiGroups:
          - apps.openshift.io
          resources:
          - deploymentconfigs
          verbs:
          - '*'
        - apiGroups:
          - argoproj.io
          resources:
          - applications
          - appprojects
          verbs:
          - '*'
        - apiGroups:
          - argoproj.io
          resources:
          - argocdexports
          - argocdexports/finalizers
          - argocdexports/status
          verbs:
          - '*'
        - apiGroups:
          - argoproj.io
          resources:
          - argocds
          - argocds/finalizers
          - argocds/status
          verbs:
          - '*'
        - apiGroups:
          - autoscaling
          resources:
          - horizontalpodautoscalers
          verbs:
          - '*'
        - apiGroups:
          - batch
          resources:
          - cronjobs
          - jobs
          verbs:
          - '*'
        - apiGroups:
          - config.openshift.io
          resources:
          - clusterversions
          verbs:
          - get
          - list
          - watch
        - apiGroups:
          - monitoring.coreos.com
          resources:
          - prometheuses
          - prometheusrules
          - servicemonitors
          verbs:
          - '*'
        - apiGroups:
          - networking.k8s.io
          resources:
          - ingresses
          verbs:
          - '*'
        - apiGroups:
          - oauth.openshift.io
          resources:
          - oauthclients
          verbs:
          - create
          - delete
          - get
          - list
          - patch
          - update
          - watch
        - apiGroups:
          - rbac.authorization.k8s.io
          resources:
          - '*'
          verbs:
          - '*'
        - apiGroups:
          - rbac.authorization.k8s.io
          resources:
          - clusterrolebindings
          - clusterroles
          verbs:
          - '*'
        - apiGroups:
          - route.openshift.io
          resources:
          - routes
          - routes/custom-host
          verbs:
          - '*'
        - apiGroups:
          - template.openshift.io
          resources:
          - templateconfigs
          - templateinstances
          - templates
          verbs:
          - '*'
        - apiGroups:
          - authentication.k8s.io
          resources:
          - tokenreviews
          verbs:
          - create
        - apiGroups:
          - authorization.k8s.io
          resources:
          - subjectaccessreviews
          verbs:
          - create
        serviceAccountName: argocd-operator-controller-manager
      deployments:
      - name: argocd-operator-controller-manager
        spec:
          replicas: 1
          selector:
            matchLabels:
              control-plane: argocd-operator
          strategy: {}
          template:
            metadata:
              labels:
                control-plane: argocd-operator
            spec:
              containers:
              - args:
<<<<<<< HEAD
                - --health-probe-bind-address=:8081
                - --metrics-bind-address=127.0.0.1:8080
=======
>>>>>>> aa399a55
                - --leader-elect
                command:
                - /manager
                env:
                - name: WATCH_NAMESPACE
                  valueFrom:
                    fieldRef:
                      fieldPath: metadata.annotations['olm.targetNamespaces']
                - name: ENABLE_CONVERSION_WEBHOOK
                  value: "true"
<<<<<<< HEAD
                image: quay.io/argoprojlabs/argocd-operator:v0.8.0
=======
                image: quay.io/argoprojlabs/argocd-operator:v0.9.0
>>>>>>> aa399a55
                livenessProbe:
                  httpGet:
                    path: /healthz
                    port: 8081
                  initialDelaySeconds: 15
                  periodSeconds: 20
                name: manager
                ports:
                - containerPort: 9443
                  name: webhook-server
                  protocol: TCP
                readinessProbe:
                  httpGet:
                    path: /readyz
                    port: 8081
                  initialDelaySeconds: 5
                  periodSeconds: 10
                resources: {}
                securityContext:
                  allowPrivilegeEscalation: false
                  capabilities:
                    drop:
                    - ALL
                  readOnlyRootFilesystem: true
                  runAsNonRoot: true
              - args:
                - --secure-listen-address=0.0.0.0:8443
                - --upstream=http://127.0.0.1:8080/
                - --logtostderr=true
                - --v=10
                image: gcr.io/kubebuilder/kube-rbac-proxy@sha256:db06cc4c084dd0253134f156dddaaf53ef1c3fb3cc809e5d81711baa4029ea4c
                name: kube-rbac-proxy
                ports:
                - containerPort: 8443
                  name: https
                resources: {}
              securityContext:
                runAsNonRoot: true
              serviceAccountName: argocd-operator-controller-manager
              terminationGracePeriodSeconds: 10
      permissions:
      - rules:
        - apiGroups:
          - ""
          resources:
          - configmaps
          verbs:
          - get
          - list
          - watch
          - create
          - update
          - patch
          - delete
        - apiGroups:
          - coordination.k8s.io
          resources:
          - leases
          verbs:
          - get
          - list
          - watch
          - create
          - update
          - patch
          - delete
        - apiGroups:
          - ""
          resources:
          - events
          verbs:
          - create
          - patch
        serviceAccountName: argocd-operator-controller-manager
    strategy: deployment
  installModes:
  - supported: false
    type: OwnNamespace
  - supported: false
    type: SingleNamespace
  - supported: false
    type: MultiNamespace
  - supported: true
    type: AllNamespaces
  keywords:
  - gitops
  - kubernetes
  links:
  - name: Argo CD Project
    url: https://argoproj.github.io/argo-cd/
  - name: Operator Documentation
    url: https://argocd-operator.readthedocs.io
  - name: Operator Source Code
    url: https://github.com/argoproj-labs/argocd-operator
  maintainers:
  - email: aveerama@redhat.com
    name: Abhishek Veeramalla
  maturity: alpha
  provider:
    name: Argo CD Community
  replaces: argocd-operator.v0.7.0
<<<<<<< HEAD
  version: 0.8.0
=======
  version: 0.9.0
>>>>>>> aa399a55
  webhookdefinitions:
  - admissionReviewVersions:
    - v1alpha1
    - v1beta1
    containerPort: 443
    conversionCRDs:
    - argocds.argoproj.io
    deploymentName: argocd-operator-controller-manager
    generateName: cargocds.kb.io
    sideEffects: None
    targetPort: 9443
    type: ConversionWebhook
    webhookPath: /convert<|MERGE_RESOLUTION|>--- conflicted
+++ resolved
@@ -223,11 +223,7 @@
     operators.operatorframework.io/project_layout: go.kubebuilder.io/v3
     repository: https://github.com/argoproj-labs/argocd-operator
     support: Argo CD
-<<<<<<< HEAD
-  name: argocd-operator.v0.8.0
-=======
   name: argocd-operator.v0.9.0
->>>>>>> aa399a55
   namespace: placeholder
 spec:
   apiservicedefinitions: {}
@@ -715,7 +711,6 @@
           behavior.
         displayName: Resource Ignore Difference Customizations'
         path: resourceIgnoreDifferences
-<<<<<<< HEAD
         x-descriptors:
         - urn:alm:descriptor:com.tectonic.ui:text
         - urn:alm:descriptor:com.tectonic.ui:advanced
@@ -757,8 +752,6 @@
       - description: Host is the hostname to use for Ingress/Route resources.
         displayName: Host
         path: server.host
-=======
->>>>>>> aa399a55
         x-descriptors:
         - urn:alm:descriptor:com.tectonic.ui:fieldGroup:Server
         - urn:alm:descriptor:com.tectonic.ui:text
@@ -849,138 +842,6 @@
         x-descriptors:
         - urn:alm:descriptor:com.tectonic.ui:fieldGroup:ArgoCD
         - urn:alm:descriptor:com.tectonic.ui:text
-<<<<<<< HEAD
-=======
-        - urn:alm:descriptor:com.tectonic.ui:advanced
-      - description: ResourceTrackingMethod defines how Argo CD should track resources
-          that it manages
-        displayName: Resource Tracking Method'
-        path: resourceTrackingMethod
-        x-descriptors:
-        - urn:alm:descriptor:com.tectonic.ui:text
-        - urn:alm:descriptor:com.tectonic.ui:advanced
-      - description: Enabled will toggle autoscaling support for the Argo CD Server
-          component.
-        displayName: Autoscale Enabled'
-        path: server.autoscale.enabled
-        x-descriptors:
-        - urn:alm:descriptor:com.tectonic.ui:fieldGroup:Server
-        - urn:alm:descriptor:com.tectonic.ui:booleanSwitch
-      - description: Host is the hostname to use for Ingress/Route resources.
-        displayName: GRPC Host
-        path: server.grpc.host
-        x-descriptors:
-        - urn:alm:descriptor:com.tectonic.ui:fieldGroup:Server
-        - urn:alm:descriptor:com.tectonic.ui:text
-      - description: Ingress defines the desired state for the Argo CD Server GRPC
-          Ingress.
-        displayName: GRPC Ingress Enabled'
-        path: server.grpc.ingress
-        x-descriptors:
-        - urn:alm:descriptor:com.tectonic.ui:fieldGroup:Server
-        - urn:alm:descriptor:com.tectonic.ui:booleanSwitch
-      - description: Enabled will toggle the creation of the Ingress.
-        displayName: Ingress Enabled'
-        path: server.grpc.ingress.enabled
-        x-descriptors:
-        - urn:alm:descriptor:com.tectonic.ui:fieldGroup:Grafana
-        - urn:alm:descriptor:com.tectonic.ui:fieldGroup:Prometheus
-        - urn:alm:descriptor:com.tectonic.ui:fieldGroup:Server
-        - urn:alm:descriptor:com.tectonic.ui:booleanSwitch
-      - description: Host is the hostname to use for Ingress/Route resources.
-        displayName: Host
-        path: server.host
-        x-descriptors:
-        - urn:alm:descriptor:com.tectonic.ui:fieldGroup:Server
-        - urn:alm:descriptor:com.tectonic.ui:text
-      - description: Enabled will toggle the creation of the Ingress.
-        displayName: Ingress Enabled'
-        path: server.ingress.enabled
-        x-descriptors:
-        - urn:alm:descriptor:com.tectonic.ui:fieldGroup:Grafana
-        - urn:alm:descriptor:com.tectonic.ui:fieldGroup:Prometheus
-        - urn:alm:descriptor:com.tectonic.ui:fieldGroup:Server
-        - urn:alm:descriptor:com.tectonic.ui:booleanSwitch
-      - description: Insecure toggles the insecure flag.
-        displayName: Insecure
-        path: server.insecure
-        x-descriptors:
-        - urn:alm:descriptor:com.tectonic.ui:fieldGroup:Server
-        - urn:alm:descriptor:com.tectonic.ui:booleanSwitch
-      - description: Resources defines the Compute Resources required by the container
-          for the Argo CD server component.
-        displayName: Resource Requirements'
-        path: server.resources
-        x-descriptors:
-        - urn:alm:descriptor:com.tectonic.ui:fieldGroup:Server
-        - urn:alm:descriptor:com.tectonic.ui:resourceRequirements
-      - description: Enabled will toggle the creation of the OpenShift Route.
-        displayName: Route Enabled'
-        path: server.route.enabled
-        x-descriptors:
-        - urn:alm:descriptor:com.tectonic.ui:fieldGroup:Grafana
-        - urn:alm:descriptor:com.tectonic.ui:fieldGroup:Prometheus
-        - urn:alm:descriptor:com.tectonic.ui:fieldGroup:Server
-        - urn:alm:descriptor:com.tectonic.ui:booleanSwitch
-      - description: Type is the ServiceType to use for the Service resource.
-        displayName: Service Type'
-        path: server.service.type
-        x-descriptors:
-        - urn:alm:descriptor:com.tectonic.ui:fieldGroup:Server
-        - urn:alm:descriptor:com.tectonic.ui:text
-      - description: Config is the dex connector configuration.
-        displayName: Configuration
-        path: sso.dex.config
-        x-descriptors:
-        - urn:alm:descriptor:com.tectonic.ui:fieldGroup:Dex
-        - urn:alm:descriptor:com.tectonic.ui:text
-      - description: Image is the Dex container image.
-        displayName: Image
-        path: sso.dex.image
-        x-descriptors:
-        - urn:alm:descriptor:com.tectonic.ui:fieldGroup:Dex
-        - urn:alm:descriptor:com.tectonic.ui:text
-      - description: OpenShiftOAuth enables OpenShift OAuth authentication for the
-          Dex server.
-        displayName: OpenShift OAuth Enabled'
-        path: sso.dex.openShiftOAuth
-        x-descriptors:
-        - urn:alm:descriptor:com.tectonic.ui:fieldGroup:Dex
-        - urn:alm:descriptor:com.tectonic.ui:booleanSwitch
-      - description: Resources defines the Compute Resources required by the container
-          for Dex.
-        displayName: Resource Requirements'
-        path: sso.dex.resources
-        x-descriptors:
-        - urn:alm:descriptor:com.tectonic.ui:fieldGroup:Dex
-        - urn:alm:descriptor:com.tectonic.ui:resourceRequirements
-      - description: Version is the Dex container image tag.
-        displayName: Version
-        path: sso.dex.version
-        x-descriptors:
-        - urn:alm:descriptor:com.tectonic.ui:fieldGroup:Dex
-        - urn:alm:descriptor:com.tectonic.ui:text
-      - description: StatusBadgeEnabled toggles application status badge feature.
-        displayName: Status Badge Enabled'
-        path: statusBadgeEnabled
-        x-descriptors:
-        - urn:alm:descriptor:com.tectonic.ui:booleanSwitch
-        - urn:alm:descriptor:com.tectonic.ui:advanced
-      - description: UsersAnonymousEnabled toggles anonymous user access. The anonymous
-          users get default role permissions specified argocd-rbac-cm.
-        displayName: Anonymous Users Enabled'
-        path: usersAnonymousEnabled
-        x-descriptors:
-        - urn:alm:descriptor:com.tectonic.ui:booleanSwitch
-        - urn:alm:descriptor:com.tectonic.ui:advanced
-      - description: Version is the tag to use with the ArgoCD container image for
-          all ArgoCD components.
-        displayName: Version
-        path: version
-        x-descriptors:
-        - urn:alm:descriptor:com.tectonic.ui:fieldGroup:ArgoCD
-        - urn:alm:descriptor:com.tectonic.ui:text
->>>>>>> aa399a55
       statusDescriptors:
       - description: 'ApplicationController is a simple, high-level summary of where
           the Argo CD application controller component is in its lifecycle. There
@@ -1871,11 +1732,6 @@
             spec:
               containers:
               - args:
-<<<<<<< HEAD
-                - --health-probe-bind-address=:8081
-                - --metrics-bind-address=127.0.0.1:8080
-=======
->>>>>>> aa399a55
                 - --leader-elect
                 command:
                 - /manager
@@ -1886,11 +1742,7 @@
                       fieldPath: metadata.annotations['olm.targetNamespaces']
                 - name: ENABLE_CONVERSION_WEBHOOK
                   value: "true"
-<<<<<<< HEAD
-                image: quay.io/argoprojlabs/argocd-operator:v0.8.0
-=======
                 image: quay.io/argoprojlabs/argocd-operator:v0.9.0
->>>>>>> aa399a55
                 livenessProbe:
                   httpGet:
                     path: /healthz
@@ -1992,11 +1844,7 @@
   provider:
     name: Argo CD Community
   replaces: argocd-operator.v0.7.0
-<<<<<<< HEAD
-  version: 0.8.0
-=======
   version: 0.9.0
->>>>>>> aa399a55
   webhookdefinitions:
   - admissionReviewVersions:
     - v1alpha1
