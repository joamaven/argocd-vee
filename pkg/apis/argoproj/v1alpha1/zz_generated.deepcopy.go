// +build !ignore_autogenerated

// Code generated by operator-sdk. DO NOT EDIT.

package v1alpha1

import (
	autoscalingv1 "k8s.io/api/autoscaling/v1"
	v1 "k8s.io/api/core/v1"
	runtime "k8s.io/apimachinery/pkg/runtime"
)

// DeepCopyInto is an autogenerated deepcopy function, copying the receiver, writing into out. in must be non-nil.
func (in *ArgoCD) DeepCopyInto(out *ArgoCD) {
	*out = *in
	out.TypeMeta = in.TypeMeta
	in.ObjectMeta.DeepCopyInto(&out.ObjectMeta)
	in.Spec.DeepCopyInto(&out.Spec)
	out.Status = in.Status
	return
}

// DeepCopy is an autogenerated deepcopy function, copying the receiver, creating a new ArgoCD.
func (in *ArgoCD) DeepCopy() *ArgoCD {
	if in == nil {
		return nil
	}
	out := new(ArgoCD)
	in.DeepCopyInto(out)
	return out
}

// DeepCopyObject is an autogenerated deepcopy function, copying the receiver, creating a new runtime.Object.
func (in *ArgoCD) DeepCopyObject() runtime.Object {
	if c := in.DeepCopy(); c != nil {
		return c
	}
	return nil
}

// DeepCopyInto is an autogenerated deepcopy function, copying the receiver, writing into out. in must be non-nil.
func (in *ArgoCDApplicationControllerProcessorsSpec) DeepCopyInto(out *ArgoCDApplicationControllerProcessorsSpec) {
	*out = *in
	return
}

// DeepCopy is an autogenerated deepcopy function, copying the receiver, creating a new ArgoCDApplicationControllerProcessorsSpec.
func (in *ArgoCDApplicationControllerProcessorsSpec) DeepCopy() *ArgoCDApplicationControllerProcessorsSpec {
	if in == nil {
		return nil
	}
	out := new(ArgoCDApplicationControllerProcessorsSpec)
	in.DeepCopyInto(out)
	return out
}

// DeepCopyInto is an autogenerated deepcopy function, copying the receiver, writing into out. in must be non-nil.
func (in *ArgoCDApplicationControllerSpec) DeepCopyInto(out *ArgoCDApplicationControllerSpec) {
	*out = *in
	out.Processors = in.Processors
	return
}

// DeepCopy is an autogenerated deepcopy function, copying the receiver, creating a new ArgoCDApplicationControllerSpec.
func (in *ArgoCDApplicationControllerSpec) DeepCopy() *ArgoCDApplicationControllerSpec {
	if in == nil {
		return nil
	}
	out := new(ArgoCDApplicationControllerSpec)
	in.DeepCopyInto(out)
	return out
}

// DeepCopyInto is an autogenerated deepcopy function, copying the receiver, writing into out. in must be non-nil.
func (in *ArgoCDCASpec) DeepCopyInto(out *ArgoCDCASpec) {
	*out = *in
	return
}

// DeepCopy is an autogenerated deepcopy function, copying the receiver, creating a new ArgoCDCASpec.
func (in *ArgoCDCASpec) DeepCopy() *ArgoCDCASpec {
	if in == nil {
		return nil
	}
	out := new(ArgoCDCASpec)
	in.DeepCopyInto(out)
	return out
}

// DeepCopyInto is an autogenerated deepcopy function, copying the receiver, writing into out. in must be non-nil.
func (in *ArgoCDCertificateSpec) DeepCopyInto(out *ArgoCDCertificateSpec) {
	*out = *in
	return
}

// DeepCopy is an autogenerated deepcopy function, copying the receiver, creating a new ArgoCDCertificateSpec.
func (in *ArgoCDCertificateSpec) DeepCopy() *ArgoCDCertificateSpec {
	if in == nil {
		return nil
	}
	out := new(ArgoCDCertificateSpec)
	in.DeepCopyInto(out)
	return out
}

// DeepCopyInto is an autogenerated deepcopy function, copying the receiver, writing into out. in must be non-nil.
func (in *ArgoCDDexOAuthSpec) DeepCopyInto(out *ArgoCDDexOAuthSpec) {
	*out = *in
	return
}

// DeepCopy is an autogenerated deepcopy function, copying the receiver, creating a new ArgoCDDexOAuthSpec.
func (in *ArgoCDDexOAuthSpec) DeepCopy() *ArgoCDDexOAuthSpec {
	if in == nil {
		return nil
	}
	out := new(ArgoCDDexOAuthSpec)
	in.DeepCopyInto(out)
	return out
}

// DeepCopyInto is an autogenerated deepcopy function, copying the receiver, writing into out. in must be non-nil.
func (in *ArgoCDDexSpec) DeepCopyInto(out *ArgoCDDexSpec) {
	*out = *in
	return
}

// DeepCopy is an autogenerated deepcopy function, copying the receiver, creating a new ArgoCDDexSpec.
func (in *ArgoCDDexSpec) DeepCopy() *ArgoCDDexSpec {
	if in == nil {
		return nil
	}
	out := new(ArgoCDDexSpec)
	in.DeepCopyInto(out)
	return out
}

// DeepCopyInto is an autogenerated deepcopy function, copying the receiver, writing into out. in must be non-nil.
func (in *ArgoCDExport) DeepCopyInto(out *ArgoCDExport) {
	*out = *in
	out.TypeMeta = in.TypeMeta
	in.ObjectMeta.DeepCopyInto(&out.ObjectMeta)
	in.Spec.DeepCopyInto(&out.Spec)
	out.Status = in.Status
	return
}

// DeepCopy is an autogenerated deepcopy function, copying the receiver, creating a new ArgoCDExport.
func (in *ArgoCDExport) DeepCopy() *ArgoCDExport {
	if in == nil {
		return nil
	}
	out := new(ArgoCDExport)
	in.DeepCopyInto(out)
	return out
}

// DeepCopyObject is an autogenerated deepcopy function, copying the receiver, creating a new runtime.Object.
func (in *ArgoCDExport) DeepCopyObject() runtime.Object {
	if c := in.DeepCopy(); c != nil {
		return c
	}
	return nil
}

// DeepCopyInto is an autogenerated deepcopy function, copying the receiver, writing into out. in must be non-nil.
func (in *ArgoCDExportList) DeepCopyInto(out *ArgoCDExportList) {
	*out = *in
	out.TypeMeta = in.TypeMeta
	in.ListMeta.DeepCopyInto(&out.ListMeta)
	if in.Items != nil {
		in, out := &in.Items, &out.Items
		*out = make([]ArgoCDExport, len(*in))
		for i := range *in {
			(*in)[i].DeepCopyInto(&(*out)[i])
		}
	}
	return
}

// DeepCopy is an autogenerated deepcopy function, copying the receiver, creating a new ArgoCDExportList.
func (in *ArgoCDExportList) DeepCopy() *ArgoCDExportList {
	if in == nil {
		return nil
	}
	out := new(ArgoCDExportList)
	in.DeepCopyInto(out)
	return out
}

// DeepCopyObject is an autogenerated deepcopy function, copying the receiver, creating a new runtime.Object.
func (in *ArgoCDExportList) DeepCopyObject() runtime.Object {
	if c := in.DeepCopy(); c != nil {
		return c
	}
	return nil
}

// DeepCopyInto is an autogenerated deepcopy function, copying the receiver, writing into out. in must be non-nil.
func (in *ArgoCDExportLocalStorageSpec) DeepCopyInto(out *ArgoCDExportLocalStorageSpec) {
	*out = *in
	if in.PVC != nil {
		in, out := &in.PVC, &out.PVC
		*out = new(v1.PersistentVolumeClaimSpec)
		(*in).DeepCopyInto(*out)
	}
	return
}

// DeepCopy is an autogenerated deepcopy function, copying the receiver, creating a new ArgoCDExportLocalStorageSpec.
func (in *ArgoCDExportLocalStorageSpec) DeepCopy() *ArgoCDExportLocalStorageSpec {
	if in == nil {
		return nil
	}
	out := new(ArgoCDExportLocalStorageSpec)
	in.DeepCopyInto(out)
	return out
}

// DeepCopyInto is an autogenerated deepcopy function, copying the receiver, writing into out. in must be non-nil.
func (in *ArgoCDExportSpec) DeepCopyInto(out *ArgoCDExportSpec) {
	*out = *in
	if in.Schedule != nil {
		in, out := &in.Schedule, &out.Schedule
		*out = new(string)
		**out = **in
	}
	if in.Storage != nil {
		in, out := &in.Storage, &out.Storage
		*out = new(ArgoCDExportStorageSpec)
		(*in).DeepCopyInto(*out)
	}
	return
}

// DeepCopy is an autogenerated deepcopy function, copying the receiver, creating a new ArgoCDExportSpec.
func (in *ArgoCDExportSpec) DeepCopy() *ArgoCDExportSpec {
	if in == nil {
		return nil
	}
	out := new(ArgoCDExportSpec)
	in.DeepCopyInto(out)
	return out
}

// DeepCopyInto is an autogenerated deepcopy function, copying the receiver, writing into out. in must be non-nil.
func (in *ArgoCDExportStatus) DeepCopyInto(out *ArgoCDExportStatus) {
	*out = *in
	return
}

// DeepCopy is an autogenerated deepcopy function, copying the receiver, creating a new ArgoCDExportStatus.
func (in *ArgoCDExportStatus) DeepCopy() *ArgoCDExportStatus {
	if in == nil {
		return nil
	}
	out := new(ArgoCDExportStatus)
	in.DeepCopyInto(out)
	return out
}

// DeepCopyInto is an autogenerated deepcopy function, copying the receiver, writing into out. in must be non-nil.
func (in *ArgoCDExportStorageSpec) DeepCopyInto(out *ArgoCDExportStorageSpec) {
	*out = *in
	if in.Local != nil {
		in, out := &in.Local, &out.Local
		*out = new(ArgoCDExportLocalStorageSpec)
		(*in).DeepCopyInto(*out)
	}
	return
}

// DeepCopy is an autogenerated deepcopy function, copying the receiver, creating a new ArgoCDExportStorageSpec.
func (in *ArgoCDExportStorageSpec) DeepCopy() *ArgoCDExportStorageSpec {
	if in == nil {
		return nil
	}
	out := new(ArgoCDExportStorageSpec)
	in.DeepCopyInto(out)
	return out
}

// DeepCopyInto is an autogenerated deepcopy function, copying the receiver, writing into out. in must be non-nil.
func (in *ArgoCDGrafanaSpec) DeepCopyInto(out *ArgoCDGrafanaSpec) {
	*out = *in
	if in.Size != nil {
		in, out := &in.Size, &out.Size
		*out = new(int32)
		**out = **in
	}
	return
}

// DeepCopy is an autogenerated deepcopy function, copying the receiver, creating a new ArgoCDGrafanaSpec.
func (in *ArgoCDGrafanaSpec) DeepCopy() *ArgoCDGrafanaSpec {
	if in == nil {
		return nil
	}
	out := new(ArgoCDGrafanaSpec)
	in.DeepCopyInto(out)
	return out
}

// DeepCopyInto is an autogenerated deepcopy function, copying the receiver, writing into out. in must be non-nil.
func (in *ArgoCDImportSpec) DeepCopyInto(out *ArgoCDImportSpec) {
	*out = *in
	if in.Namespace != nil {
		in, out := &in.Namespace, &out.Namespace
		*out = new(string)
		**out = **in
	}
	return
}

// DeepCopy is an autogenerated deepcopy function, copying the receiver, creating a new ArgoCDImportSpec.
func (in *ArgoCDImportSpec) DeepCopy() *ArgoCDImportSpec {
	if in == nil {
		return nil
	}
	out := new(ArgoCDImportSpec)
	in.DeepCopyInto(out)
	return out
}

// DeepCopyInto is an autogenerated deepcopy function, copying the receiver, writing into out. in must be non-nil.
func (in *ArgoCDIngressSpec) DeepCopyInto(out *ArgoCDIngressSpec) {
	*out = *in
	if in.Annotations != nil {
		in, out := &in.Annotations, &out.Annotations
		*out = make(map[string]string, len(*in))
		for key, val := range *in {
			(*out)[key] = val
		}
	}
	return
}

// DeepCopy is an autogenerated deepcopy function, copying the receiver, creating a new ArgoCDIngressSpec.
func (in *ArgoCDIngressSpec) DeepCopy() *ArgoCDIngressSpec {
	if in == nil {
		return nil
	}
	out := new(ArgoCDIngressSpec)
	in.DeepCopyInto(out)
	return out
}

// DeepCopyInto is an autogenerated deepcopy function, copying the receiver, writing into out. in must be non-nil.
func (in *ArgoCDList) DeepCopyInto(out *ArgoCDList) {
	*out = *in
	out.TypeMeta = in.TypeMeta
	in.ListMeta.DeepCopyInto(&out.ListMeta)
	if in.Items != nil {
		in, out := &in.Items, &out.Items
		*out = make([]ArgoCD, len(*in))
		for i := range *in {
			(*in)[i].DeepCopyInto(&(*out)[i])
		}
	}
	return
}

// DeepCopy is an autogenerated deepcopy function, copying the receiver, creating a new ArgoCDList.
func (in *ArgoCDList) DeepCopy() *ArgoCDList {
	if in == nil {
		return nil
	}
	out := new(ArgoCDList)
	in.DeepCopyInto(out)
	return out
}

// DeepCopyObject is an autogenerated deepcopy function, copying the receiver, creating a new runtime.Object.
func (in *ArgoCDList) DeepCopyObject() runtime.Object {
	if c := in.DeepCopy(); c != nil {
		return c
	}
	return nil
}

// DeepCopyInto is an autogenerated deepcopy function, copying the receiver, writing into out. in must be non-nil.
func (in *ArgoCDPrometheusSpec) DeepCopyInto(out *ArgoCDPrometheusSpec) {
	*out = *in
	if in.Size != nil {
		in, out := &in.Size, &out.Size
		*out = new(int32)
		**out = **in
	}
	return
}

// DeepCopy is an autogenerated deepcopy function, copying the receiver, creating a new ArgoCDPrometheusSpec.
func (in *ArgoCDPrometheusSpec) DeepCopy() *ArgoCDPrometheusSpec {
	if in == nil {
		return nil
	}
	out := new(ArgoCDPrometheusSpec)
	in.DeepCopyInto(out)
	return out
}

// DeepCopyInto is an autogenerated deepcopy function, copying the receiver, writing into out. in must be non-nil.
func (in *ArgoCDRBACSpec) DeepCopyInto(out *ArgoCDRBACSpec) {
	*out = *in
	if in.Policy != nil {
		in, out := &in.Policy, &out.Policy
		*out = new(string)
		**out = **in
	}
	if in.DefaultPolicy != nil {
		in, out := &in.DefaultPolicy, &out.DefaultPolicy
		*out = new(string)
		**out = **in
	}
	if in.Scopes != nil {
		in, out := &in.Scopes, &out.Scopes
		*out = new(string)
		**out = **in
	}
	return
}

// DeepCopy is an autogenerated deepcopy function, copying the receiver, creating a new ArgoCDRBACSpec.
func (in *ArgoCDRBACSpec) DeepCopy() *ArgoCDRBACSpec {
	if in == nil {
		return nil
	}
	out := new(ArgoCDRBACSpec)
	in.DeepCopyInto(out)
	return out
}

// DeepCopyInto is an autogenerated deepcopy function, copying the receiver, writing into out. in must be non-nil.
func (in *ArgoCDRedisSpec) DeepCopyInto(out *ArgoCDRedisSpec) {
	*out = *in
	return
}

// DeepCopy is an autogenerated deepcopy function, copying the receiver, creating a new ArgoCDRedisSpec.
func (in *ArgoCDRedisSpec) DeepCopy() *ArgoCDRedisSpec {
	if in == nil {
		return nil
	}
	out := new(ArgoCDRedisSpec)
	in.DeepCopyInto(out)
	return out
}

// DeepCopyInto is an autogenerated deepcopy function, copying the receiver, writing into out. in must be non-nil.
func (in *ArgoCDServerAutoscaleSpec) DeepCopyInto(out *ArgoCDServerAutoscaleSpec) {
	*out = *in
	if in.HPA != nil {
		in, out := &in.HPA, &out.HPA
		*out = new(autoscalingv1.HorizontalPodAutoscalerSpec)
		(*in).DeepCopyInto(*out)
	}
	return
}

// DeepCopy is an autogenerated deepcopy function, copying the receiver, creating a new ArgoCDServerAutoscaleSpec.
func (in *ArgoCDServerAutoscaleSpec) DeepCopy() *ArgoCDServerAutoscaleSpec {
	if in == nil {
		return nil
	}
	out := new(ArgoCDServerAutoscaleSpec)
	in.DeepCopyInto(out)
	return out
}

// DeepCopyInto is an autogenerated deepcopy function, copying the receiver, writing into out. in must be non-nil.
func (in *ArgoCDServerGRPCSpec) DeepCopyInto(out *ArgoCDServerGRPCSpec) {
	*out = *in
	return
}

// DeepCopy is an autogenerated deepcopy function, copying the receiver, creating a new ArgoCDServerGRPCSpec.
func (in *ArgoCDServerGRPCSpec) DeepCopy() *ArgoCDServerGRPCSpec {
	if in == nil {
		return nil
	}
	out := new(ArgoCDServerGRPCSpec)
	in.DeepCopyInto(out)
	return out
}

// DeepCopyInto is an autogenerated deepcopy function, copying the receiver, writing into out. in must be non-nil.
func (in *ArgoCDServerServiceSpec) DeepCopyInto(out *ArgoCDServerServiceSpec) {
	*out = *in
	return
}

// DeepCopy is an autogenerated deepcopy function, copying the receiver, creating a new ArgoCDServerServiceSpec.
func (in *ArgoCDServerServiceSpec) DeepCopy() *ArgoCDServerServiceSpec {
	if in == nil {
		return nil
	}
	out := new(ArgoCDServerServiceSpec)
	in.DeepCopyInto(out)
	return out
}

// DeepCopyInto is an autogenerated deepcopy function, copying the receiver, writing into out. in must be non-nil.
func (in *ArgoCDServerSpec) DeepCopyInto(out *ArgoCDServerSpec) {
	*out = *in
	in.Autoscale.DeepCopyInto(&out.Autoscale)
	out.GRPC = in.GRPC
	out.Service = in.Service
	return
}

// DeepCopy is an autogenerated deepcopy function, copying the receiver, creating a new ArgoCDServerSpec.
func (in *ArgoCDServerSpec) DeepCopy() *ArgoCDServerSpec {
	if in == nil {
		return nil
	}
	out := new(ArgoCDServerSpec)
	in.DeepCopyInto(out)
	return out
}

// DeepCopyInto is an autogenerated deepcopy function, copying the receiver, writing into out. in must be non-nil.
func (in *ArgoCDSpec) DeepCopyInto(out *ArgoCDSpec) {
	*out = *in
	out.Controller = in.Controller
	out.Dex = in.Dex
	in.Grafana.DeepCopyInto(&out.Grafana)
	if in.Import != nil {
		in, out := &in.Import, &out.Import
		*out = new(ArgoCDImportSpec)
		(*in).DeepCopyInto(*out)
	}
	in.Ingress.DeepCopyInto(&out.Ingress)
	in.Prometheus.DeepCopyInto(&out.Prometheus)
	in.RBAC.DeepCopyInto(&out.RBAC)
	out.Redis = in.Redis
<<<<<<< HEAD
	out.Server = in.Server
	in.TLS.DeepCopyInto(&out.TLS)
=======
	in.Server.DeepCopyInto(&out.Server)
	out.TLS = in.TLS
>>>>>>> 33d52b91
	return
}

// DeepCopy is an autogenerated deepcopy function, copying the receiver, creating a new ArgoCDSpec.
func (in *ArgoCDSpec) DeepCopy() *ArgoCDSpec {
	if in == nil {
		return nil
	}
	out := new(ArgoCDSpec)
	in.DeepCopyInto(out)
	return out
}

// DeepCopyInto is an autogenerated deepcopy function, copying the receiver, writing into out. in must be non-nil.
func (in *ArgoCDStatus) DeepCopyInto(out *ArgoCDStatus) {
	*out = *in
	return
}

// DeepCopy is an autogenerated deepcopy function, copying the receiver, creating a new ArgoCDStatus.
func (in *ArgoCDStatus) DeepCopy() *ArgoCDStatus {
	if in == nil {
		return nil
	}
	out := new(ArgoCDStatus)
	in.DeepCopyInto(out)
	return out
}

// DeepCopyInto is an autogenerated deepcopy function, copying the receiver, writing into out. in must be non-nil.
func (in *ArgoCDTLSSpec) DeepCopyInto(out *ArgoCDTLSSpec) {
	*out = *in
	out.CA = in.CA
	if in.Certs != nil {
		in, out := &in.Certs, &out.Certs
		*out = make(map[string]string, len(*in))
		for key, val := range *in {
			(*out)[key] = val
		}
	}
	return
}

// DeepCopy is an autogenerated deepcopy function, copying the receiver, creating a new ArgoCDTLSSpec.
func (in *ArgoCDTLSSpec) DeepCopy() *ArgoCDTLSSpec {
	if in == nil {
		return nil
	}
	out := new(ArgoCDTLSSpec)
	in.DeepCopyInto(out)
	return out
}<|MERGE_RESOLUTION|>--- conflicted
+++ resolved
@@ -533,13 +533,10 @@
 	in.Prometheus.DeepCopyInto(&out.Prometheus)
 	in.RBAC.DeepCopyInto(&out.RBAC)
 	out.Redis = in.Redis
-<<<<<<< HEAD
 	out.Server = in.Server
 	in.TLS.DeepCopyInto(&out.TLS)
-=======
 	in.Server.DeepCopyInto(&out.Server)
 	out.TLS = in.TLS
->>>>>>> 33d52b91
 	return
 }
 
