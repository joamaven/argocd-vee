--- conflicted
+++ resolved
@@ -41,11 +41,7 @@
 	deploymentConfig := newDeploymentConfig(request.ObjectMeta, request.Spec)
 	if len(request.Mutations) > 0 {
 		for _, mutation := range request.Mutations {
-<<<<<<< HEAD
 			err := mutation(request.Instance, deploymentConfig, request.Client, request.MutationArgs)
-=======
-			err := mutation(nil, deploymentConfig, request.Client)
->>>>>>> f9485c08
 			if err != nil {
 				mutationErr = err
 			}
@@ -69,10 +65,6 @@
 }
 
 // DeleteDeploymentConfig deletes the DeploymentConfig with the given name and namespace using the provided client.
-<<<<<<< HEAD
-// It ignores the "not found" error if the DeploymentConfig does not exist.
-=======
->>>>>>> f9485c08
 func DeleteDeploymentConfig(name, namespace string, client cntrlClient.Client) error {
 	deploymentConfig := &oappsv1.DeploymentConfig{}
 	return resource.DeleteObject(name, namespace, deploymentConfig, client)
