--- conflicted
+++ resolved
@@ -4,11 +4,6 @@
 	"context"
 	"fmt"
 
-<<<<<<< HEAD
-	"github.com/argoproj-labs/argocd-operator/common"
-	"github.com/argoproj-labs/argocd-operator/pkg/argoutil"
-=======
->>>>>>> a8634714
 	"github.com/argoproj-labs/argocd-operator/pkg/mutation"
 	oappsv1 "github.com/openshift/api/apps/v1"
 	"k8s.io/apimachinery/pkg/api/errors"
@@ -30,17 +25,8 @@
 // newDeploymentConfig returns a new DeploymentConfig instance for the given ArgoCD.
 func newDeploymentConfig(objMeta metav1.ObjectMeta, spec oappsv1.DeploymentConfigSpec) *oappsv1.DeploymentConfig {
 	return &oappsv1.DeploymentConfig{
-<<<<<<< HEAD
-		ObjectMeta: metav1.ObjectMeta{
-			Name:        deploymentConfigName,
-			Namespace:   instanceNamespace,
-			Labels:      argoutil.MergeMaps(common.DefaultLabels(deploymentConfigName, instanceName, component), labels),
-			Annotations: argoutil.MergeMaps(common.DefaultAnnotations(instanceName, instanceNamespace), annotations),
-		},
-=======
 		ObjectMeta: objMeta,
 		Spec:       spec,
->>>>>>> a8634714
 	}
 }
 
