--- conflicted
+++ resolved
@@ -4,11 +4,6 @@
 	"context"
 	"fmt"
 
-<<<<<<< HEAD
-	"github.com/argoproj-labs/argocd-operator/common"
-	"github.com/argoproj-labs/argocd-operator/pkg/argoutil"
-=======
->>>>>>> a8634714
 	"github.com/argoproj-labs/argocd-operator/pkg/mutation"
 	corev1 "k8s.io/api/core/v1"
 	"k8s.io/apimachinery/pkg/api/errors"
@@ -30,17 +25,8 @@
 // newConfigMap returns a new ConfigMap instance for the given ArgoCD.
 func newConfigMap(objMeta metav1.ObjectMeta, data map[string]string) *corev1.ConfigMap {
 	return &corev1.ConfigMap{
-<<<<<<< HEAD
-		ObjectMeta: metav1.ObjectMeta{
-			Name:        configMapName,
-			Namespace:   instanceNamespace,
-			Labels:      argoutil.MergeMaps(common.DefaultLabels(configMapName, instanceName, component), labels),
-			Annotations: argoutil.MergeMaps(common.DefaultAnnotations(instanceName, instanceNamespace), annotations),
-		},
-=======
 		ObjectMeta: objMeta,
 		Data:       data,
->>>>>>> a8634714
 	}
 }
 
