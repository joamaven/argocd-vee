--- conflicted
+++ resolved
@@ -43,11 +43,7 @@
 
 	if len(request.Mutations) > 0 {
 		for _, mutation := range request.Mutations {
-<<<<<<< HEAD
 			err := mutation(request.Instance, horizontalPodAutoscaler, request.Client, request.MutationArgs, request.MutationArgs)
-=======
-			err := mutation(nil, horizontalPodAutoscaler, request.Client)
->>>>>>> f9485c08
 			if err != nil {
 				mutationErr = err
 			}
@@ -55,57 +51,6 @@
 		if mutationErr != nil {
 			return horizontalPodAutoscaler, fmt.Errorf("RequestHorizontalPodAutoscaler: one or more mutation functions could not be applied: %s", mutationErr)
 		}
-<<<<<<< HEAD
-	}
-
-	return horizontalPodAutoscaler, nil
-}
-
-// CreateHorizontalPodAutoscaler creates the specified HorizontalPodAutoscaler using the provided client.
-func CreateHorizontalPodAutoscaler(hpa *autoscaling.HorizontalPodAutoscaler, client cntrlClient.Client) error {
-	return resource.CreateObject(hpa, client)
-}
-
-// UpdateHorizontalPodAutoscaler updates the specified HorizontalPodAutoscaler using the provided client.
-func UpdateHorizontalPodAutoscaler(hpa *autoscaling.HorizontalPodAutoscaler, client cntrlClient.Client) error {
-	return resource.UpdateObject(hpa, client)
-}
-
-// DeleteHorizontalPodAutoscaler deletes the HorizontalPodAutoscaler with the given name and namespace using the provided client.
-// It ignores the "not found" error if the HorizontalPodAutoscaler does not exist.
-func DeleteHorizontalPodAutoscaler(name, namespace string, client cntrlClient.Client) error {
-	hpa := &autoscaling.HorizontalPodAutoscaler{}
-	return resource.DeleteObject(name, namespace, hpa, client)
-}
-
-// GetHorizontalPodAutoscaler retrieves the HorizontalPodAutoscaler with the given name and namespace using the provided client.
-func GetHorizontalPodAutoscaler(name, namespace string, client cntrlClient.Client) (*autoscaling.HorizontalPodAutoscaler, error) {
-	hpa := &autoscaling.HorizontalPodAutoscaler{}
-	obj, err := resource.GetObject(name, namespace, hpa, client)
-	if err != nil {
-		return nil, err
-	}
-	// Assert the object as an autoscaling.HorizontalPodAutoscaler
-	hpa, ok := obj.(*autoscaling.HorizontalPodAutoscaler)
-	if !ok {
-		return nil, errors.New("failed to assert the object as an autoscaling.HorizontalPodAutoscaler")
-	}
-	return hpa, nil
-}
-
-// ListHorizontalPodAutoscalers returns a list of HorizontalPodAutoscaler objects in the specified namespace using the provided client and list options.
-func ListHorizontalPodAutoscalers(namespace string, client cntrlClient.Client, listOptions []cntrlClient.ListOption) (*autoscaling.HorizontalPodAutoscalerList, error) {
-	hpaList := &autoscaling.HorizontalPodAutoscalerList{}
-	obj, err := resource.ListObjects(namespace, hpaList, client, listOptions)
-	if err != nil {
-		return nil, err
-	}
-	// Assert the object as an autoscaling.HorizontalPodAutoscalerList
-	hpaList, ok := obj.(*autoscaling.HorizontalPodAutoscalerList)
-	if !ok {
-		return nil, errors.New("failed to assert the object as an autoscaling.HorizontalPodAutoscalerList")
-	}
-=======
 	}
 
 	return horizontalPodAutoscaler, nil
@@ -154,6 +99,5 @@
 	if !ok {
 		return nil, errors.New("failed to assert the object as an autoscaling.HorizontalPodAutoscalerList")
 	}
->>>>>>> f9485c08
 	return hpaList, nil
 }