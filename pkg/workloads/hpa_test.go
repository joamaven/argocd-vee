package workloads

import (
	"context"
	"sort"
	"testing"

	"github.com/argoproj-labs/argocd-operator/common"
	"github.com/argoproj-labs/argocd-operator/pkg/mutation"
	"github.com/stretchr/testify/assert"
	autoscaling "k8s.io/api/autoscaling/v1"
	k8serrors "k8s.io/apimachinery/pkg/api/errors"
	metav1 "k8s.io/apimachinery/pkg/apis/meta/v1"
	"k8s.io/apimachinery/pkg/labels"
	"k8s.io/apimachinery/pkg/selection"
	"k8s.io/apimachinery/pkg/types"
	ctrlClient "sigs.k8s.io/controller-runtime/pkg/client"
	"sigs.k8s.io/controller-runtime/pkg/client/fake"
)

type horizontalPodAutoscalerOpt func(*autoscaling.HorizontalPodAutoscaler)

func getTestHorizontalPodAutoscaler(opts ...horizontalPodAutoscalerOpt) *autoscaling.HorizontalPodAutoscaler {
	desiredHorizontalPodAutoscaler := &autoscaling.HorizontalPodAutoscaler{
		ObjectMeta: metav1.ObjectMeta{
<<<<<<< HEAD
			Name:      argoutil.GenerateResourceName(testInstance, testComponent),
			Namespace: testInstanceNamespace,
			Labels: map[string]string{
				common.AppK8sKeyName:      testInstance,
				common.AppK8sKeyPartOf:    common.ArgoCDAppName,
				common.AppK8sKeyManagedBy: common.ArgoCDOperatorName,
				common.AppK8sKeyComponent: testComponent,
			},
			Annotations: map[string]string{
				common.ArgoCDArgoprojKeyName:      testInstance,
				common.ArgoCDArgoprojKeyNamespace: testInstanceNamespace,
			},
=======
			Labels:      make(map[string]string),
			Annotations: make(map[string]string),
>>>>>>> a8634714
		},
		Spec: autoscaling.HorizontalPodAutoscalerSpec{},
	}

	for _, opt := range opts {
		opt(desiredHorizontalPodAutoscaler)
	}
	return desiredHorizontalPodAutoscaler
}

func TestRequestHorizontalPodAutoscaler(t *testing.T) {

	testClient := fake.NewClientBuilder().Build()

	tests := []struct {
		name                           string
		hpaReq                         HorizontalPodAutoscalerRequest
		desiredHorizontalPodAutoscaler *autoscaling.HorizontalPodAutoscaler
		wantErr                        bool
	}{
		{
			name: "request horizontalPodAutoscaler, no mutation, custom name, labels, annotations",
			hpaReq: HorizontalPodAutoscalerRequest{
				ObjectMeta: metav1.ObjectMeta{
					Name:        testName,
					Namespace:   testNamespace,
					Labels:      testKVP,
					Annotations: testKVP,
				},
				Spec: autoscaling.HorizontalPodAutoscalerSpec{
					MaxReplicas: testReplicasMutated,
				},
			},
			desiredHorizontalPodAutoscaler: getTestHorizontalPodAutoscaler(func(hpa *autoscaling.HorizontalPodAutoscaler) {
				hpa.Name = testName
				hpa.Namespace = testNamespace
				hpa.Labels = testKVP
				hpa.Annotations = testKVP
				hpa.Spec.MaxReplicas = testReplicasMutated
			}),
			wantErr: false,
		},
		{
			name: "request horizontalPodAutoscaler, successful mutation",
			hpaReq: HorizontalPodAutoscalerRequest{
				ObjectMeta: metav1.ObjectMeta{
					Name:        testName,
					Namespace:   testNamespace,
					Labels:      testKVP,
					Annotations: testKVP,
				},
				Spec: autoscaling.HorizontalPodAutoscalerSpec{
					MaxReplicas: testReplicasMutated,
				},
				Mutations: []mutation.MutateFunc{
					testMutationFuncSuccessful,
				},
				Client: testClient,
			},
			desiredHorizontalPodAutoscaler: getTestHorizontalPodAutoscaler(func(hpa *autoscaling.HorizontalPodAutoscaler) {
				hpa.Name = testNameMutated
				hpa.Namespace = testNamespace
				hpa.Labels = testKVP
				hpa.Annotations = testKVP
				hpa.Spec.MaxReplicas = testReplicasMutated
			}),
			wantErr: false,
		},
		{
			name: "request horizontalPodAutoscaler, failed mutation",
			hpaReq: HorizontalPodAutoscalerRequest{
				ObjectMeta: metav1.ObjectMeta{
					Name:        testName,
					Namespace:   testNamespace,
					Labels:      testKVP,
					Annotations: testKVP,
				},
				Spec: autoscaling.HorizontalPodAutoscalerSpec{
					MaxReplicas: testReplicasMutated,
				},
				Mutations: []mutation.MutateFunc{
					testMutationFuncFailed,
				},
				Client: testClient,
			},
			desiredHorizontalPodAutoscaler: getTestHorizontalPodAutoscaler(func(hpa *autoscaling.HorizontalPodAutoscaler) {
				hpa.Name = testName
				hpa.Namespace = testNamespace
				hpa.Labels = testKVP
				hpa.Annotations = testKVP
				hpa.Spec.MaxReplicas = testReplicasMutated
			}),
			wantErr: true,
		},
	}

	for _, test := range tests {
		t.Run(test.name, func(t *testing.T) {
			gotHorizontalPodAutoscaler, err := RequestHorizontalPodAutoscaler(test.hpaReq)

			if !test.wantErr {
				assert.NoError(t, err)
				assert.Equal(t, test.desiredHorizontalPodAutoscaler, gotHorizontalPodAutoscaler)

			} else {
				assert.Error(t, err)
			}

		})
	}
}

func TestCreateHorizontalPodAutoscaler(t *testing.T) {
	testClient := fake.NewClientBuilder().Build()

	desiredHorizontalPodAutoscaler := getTestHorizontalPodAutoscaler(func(hpa *autoscaling.HorizontalPodAutoscaler) {
		hpa.TypeMeta = metav1.TypeMeta{
			Kind:       "HorizontalPodAutoscaler",
			APIVersion: "autoscaling/v1",
		}
		hpa.Name = testName
		hpa.Namespace = testNamespace
		hpa.Labels = testKVP
		hpa.Annotations = testKVP
	})
	err := CreateHorizontalPodAutoscaler(desiredHorizontalPodAutoscaler, testClient)
	assert.NoError(t, err)

	createdHorizontalPodAutoscaler := &autoscaling.HorizontalPodAutoscaler{}
	err = testClient.Get(context.TODO(), types.NamespacedName{
		Namespace: testNamespace,
		Name:      testName,
	}, createdHorizontalPodAutoscaler)

	assert.NoError(t, err)
	assert.Equal(t, desiredHorizontalPodAutoscaler, createdHorizontalPodAutoscaler)
}

func TestGetHorizontalPodAutoscaler(t *testing.T) {
	testClient := fake.NewClientBuilder().WithObjects(getTestHorizontalPodAutoscaler(func(hpa *autoscaling.HorizontalPodAutoscaler) {
		hpa.Name = testName
		hpa.Namespace = testNamespace
	})).Build()

	_, err := GetHorizontalPodAutoscaler(testName, testNamespace, testClient)
	assert.NoError(t, err)

	testClient = fake.NewClientBuilder().Build()

	_, err = GetHorizontalPodAutoscaler(testName, testNamespace, testClient)
	assert.Error(t, err)
	assert.True(t, k8serrors.IsNotFound(err))
}

func TestListHorizontalPodAutoscalers(t *testing.T) {
	horizontalPodAutoscaler1 := getTestHorizontalPodAutoscaler(func(hpa *autoscaling.HorizontalPodAutoscaler) {
		hpa.Name = "horizontalPodAutoscaler-1"
		hpa.Namespace = testNamespace
		hpa.Labels[common.AppK8sKeyComponent] = "new-component-1"
	})
	horizontalPodAutoscaler2 := getTestHorizontalPodAutoscaler(func(hpa *autoscaling.HorizontalPodAutoscaler) { hpa.Name = "horizontalPodAutoscaler-2" })
	horizontalPodAutoscaler3 := getTestHorizontalPodAutoscaler(func(hpa *autoscaling.HorizontalPodAutoscaler) {
		hpa.Name = "horizontalPodAutoscaler-3"
		hpa.Labels[common.AppK8sKeyComponent] = "new-component-2"
	})

	testClient := fake.NewClientBuilder().WithObjects(
		horizontalPodAutoscaler1, horizontalPodAutoscaler2, horizontalPodAutoscaler3,
	).Build()

	componentReq, _ := labels.NewRequirement(common.AppK8sKeyComponent, selection.In, []string{"new-component-1", "new-component-2"})
	selector := labels.NewSelector().Add(*componentReq)

	listOpts := make([]ctrlClient.ListOption, 0)
	listOpts = append(listOpts, ctrlClient.MatchingLabelsSelector{
		Selector: selector,
	})

	desiredHorizontalPodAutoscalers := []string{"horizontalPodAutoscaler-1", "horizontalPodAutoscaler-3"}

	existingHorizontalPodAutoscalerList, err := ListHorizontalPodAutoscalers(testNamespace, testClient, listOpts)
	assert.NoError(t, err)

	existingHorizontalPodAutoscalers := []string{}
	for _, horizontalPodAutoscaler := range existingHorizontalPodAutoscalerList.Items {
		existingHorizontalPodAutoscalers = append(existingHorizontalPodAutoscalers, horizontalPodAutoscaler.Name)
	}
	sort.Strings(existingHorizontalPodAutoscalers)

	assert.Equal(t, desiredHorizontalPodAutoscalers, existingHorizontalPodAutoscalers)
}

func TestUpdateHorizontalPodAutoscaler(t *testing.T) {
	var (
		maxReplicas int32 = 3
		minReplicas int32 = 1
	)
	testClient := fake.NewClientBuilder().WithObjects(getTestHorizontalPodAutoscaler(func(hpa *autoscaling.HorizontalPodAutoscaler) {
		hpa.Name = testName
		hpa.Namespace = testNamespace
	})).Build()

	desiredHorizontalPodAutoscaler := getTestHorizontalPodAutoscaler(func(hpa *autoscaling.HorizontalPodAutoscaler) {
		hpa.Name = testName
		hpa.Namespace = testNamespace
		hpa.Spec.MinReplicas = &minReplicas
		hpa.Spec.MaxReplicas = maxReplicas
	})
	err := UpdateHorizontalPodAutoscaler(desiredHorizontalPodAutoscaler, testClient)
	assert.NoError(t, err)

	existingHorizontalPodAutoscaler := &autoscaling.HorizontalPodAutoscaler{}
	err = testClient.Get(context.TODO(), types.NamespacedName{
		Namespace: testNamespace,
		Name:      testName,
	}, existingHorizontalPodAutoscaler)

	assert.NoError(t, err)
	assert.Equal(t, desiredHorizontalPodAutoscaler.Spec, existingHorizontalPodAutoscaler.Spec)

	testClient = fake.NewClientBuilder().Build()
	existingHorizontalPodAutoscaler = getTestHorizontalPodAutoscaler(func(hpa *autoscaling.HorizontalPodAutoscaler) {
		hpa.Name = testName
		hpa.Namespace = testNamespace
	})
	err = UpdateHorizontalPodAutoscaler(existingHorizontalPodAutoscaler, testClient)
	assert.Error(t, err)
}

func TestDeleteHorizontalPodAutoscaler(t *testing.T) {
	testClient := fake.NewClientBuilder().WithObjects(getTestHorizontalPodAutoscaler(func(d *autoscaling.HorizontalPodAutoscaler) {
		d.Name = testName
		d.Namespace = testNamespace
	})).Build()

	err := DeleteHorizontalPodAutoscaler(testName, testNamespace, testClient)
	assert.NoError(t, err)

	existingHorizontalPodAutoscaler := &autoscaling.HorizontalPodAutoscaler{}
	err = testClient.Get(context.TODO(), types.NamespacedName{
		Namespace: testNamespace,
		Name:      testName,
	}, existingHorizontalPodAutoscaler)

	assert.Error(t, err)
	assert.True(t, k8serrors.IsNotFound(err))

	testClient = fake.NewClientBuilder().Build()
	err = DeleteHorizontalPodAutoscaler(testName, testNamespace, testClient)
	assert.NoError(t, err)
}<|MERGE_RESOLUTION|>--- conflicted
+++ resolved
@@ -23,23 +23,8 @@
 func getTestHorizontalPodAutoscaler(opts ...horizontalPodAutoscalerOpt) *autoscaling.HorizontalPodAutoscaler {
 	desiredHorizontalPodAutoscaler := &autoscaling.HorizontalPodAutoscaler{
 		ObjectMeta: metav1.ObjectMeta{
-<<<<<<< HEAD
-			Name:      argoutil.GenerateResourceName(testInstance, testComponent),
-			Namespace: testInstanceNamespace,
-			Labels: map[string]string{
-				common.AppK8sKeyName:      testInstance,
-				common.AppK8sKeyPartOf:    common.ArgoCDAppName,
-				common.AppK8sKeyManagedBy: common.ArgoCDOperatorName,
-				common.AppK8sKeyComponent: testComponent,
-			},
-			Annotations: map[string]string{
-				common.ArgoCDArgoprojKeyName:      testInstance,
-				common.ArgoCDArgoprojKeyNamespace: testInstanceNamespace,
-			},
-=======
 			Labels:      make(map[string]string),
 			Annotations: make(map[string]string),
->>>>>>> a8634714
 		},
 		Spec: autoscaling.HorizontalPodAutoscalerSpec{},
 	}
