package permissions

import (
	"context"
	"fmt"

<<<<<<< HEAD
	"github.com/argoproj-labs/argocd-operator/common"
	"github.com/argoproj-labs/argocd-operator/pkg/argoutil"
=======
>>>>>>> a8634714
	"github.com/argoproj-labs/argocd-operator/pkg/mutation"
	rbacv1 "k8s.io/api/rbac/v1"
	"k8s.io/apimachinery/pkg/api/errors"
	metav1 "k8s.io/apimachinery/pkg/apis/meta/v1"
	ctrlClient "sigs.k8s.io/controller-runtime/pkg/client"
)

// ClusterRoleRequest objects contain all the required information to produce a clusterRole object in return
type ClusterRoleRequest struct {
	ObjectMeta metav1.ObjectMeta
	Rules      []rbacv1.PolicyRule

	// array of functions to mutate clusterRole before returning to requester
	Mutations []mutation.MutateFunc
	Client    interface{}
}

// newClusterRole returns a new clusterRole instance.
func newClusterRole(objMeta metav1.ObjectMeta, rules []rbacv1.PolicyRule) *rbacv1.ClusterRole {
	return &rbacv1.ClusterRole{
<<<<<<< HEAD
		ObjectMeta: metav1.ObjectMeta{
			Name:        crName,
			Labels:      argoutil.MergeMaps(common.DefaultLabels(crName, instanceName, component), labels),
			Annotations: argoutil.MergeMaps(common.DefaultAnnotations(instanceName, instanceNamespace), annotations),
		},
		Rules: rules,
=======
		ObjectMeta: objMeta,
		Rules:      rules,
>>>>>>> a8634714
	}
}

// RequestClusterRole creates a ClusterRole object based on the provided ClusterRoleRequest.
// It applies any specified mutation functions to the ClusterRole.
func RequestClusterRole(request ClusterRoleRequest) (*rbacv1.ClusterRole, error) {
	var (
		mutationErr error
	)

	clusterRole := newClusterRole(request.ObjectMeta, request.Rules)

	if len(request.Mutations) > 0 {
		for _, mutation := range request.Mutations {
			err := mutation(nil, clusterRole, request.Client)
			if err != nil {
				mutationErr = err
			}
		}
		if mutationErr != nil {
			return clusterRole, fmt.Errorf("RequestClusterRole: one or more mutation functions could not be applied: %s", mutationErr)
		}
	}
	return clusterRole, nil
}

// CreateClusterRole creates the specified ClusterRole using the provided client.
func CreateClusterRole(role *rbacv1.ClusterRole, client ctrlClient.Client) error {
	return client.Create(context.TODO(), role)
}

// GetClusterRole retrieves the ClusterRole with the given name using the provided client.
func GetClusterRole(name string, client ctrlClient.Client) (*rbacv1.ClusterRole, error) {
	existingRole := &rbacv1.ClusterRole{}
	err := client.Get(context.TODO(), ctrlClient.ObjectKey{Name: name}, existingRole)
	if err != nil {
		return nil, err
	}
	return existingRole, nil
}

// ListClusterRoles returns a list of ClusterRole objects using the provided client and list options.
func ListClusterRoles(client ctrlClient.Client, listOptions []ctrlClient.ListOption) (*rbacv1.ClusterRoleList, error) {
	existingRoles := &rbacv1.ClusterRoleList{}
	err := client.List(context.TODO(), existingRoles, listOptions...)
	if err != nil {
		return nil, err
	}
	return existingRoles, nil
}

// UpdateClusterRole updates the specified ClusterRole using the provided client.
func UpdateClusterRole(role *rbacv1.ClusterRole, client ctrlClient.Client) error {
	_, err := GetClusterRole(role.Name, client)
	if err != nil {
		return err
	}

	if err = client.Update(context.TODO(), role); err != nil {
		return err
	}

	return nil
}

// DeleteClusterRole deletes the ClusterRole with the given name using the provided client.
// It ignores the "not found" error if the ClusterRole does not exist.
func DeleteClusterRole(name string, client ctrlClient.Client) error {
	existingRole, err := GetClusterRole(name, client)
	if err != nil {
		if !errors.IsNotFound(err) {
			return err
		}
		return nil
	}

	if err := client.Delete(context.TODO(), existingRole); err != nil {
		return err
	}
	return nil
}<|MERGE_RESOLUTION|>--- conflicted
+++ resolved
@@ -4,11 +4,6 @@
 	"context"
 	"fmt"
 
-<<<<<<< HEAD
-	"github.com/argoproj-labs/argocd-operator/common"
-	"github.com/argoproj-labs/argocd-operator/pkg/argoutil"
-=======
->>>>>>> a8634714
 	"github.com/argoproj-labs/argocd-operator/pkg/mutation"
 	rbacv1 "k8s.io/api/rbac/v1"
 	"k8s.io/apimachinery/pkg/api/errors"
@@ -29,17 +24,8 @@
 // newClusterRole returns a new clusterRole instance.
 func newClusterRole(objMeta metav1.ObjectMeta, rules []rbacv1.PolicyRule) *rbacv1.ClusterRole {
 	return &rbacv1.ClusterRole{
-<<<<<<< HEAD
-		ObjectMeta: metav1.ObjectMeta{
-			Name:        crName,
-			Labels:      argoutil.MergeMaps(common.DefaultLabels(crName, instanceName, component), labels),
-			Annotations: argoutil.MergeMaps(common.DefaultAnnotations(instanceName, instanceNamespace), annotations),
-		},
-		Rules: rules,
-=======
 		ObjectMeta: objMeta,
 		Rules:      rules,
->>>>>>> a8634714
 	}
 }
 
