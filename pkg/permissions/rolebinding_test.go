--- conflicted
+++ resolved
@@ -23,19 +23,8 @@
 func getTestRoleBinding(opts ...roleBindingOpt) *rbacv1.RoleBinding {
 	desiredRoleBinding := &rbacv1.RoleBinding{
 		ObjectMeta: metav1.ObjectMeta{
-<<<<<<< HEAD
 			Labels:      make(map[string]string),
 			Annotations: make(map[string]string),
-=======
-			Name:      argoutil.GenerateResourceName(testInstance, testComponent),
-			Namespace: testNamespace,
-			Labels: map[string]string{
-				common.AppK8sKeyName:      testInstance,
-				common.AppK8sKeyPartOf:    common.ArgoCDAppName,
-				common.AppK8sKeyManagedBy: common.ArgoCDOperatorName,
-				common.AppK8sKeyComponent: testComponent,
-			},
->>>>>>> 242b6757
 		},
 	}
 
