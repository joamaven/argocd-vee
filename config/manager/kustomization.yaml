resources:
- manager.yaml

generatorOptions:
  disableNameSuffixHash: true

configMapGenerator:
- files:
  - controller_manager_config.yaml
  name: manager-config
apiVersion: kustomize.config.k8s.io/v1beta1
kind: Kustomization
images:
- name: controller
<<<<<<< HEAD
  newName: controller
  newTag: latest
=======
  newName: quay.io/argoprojlabs/argocd-operator
  newTag: v0.1.0
>>>>>>> 822f760e
<|MERGE_RESOLUTION|>--- conflicted
+++ resolved
@@ -12,10 +12,5 @@
 kind: Kustomization
 images:
 - name: controller
-<<<<<<< HEAD
-  newName: controller
-  newTag: latest
-=======
   newName: quay.io/argoprojlabs/argocd-operator
-  newTag: v0.1.0
->>>>>>> 822f760e
+  newTag: v0.1.0