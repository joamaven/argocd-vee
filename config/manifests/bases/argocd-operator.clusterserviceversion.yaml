--- conflicted
+++ resolved
@@ -439,17 +439,6 @@
         x-descriptors:
         - urn:alm:descriptor:com.tectonic.ui:text
         - urn:alm:descriptor:com.tectonic.ui:advanced
-<<<<<<< HEAD
-      - description: 'ResourceCustomizations customizes resource behavior. Keys are
-          in the form: group/Kind. Please note that this is being deprecated in favor
-          of ResourceHealthChecks, ResourceIgnoreDifferences, and ResourceActions.'
-        displayName: Resource Customizations'
-        path: resourceCustomizations
-        x-descriptors:
-        - urn:alm:descriptor:com.tectonic.ui:text
-        - urn:alm:descriptor:com.tectonic.ui:advanced
-=======
->>>>>>> 75d6cf4d
       - description: ResourceExclusions is used to completely ignore entire classes
           of resource group/kinds.
         displayName: Resource Exclusions'
@@ -1055,6 +1044,615 @@
           customizes resource behavior. Keys are in the form: group/Kind. Please note
           that this is being deprecated in favor of ResourceHealthChecks, ResourceIgnoreDifferences,
           and ResourceActions.'
+        displayName: Resource Customizations'
+        path: resourceCustomizations
+        x-descriptors:
+        - urn:alm:descriptor:com.tectonic.ui:text
+        - urn:alm:descriptor:com.tectonic.ui:advanced
+      - description: ResourceExclusions is used to completely ignore entire classes
+          of resource group/kinds.
+        displayName: Resource Exclusions'
+        path: resourceExclusions
+        x-descriptors:
+        - urn:alm:descriptor:com.tectonic.ui:text
+        - urn:alm:descriptor:com.tectonic.ui:advanced
+      - description: ResourceHealthChecks customizes resource health check behavior.
+        displayName: Resource Health Check Customizations'
+        path: resourceHealthChecks
+        x-descriptors:
+        - urn:alm:descriptor:com.tectonic.ui:text
+        - urn:alm:descriptor:com.tectonic.ui:advanced
+      - description: ResourceIgnoreDifferences customizes resource ignore difference
+          behavior.
+        displayName: Resource Ignore Difference Customizations'
+        path: resourceIgnoreDifferences
+        x-descriptors:
+        - urn:alm:descriptor:com.tectonic.ui:text
+        - urn:alm:descriptor:com.tectonic.ui:advanced
+      - description: ResourceTrackingMethod defines how Argo CD should track resources
+          that it manages
+        displayName: Resource Tracking Method'
+        path: resourceTrackingMethod
+        x-descriptors:
+        - urn:alm:descriptor:com.tectonic.ui:text
+        - urn:alm:descriptor:com.tectonic.ui:advanced
+      - description: Enabled will toggle autoscaling support for the Argo CD Server
+          component.
+        displayName: Autoscale Enabled'
+        path: server.autoscale.enabled
+        x-descriptors:
+        - urn:alm:descriptor:com.tectonic.ui:fieldGroup:Server
+        - urn:alm:descriptor:com.tectonic.ui:booleanSwitch
+      - description: Host is the hostname to use for Ingress/Route resources.
+        displayName: GRPC Host
+        path: server.grpc.host
+        x-descriptors:
+        - urn:alm:descriptor:com.tectonic.ui:fieldGroup:Server
+        - urn:alm:descriptor:com.tectonic.ui:text
+      - description: Ingress defines the desired state for the Argo CD Server GRPC
+          Ingress.
+        displayName: GRPC Ingress Enabled'
+        path: server.grpc.ingress
+        x-descriptors:
+        - urn:alm:descriptor:com.tectonic.ui:fieldGroup:Server
+        - urn:alm:descriptor:com.tectonic.ui:booleanSwitch
+      - description: Enabled will toggle the creation of the Ingress.
+        displayName: Ingress Enabled'
+        path: server.grpc.ingress.enabled
+        x-descriptors:
+        - urn:alm:descriptor:com.tectonic.ui:fieldGroup:Grafana
+        - urn:alm:descriptor:com.tectonic.ui:fieldGroup:Prometheus
+        - urn:alm:descriptor:com.tectonic.ui:fieldGroup:Server
+        - urn:alm:descriptor:com.tectonic.ui:booleanSwitch
+      - description: Host is the hostname to use for Ingress/Route resources.
+        displayName: Host
+        path: server.host
+        x-descriptors:
+        - urn:alm:descriptor:com.tectonic.ui:fieldGroup:Server
+        - urn:alm:descriptor:com.tectonic.ui:text
+      - description: Enabled will toggle the creation of the Ingress.
+        displayName: Ingress Enabled'
+        path: server.ingress.enabled
+        x-descriptors:
+        - urn:alm:descriptor:com.tectonic.ui:fieldGroup:Grafana
+        - urn:alm:descriptor:com.tectonic.ui:fieldGroup:Prometheus
+        - urn:alm:descriptor:com.tectonic.ui:fieldGroup:Server
+        - urn:alm:descriptor:com.tectonic.ui:booleanSwitch
+      - description: Insecure toggles the insecure flag.
+        displayName: Insecure
+        path: server.insecure
+        x-descriptors:
+        - urn:alm:descriptor:com.tectonic.ui:fieldGroup:Server
+        - urn:alm:descriptor:com.tectonic.ui:booleanSwitch
+      - description: Resources defines the Compute Resources required by the container
+          for the Argo CD server component.
+        displayName: Resource Requirements'
+        path: server.resources
+        x-descriptors:
+        - urn:alm:descriptor:com.tectonic.ui:fieldGroup:Server
+        - urn:alm:descriptor:com.tectonic.ui:resourceRequirements
+      - description: Enabled will toggle the creation of the OpenShift Route.
+        displayName: Route Enabled'
+        path: server.route.enabled
+        x-descriptors:
+        - urn:alm:descriptor:com.tectonic.ui:fieldGroup:Grafana
+        - urn:alm:descriptor:com.tectonic.ui:fieldGroup:Prometheus
+        - urn:alm:descriptor:com.tectonic.ui:fieldGroup:Server
+        - urn:alm:descriptor:com.tectonic.ui:booleanSwitch
+      - description: Type is the ServiceType to use for the Service resource.
+        displayName: Service Type'
+        path: server.service.type
+        x-descriptors:
+        - urn:alm:descriptor:com.tectonic.ui:fieldGroup:Server
+        - urn:alm:descriptor:com.tectonic.ui:text
+      - description: Config is the dex connector configuration.
+        displayName: Configuration
+        path: sso.dex.config
+        x-descriptors:
+        - urn:alm:descriptor:com.tectonic.ui:fieldGroup:Dex
+        - urn:alm:descriptor:com.tectonic.ui:text
+      - description: Image is the Dex container image.
+        displayName: Image
+        path: sso.dex.image
+        x-descriptors:
+        - urn:alm:descriptor:com.tectonic.ui:fieldGroup:Dex
+        - urn:alm:descriptor:com.tectonic.ui:text
+      - description: OpenShiftOAuth enables OpenShift OAuth authentication for the
+          Dex server.
+        displayName: OpenShift OAuth Enabled'
+        path: sso.dex.openShiftOAuth
+        x-descriptors:
+        - urn:alm:descriptor:com.tectonic.ui:fieldGroup:Dex
+        - urn:alm:descriptor:com.tectonic.ui:booleanSwitch
+      - description: Resources defines the Compute Resources required by the container
+          for Dex.
+        displayName: Resource Requirements'
+        path: sso.dex.resources
+        x-descriptors:
+        - urn:alm:descriptor:com.tectonic.ui:fieldGroup:Dex
+        - urn:alm:descriptor:com.tectonic.ui:resourceRequirements
+      - description: Version is the Dex container image tag.
+        displayName: Version
+        path: sso.dex.version
+        x-descriptors:
+        - urn:alm:descriptor:com.tectonic.ui:fieldGroup:Dex
+        - urn:alm:descriptor:com.tectonic.ui:text
+      - description: StatusBadgeEnabled toggles application status badge feature.
+        displayName: Status Badge Enabled'
+        path: statusBadgeEnabled
+        x-descriptors:
+        - urn:alm:descriptor:com.tectonic.ui:booleanSwitch
+        - urn:alm:descriptor:com.tectonic.ui:advanced
+      - description: UsersAnonymousEnabled toggles anonymous user access. The anonymous
+          users get default role permissions specified argocd-rbac-cm.
+        displayName: Anonymous Users Enabled'
+        path: usersAnonymousEnabled
+        x-descriptors:
+        - urn:alm:descriptor:com.tectonic.ui:booleanSwitch
+        - urn:alm:descriptor:com.tectonic.ui:advanced
+      - description: Version is the tag to use with the ArgoCD container image for
+          all ArgoCD components.
+        displayName: Version
+        path: version
+        x-descriptors:
+        - urn:alm:descriptor:com.tectonic.ui:fieldGroup:ArgoCD
+        - urn:alm:descriptor:com.tectonic.ui:text
+      statusDescriptors:
+      - description: 'ApplicationController is a simple, high-level summary of where
+          the Argo CD application controller component is in its lifecycle. There
+          are four possible ApplicationController values: Pending: The Argo CD application
+          controller component has been accepted by the Kubernetes system, but one
+          or more of the required resources have not been created. Running: All of
+          the required Pods for the Argo CD application controller component are in
+          a Ready state. Failed: At least one of the  Argo CD application controller
+          component Pods had a failure. Unknown: The state of the Argo CD application
+          controller component could not be obtained.'
+        displayName: ApplicationController
+        path: applicationController
+        x-descriptors:
+        - urn:alm:descriptor:com.tectonic.ui:text
+      - description: 'ApplicationSetController is a simple, high-level summary of
+          where the Argo CD applicationSet controller component is in its lifecycle.
+          There are four possible ApplicationSetController values: Pending: The Argo
+          CD applicationSet controller component has been accepted by the Kubernetes
+          system, but one or more of the required resources have not been created.
+          Running: All of the required Pods for the Argo CD applicationSet controller
+          component are in a Ready state. Failed: At least one of the  Argo CD applicationSet
+          controller component Pods had a failure. Unknown: The state of the Argo
+          CD applicationSet controller component could not be obtained.'
+        displayName: ApplicationSetController
+        path: applicationSetController
+        x-descriptors:
+        - urn:alm:descriptor:com.tectonic.ui:text
+      - description: 'NotificationsController is a simple, high-level summary of where
+          the Argo CD notifications controller component is in its lifecycle. There
+          are four possible NotificationsController values: Pending: The Argo CD notifications
+          controller component has been accepted by the Kubernetes system, but one
+          or more of the required resources have not been created. Running: All of
+          the required Pods for the Argo CD notifications controller component are
+          in a Ready state. Failed: At least one of the  Argo CD notifications controller
+          component Pods had a failure. Unknown: The state of the Argo CD notifications
+          controller component could not be obtained.'
+        displayName: NotificationsController
+        path: notificationsController
+        x-descriptors:
+        - urn:alm:descriptor:com.tectonic.ui:text
+      - description: 'Phase is a simple, high-level summary of where the ArgoCD is
+          in its lifecycle. There are four possible phase values: Pending: The ArgoCD
+          has been accepted by the Kubernetes system, but one or more of the required
+          resources have not been created. Available: All of the resources for the
+          ArgoCD are ready. Failed: At least one resource has experienced a failure.
+          Unknown: The state of the ArgoCD phase could not be obtained.'
+        displayName: Phase
+        path: phase
+        x-descriptors:
+        - urn:alm:descriptor:com.tectonic.ui:text
+      - description: 'Redis is a simple, high-level summary of where the Argo CD Redis
+          component is in its lifecycle. There are four possible redis values: Pending:
+          The Argo CD Redis component has been accepted by the Kubernetes system,
+          but one or more of the required resources have not been created. Running:
+          All of the required Pods for the Argo CD Redis component are in a Ready
+          state. Failed: At least one of the  Argo CD Redis component Pods had a failure.
+          Unknown: The state of the Argo CD Redis component could not be obtained.'
+        displayName: Redis
+        path: redis
+        x-descriptors:
+        - urn:alm:descriptor:com.tectonic.ui:text
+      - description: 'Repo is a simple, high-level summary of where the Argo CD Repo
+          component is in its lifecycle. There are four possible repo values: Pending:
+          The Argo CD Repo component has been accepted by the Kubernetes system, but
+          one or more of the required resources have not been created. Running: All
+          of the required Pods for the Argo CD Repo component are in a Ready state.
+          Failed: At least one of the  Argo CD Repo component Pods had a failure.
+          Unknown: The state of the Argo CD Repo component could not be obtained.'
+        displayName: Repo
+        path: repo
+        x-descriptors:
+        - urn:alm:descriptor:com.tectonic.ui:text
+      - description: 'Server is a simple, high-level summary of where the Argo CD
+          server component is in its lifecycle. There are four possible server values:
+          Pending: The Argo CD server component has been accepted by the Kubernetes
+          system, but one or more of the required resources have not been created.
+          Running: All of the required Pods for the Argo CD server component are in
+          a Ready state. Failed: At least one of the  Argo CD server component Pods
+          had a failure. Unknown: The state of the Argo CD server component could
+          not be obtained.'
+        displayName: Server
+        path: server
+        x-descriptors:
+        - urn:alm:descriptor:com.tectonic.ui:text
+      - description: 'SSO is a simple, high-level summary of where the Argo CD SSO(Dex/Keycloak)
+          component is in its lifecycle. There are four possible sso values: Pending:
+          The Argo CD SSO component has been accepted by the Kubernetes system, but
+          one or more of the required resources have not been created. Running: All
+          of the required Pods for the Argo CD SSO component are in a Ready state.
+          Failed: At least one of the  Argo CD SSO component Pods had a failure. Unknown:
+          The state of the Argo CD SSO component could not be obtained.'
+        displayName: SSO
+        path: sso
+        x-descriptors:
+        - urn:alm:descriptor:com.tectonic.ui:text
+      version: v1beta1
+    - description: ArgoCD is the Schema for the argocds API
+      displayName: Argo CD
+      kind: ArgoCD
+      name: argocds.argoproj.io
+      resources:
+      - kind: ArgoCD
+        name: ""
+        version: v1alpha1
+      - kind: ArgoCDExport
+        name: ""
+        version: v1alpha1
+      - kind: ConfigMap
+        name: ""
+        version: v1
+      - kind: CronJob
+        name: ""
+        version: v1
+      - kind: Deployment
+        name: ""
+        version: v1
+      - kind: Ingress
+        name: ""
+        version: v1
+      - kind: Job
+        name: ""
+        version: v1
+      - kind: PersistentVolumeClaim
+        name: ""
+        version: v1
+      - kind: Pod
+        name: ""
+        version: v1
+      - kind: Prometheus
+        name: ""
+        version: v1
+      - kind: ReplicaSet
+        name: ""
+        version: v1
+      - kind: Route
+        name: ""
+        version: v1
+      - kind: Secret
+        name: ""
+        version: v1
+      - kind: Service
+        name: ""
+        version: v1
+      - kind: ServiceMonitor
+        name: ""
+        version: v1
+      - kind: StatefulSet
+        name: ""
+        version: v1
+      specDescriptors:
+      - description: ApplicationInstanceLabelKey is the key name where Argo CD injects
+          the app name as a tracking label.
+        displayName: Application Instance Label Key'
+        path: applicationInstanceLabelKey
+        x-descriptors:
+        - urn:alm:descriptor:com.tectonic.ui:text
+        - urn:alm:descriptor:com.tectonic.ui:advanced
+      - description: Host is the hostname to use for Ingress/Route resources.
+        displayName: Host
+        path: applicationSet.webhookServer.host
+        x-descriptors:
+        - urn:alm:descriptor:com.tectonic.ui:fieldGroup:Server
+        - urn:alm:descriptor:com.tectonic.ui:text
+      - description: Enabled will toggle the creation of the Ingress.
+        displayName: Ingress Enabled'
+        path: applicationSet.webhookServer.ingress.enabled
+        x-descriptors:
+        - urn:alm:descriptor:com.tectonic.ui:fieldGroup:Grafana
+        - urn:alm:descriptor:com.tectonic.ui:fieldGroup:Prometheus
+        - urn:alm:descriptor:com.tectonic.ui:fieldGroup:Server
+        - urn:alm:descriptor:com.tectonic.ui:booleanSwitch
+      - description: Enabled will toggle the creation of the OpenShift Route.
+        displayName: Route Enabled'
+        path: applicationSet.webhookServer.route.enabled
+        x-descriptors:
+        - urn:alm:descriptor:com.tectonic.ui:fieldGroup:Grafana
+        - urn:alm:descriptor:com.tectonic.ui:fieldGroup:Prometheus
+        - urn:alm:descriptor:com.tectonic.ui:fieldGroup:Server
+        - urn:alm:descriptor:com.tectonic.ui:booleanSwitch
+      - description: ConfigManagementPlugins is used to specify additional config
+          management plugins.
+        displayName: Config Management Plugins'
+        path: configManagementPlugins
+        x-descriptors:
+        - urn:alm:descriptor:com.tectonic.ui:text
+        - urn:alm:descriptor:com.tectonic.ui:advanced
+      - description: Operation is the number of application operation processors.
+        displayName: Operation Processor Count'
+        path: controller.processors.operation
+        x-descriptors:
+        - urn:alm:descriptor:com.tectonic.ui:fieldGroup:Controller
+        - urn:alm:descriptor:com.tectonic.ui:number
+      - description: Status is the number of application status processors.
+        displayName: Status Processor Count'
+        path: controller.processors.status
+        x-descriptors:
+        - urn:alm:descriptor:com.tectonic.ui:fieldGroup:Controller
+        - urn:alm:descriptor:com.tectonic.ui:number
+      - description: Resources defines the Compute Resources required by the container
+          for the Application Controller.
+        displayName: Resource Requirements'
+        path: controller.resources
+        x-descriptors:
+        - urn:alm:descriptor:com.tectonic.ui:fieldGroup:Controller
+        - urn:alm:descriptor:com.tectonic.ui:resourceRequirements
+      - description: Config is the dex connector configuration.
+        displayName: Configuration
+        path: dex.config
+        x-descriptors:
+        - urn:alm:descriptor:com.tectonic.ui:fieldGroup:Dex
+        - urn:alm:descriptor:com.tectonic.ui:text
+      - description: Image is the Dex container image.
+        displayName: Image
+        path: dex.image
+        x-descriptors:
+        - urn:alm:descriptor:com.tectonic.ui:fieldGroup:Dex
+        - urn:alm:descriptor:com.tectonic.ui:text
+      - description: OpenShiftOAuth enables OpenShift OAuth authentication for the
+          Dex server.
+        displayName: OpenShift OAuth Enabled'
+        path: dex.openShiftOAuth
+        x-descriptors:
+        - urn:alm:descriptor:com.tectonic.ui:fieldGroup:Dex
+        - urn:alm:descriptor:com.tectonic.ui:booleanSwitch
+      - description: Resources defines the Compute Resources required by the container
+          for Dex.
+        displayName: Resource Requirements'
+        path: dex.resources
+        x-descriptors:
+        - urn:alm:descriptor:com.tectonic.ui:fieldGroup:Dex
+        - urn:alm:descriptor:com.tectonic.ui:resourceRequirements
+      - description: Version is the Dex container image tag.
+        displayName: Version
+        path: dex.version
+        x-descriptors:
+        - urn:alm:descriptor:com.tectonic.ui:fieldGroup:Dex
+        - urn:alm:descriptor:com.tectonic.ui:text
+      - description: GAAnonymizeUsers toggles user IDs being hashed before sending
+          to google analytics.
+        displayName: Google Analytics Anonymize Users'
+        path: gaAnonymizeUsers
+        x-descriptors:
+        - urn:alm:descriptor:com.tectonic.ui:booleanSwitch
+        - urn:alm:descriptor:com.tectonic.ui:advanced
+      - description: GATrackingID is the google analytics tracking ID to use.
+        displayName: Google Analytics Tracking ID'
+        path: gaTrackingID
+        x-descriptors:
+        - urn:alm:descriptor:com.tectonic.ui:text
+        - urn:alm:descriptor:com.tectonic.ui:advanced
+      - description: Enabled will toggle Grafana support globally for ArgoCD.
+        displayName: Enabled
+        path: grafana.enabled
+        x-descriptors:
+        - urn:alm:descriptor:com.tectonic.ui:fieldGroup:Grafana
+        - urn:alm:descriptor:com.tectonic.ui:booleanSwitch
+      - description: Host is the hostname to use for Ingress/Route resources.
+        displayName: Host
+        path: grafana.host
+        x-descriptors:
+        - urn:alm:descriptor:com.tectonic.ui:fieldGroup:Grafana
+        - urn:alm:descriptor:com.tectonic.ui:text
+      - description: Image is the Grafana container image.
+        displayName: Image
+        path: grafana.image
+        x-descriptors:
+        - urn:alm:descriptor:com.tectonic.ui:fieldGroup:Grafana
+        - urn:alm:descriptor:com.tectonic.ui:text
+      - description: Enabled will toggle the creation of the Ingress.
+        displayName: Ingress Enabled'
+        path: grafana.ingress.enabled
+        x-descriptors:
+        - urn:alm:descriptor:com.tectonic.ui:fieldGroup:Grafana
+        - urn:alm:descriptor:com.tectonic.ui:fieldGroup:Prometheus
+        - urn:alm:descriptor:com.tectonic.ui:fieldGroup:Server
+        - urn:alm:descriptor:com.tectonic.ui:booleanSwitch
+      - description: Resources defines the Compute Resources required by the container
+          for Grafana.
+        displayName: Resource Requirements'
+        path: grafana.resources
+        x-descriptors:
+        - urn:alm:descriptor:com.tectonic.ui:fieldGroup:Grafana
+        - urn:alm:descriptor:com.tectonic.ui:resourceRequirements
+      - description: Enabled will toggle the creation of the OpenShift Route.
+        displayName: Route Enabled'
+        path: grafana.route.enabled
+        x-descriptors:
+        - urn:alm:descriptor:com.tectonic.ui:fieldGroup:Grafana
+        - urn:alm:descriptor:com.tectonic.ui:fieldGroup:Prometheus
+        - urn:alm:descriptor:com.tectonic.ui:fieldGroup:Server
+        - urn:alm:descriptor:com.tectonic.ui:booleanSwitch
+      - description: Size is the replica count for the Grafana Deployment.
+        displayName: Size
+        path: grafana.size
+        x-descriptors:
+        - urn:alm:descriptor:com.tectonic.ui:fieldGroup:Grafana
+        - urn:alm:descriptor:com.tectonic.ui:podCount
+      - description: Version is the Grafana container image tag.
+        displayName: Version
+        path: grafana.version
+        x-descriptors:
+        - urn:alm:descriptor:com.tectonic.ui:fieldGroup:Grafana
+        - urn:alm:descriptor:com.tectonic.ui:text
+      - description: Enabled will toggle HA support globally for Argo CD.
+        displayName: Enabled
+        path: ha.enabled
+        x-descriptors:
+        - urn:alm:descriptor:com.tectonic.ui:fieldGroup:HA
+        - urn:alm:descriptor:com.tectonic.ui:booleanSwitch
+      - description: HelpChatText is the text for getting chat help, defaults to "Chat
+          now!"
+        displayName: Help Chat Text'
+        path: helpChatText
+        x-descriptors:
+        - urn:alm:descriptor:com.tectonic.ui:text
+        - urn:alm:descriptor:com.tectonic.ui:advanced
+      - description: HelpChatURL is the URL for getting chat help, this will typically
+          be your Slack channel for support.
+        displayName: Help Chat URL'
+        path: helpChatURL
+        x-descriptors:
+        - urn:alm:descriptor:com.tectonic.ui:text
+        - urn:alm:descriptor:com.tectonic.ui:advanced
+      - description: Image is the ArgoCD container image for all ArgoCD components.
+        displayName: Image
+        path: image
+        x-descriptors:
+        - urn:alm:descriptor:com.tectonic.ui:fieldGroup:ArgoCD
+        - urn:alm:descriptor:com.tectonic.ui:text
+      - description: Name of an ArgoCDExport from which to import data.
+        displayName: Name
+        path: import.name
+        x-descriptors:
+        - urn:alm:descriptor:com.tectonic.ui:fieldGroup:Import
+        - urn:alm:descriptor:com.tectonic.ui:text
+      - description: Namespace for the ArgoCDExport, defaults to the same namespace
+          as the ArgoCD.
+        displayName: Namespace
+        path: import.namespace
+        x-descriptors:
+        - urn:alm:descriptor:com.tectonic.ui:fieldGroup:Import
+        - urn:alm:descriptor:com.tectonic.ui:text
+      - description: InitialRepositories to configure Argo CD with upon creation of
+          the cluster.
+        displayName: Initial Repositories'
+        path: initialRepositories
+        x-descriptors:
+        - urn:alm:descriptor:com.tectonic.ui:text
+        - urn:alm:descriptor:com.tectonic.ui:advanced
+      - description: KustomizeVersions is a listing of configured versions of Kustomize
+          to be made available within ArgoCD.
+        displayName: Kustomize Build Options'
+        path: kustomizeVersions
+        x-descriptors:
+        - urn:alm:descriptor:com.tectonic.ui:text
+        - urn:alm:descriptor:com.tectonic.ui:advanced
+      - description: OIDCConfig is the OIDC configuration as an alternative to dex.
+        displayName: OIDC Config'
+        path: oidcConfig
+        x-descriptors:
+        - urn:alm:descriptor:com.tectonic.ui:text
+        - urn:alm:descriptor:com.tectonic.ui:advanced
+      - description: Enabled will toggle Prometheus support globally for ArgoCD.
+        displayName: Enabled
+        path: prometheus.enabled
+        x-descriptors:
+        - urn:alm:descriptor:com.tectonic.ui:fieldGroup:Prometheus
+        - urn:alm:descriptor:com.tectonic.ui:booleanSwitch
+      - description: Host is the hostname to use for Ingress/Route resources.
+        displayName: Host
+        path: prometheus.host
+        x-descriptors:
+        - urn:alm:descriptor:com.tectonic.ui:fieldGroup:Prometheus
+        - urn:alm:descriptor:com.tectonic.ui:text
+      - description: Enabled will toggle the creation of the Ingress.
+        displayName: Ingress Enabled'
+        path: prometheus.ingress.enabled
+        x-descriptors:
+        - urn:alm:descriptor:com.tectonic.ui:fieldGroup:Grafana
+        - urn:alm:descriptor:com.tectonic.ui:fieldGroup:Prometheus
+        - urn:alm:descriptor:com.tectonic.ui:fieldGroup:Server
+        - urn:alm:descriptor:com.tectonic.ui:booleanSwitch
+      - description: Enabled will toggle the creation of the OpenShift Route.
+        displayName: Route Enabled'
+        path: prometheus.route.enabled
+        x-descriptors:
+        - urn:alm:descriptor:com.tectonic.ui:fieldGroup:Grafana
+        - urn:alm:descriptor:com.tectonic.ui:fieldGroup:Prometheus
+        - urn:alm:descriptor:com.tectonic.ui:fieldGroup:Server
+        - urn:alm:descriptor:com.tectonic.ui:booleanSwitch
+      - description: Size is the replica count for the Prometheus StatefulSet.
+        displayName: Size
+        path: prometheus.size
+        x-descriptors:
+        - urn:alm:descriptor:com.tectonic.ui:fieldGroup:Prometheus
+        - urn:alm:descriptor:com.tectonic.ui:podCount
+      - description: DefaultPolicy is the name of the default role which Argo CD will
+          falls back to, when authorizing API requests (optional). If omitted or empty,
+          users may be still be able to login, but will see no apps, projects, etc...
+        displayName: Default Policy'
+        path: rbac.defaultPolicy
+        x-descriptors:
+        - urn:alm:descriptor:com.tectonic.ui:fieldGroup:RBAC
+        - urn:alm:descriptor:com.tectonic.ui:text
+      - description: 'Policy is CSV containing user-defined RBAC policies and role
+          definitions. Policy rules are in the form:   p, subject, resource, action,
+          object, effect Role definitions and bindings are in the form:   g, subject,
+          inherited-subject See https://github.com/argoproj/argo-cd/blob/master/docs/operator-manual/rbac.md
+          for additional information.'
+        displayName: Policy
+        path: rbac.policy
+        x-descriptors:
+        - urn:alm:descriptor:com.tectonic.ui:fieldGroup:RBAC
+        - urn:alm:descriptor:com.tectonic.ui:text
+      - description: 'Scopes controls which OIDC scopes to examine during rbac enforcement
+          (in addition to `sub` scope). If omitted, defaults to: ''[groups]''.'
+        displayName: Scopes
+        path: rbac.scopes
+        x-descriptors:
+        - urn:alm:descriptor:com.tectonic.ui:fieldGroup:RBAC
+        - urn:alm:descriptor:com.tectonic.ui:text
+      - description: Image is the Redis container image.
+        displayName: Image
+        path: redis.image
+        x-descriptors:
+        - urn:alm:descriptor:com.tectonic.ui:fieldGroup:Redis
+        - urn:alm:descriptor:com.tectonic.ui:text
+      - description: Resources defines the Compute Resources required by the container
+          for Redis.
+        displayName: Resource Requirements'
+        path: redis.resources
+        x-descriptors:
+        - urn:alm:descriptor:com.tectonic.ui:fieldGroup:Redis
+        - urn:alm:descriptor:com.tectonic.ui:resourceRequirements
+      - description: Version is the Redis container image tag.
+        displayName: Version
+        path: redis.version
+        x-descriptors:
+        - urn:alm:descriptor:com.tectonic.ui:fieldGroup:Redis
+        - urn:alm:descriptor:com.tectonic.ui:text
+      - description: Resources defines the Compute Resources required by the container
+          for Redis.
+        displayName: Resource Requirements'
+        path: repo.resources
+        x-descriptors:
+        - urn:alm:descriptor:com.tectonic.ui:fieldGroup:Repo
+        - urn:alm:descriptor:com.tectonic.ui:resourceRequirements
+      - description: ResourceActions customizes resource action behavior.
+        displayName: Resource Action Customizations'
+        path: resourceActions
+        x-descriptors:
+        - urn:alm:descriptor:com.tectonic.ui:text
+        - urn:alm:descriptor:com.tectonic.ui:advanced
+      - description: 'ResourceCustomizations customizes resource behavior. Keys are
+          in the form: group/Kind. Please note that this is being deprecated in favor
+          of ResourceHealthChecks, ResourceIgnoreDifferences, and ResourceActions.'
         displayName: Resource Customizations'
         path: resourceCustomizations
         x-descriptors:
