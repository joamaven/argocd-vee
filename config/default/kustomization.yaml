# Adds namespace to all resources.
namespace: argocd-operator-system

# Value of this field is prepended to the
# names of all resources, e.g. a deployment named
# "wordpress" becomes "alices-wordpress".
# Note that it should also match with the prefix (text before '-') of the namespace
# field above.
namePrefix: argocd-operator-

# Labels to add to all resources and selectors.
#commonLabels:
#  someName: someValue

resources:
- ../crd
- ../rbac
- ../manager
# [WEBHOOK] To enable webhook, uncomment all the sections with [WEBHOOK] prefix including the one in
# crd/kustomization.yaml
- ../webhook
# [CERTMANAGER] To enable cert-manager, uncomment all sections with 'CERTMANAGER'. 'WEBHOOK' components are required.
#- ../certmanager
# [PROMETHEUS] To enable prometheus monitor, uncomment all sections with 'PROMETHEUS'.
# - ../prometheus

patches:
# Protect the /metrics endpoint by putting it behind auth.
# If you want your controller-manager to expose the /metrics
# endpoint w/o any authn/z, please comment the following line.
#- path: manager_auth_proxy_patch.yaml

# Mount the controller config file for loading manager configurations
# through a ComponentConfig type
#- path: manager_config_patch.yaml

# [WEBHOOK] To enable webhook, uncomment all the sections with [WEBHOOK] prefix including the one in
# crd/kustomization.yaml
<<<<<<< HEAD
- manager_webhook_patch.yaml
=======
- path: manager_webhook_patch.yaml
>>>>>>> 75d6cf4d

# [CERTMANAGER] To enable cert-manager, uncomment all sections with 'CERTMANAGER'.
# Uncomment 'CERTMANAGER' sections in crd/kustomization.yaml to enable the CA injection in the admission webhooks.
# 'CERTMANAGER' needs to be enabled to use ca injection
#- path: webhookcainjection_patch.yaml

# the following config is for teaching kustomize how to do var substitution
vars:
# [CERTMANAGER] To enable cert-manager, uncomment all sections with 'CERTMANAGER' prefix.
#- name: CERTIFICATE_NAMESPACE # namespace of the certificate CR
#  objref:
#    kind: Certificate
#    group: cert-manager.io
#    version: v1
#    name: serving-cert # this name should match the one in certificate.yaml
#  fieldref:
#    fieldpath: metadata.namespace
#- name: CERTIFICATE_NAME
#  objref:
#    kind: Certificate
#    group: cert-manager.io
#    version: v1
#    name: serving-cert # this name should match the one in certificate.yaml
#- name: SERVICE_NAMESPACE # namespace of the service
#  objref:
#    kind: Service
#    version: v1
#    name: webhook-service
#  fieldref:
#    fieldpath: metadata.namespace
#- name: SERVICE_NAME
#  objref:
#    kind: Service
#    version: v1
#    name: webhook-service<|MERGE_RESOLUTION|>--- conflicted
+++ resolved
@@ -36,11 +36,7 @@
 
 # [WEBHOOK] To enable webhook, uncomment all the sections with [WEBHOOK] prefix including the one in
 # crd/kustomization.yaml
-<<<<<<< HEAD
-- manager_webhook_patch.yaml
-=======
 - path: manager_webhook_patch.yaml
->>>>>>> 75d6cf4d
 
 # [CERTMANAGER] To enable cert-manager, uncomment all sections with 'CERTMANAGER'.
 # Uncomment 'CERTMANAGER' sections in crd/kustomization.yaml to enable the CA injection in the admission webhooks.
