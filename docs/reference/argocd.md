--- conflicted
+++ resolved
@@ -223,7 +223,6 @@
 Size | 1 | The replica count for the Grafana Deployment.
 Version | 6.7.1 (SHA) | The tag to use with the Grafana container image.
 
-<<<<<<< HEAD
 ### Grafana Ingress Options
 
 The following properties are available for configuring the Grafana Ingress.
@@ -234,7 +233,7 @@
 Enabled | `false` | Toggle creation of an Ingress resource.
 Path | `/` | Path to use for Ingress resources.
 TLS | [Empty] | TLS configuration for the Ingress.
-=======
+
 ### Grafana Route Options
 
 The following properties are available to configure the Route for the Grafana component.
@@ -246,7 +245,6 @@
 Path | `/` | The path for the Route.
 TLS | [Object] | The TLSConfig for the Route.
 WildcardPolicy| `None` | The wildcard policy for the Route. Can be one of `Subdomain` or `None`.
->>>>>>> 964b6e23
 
 ### Grafana Example
 
@@ -527,7 +525,6 @@
 [Route](#prometheus-route-options) | [Object] | Route configuration options.
 Size | 1 | The replica count for the Prometheus StatefulSet.
 
-<<<<<<< HEAD
 ### Prometheus Ingress Options
 
 The following properties are available for configuring the Prometheus Ingress.
@@ -538,7 +535,7 @@
 Enabled | `false` | Toggle creation of an Ingress resource.
 Path | `/` | Path to use for Ingress resources.
 TLS | [Empty] | TLS configuration for the Ingress.
-=======
+
 ### Prometheus Route Options
 
 The following properties are available to configure the Route for the Prometheus component.
@@ -550,7 +547,6 @@
 Path | `/` | The path for the Route.
 TLS | [Object] | The TLSConfig for the Route.
 WildcardPolicy| `None` | The wildcard policy for the Route. Can be one of `Subdomain` or `None`.
->>>>>>> 964b6e23
 
 ### Prometheus Example
 
