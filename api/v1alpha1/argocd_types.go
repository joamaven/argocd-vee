/*
Copyright 2019, 2021.

Licensed under the Apache License, Version 2.0 (the "License");
you may not use this file except in compliance with the License.
You may obtain a copy of the License at

    http://www.apache.org/licenses/LICENSE-2.0

Unless required by applicable law or agreed to in writing, software
distributed under the License is distributed on an "AS IS" BASIS,
WITHOUT WARRANTIES OR CONDITIONS OF ANY KIND, either express or implied.
See the License for the specific language governing permissions and
limitations under the License.
*/

package v1alpha1

import (
	"strings"

	routev1 "github.com/openshift/api/route/v1"

	"github.com/argoproj-labs/argocd-operator/common"

	autoscaling "k8s.io/api/autoscaling/v1"
	corev1 "k8s.io/api/core/v1"
	networkingv1 "k8s.io/api/networking/v1"
	metav1 "k8s.io/apimachinery/pkg/apis/meta/v1"
)

func init() {
	SchemeBuilder.Register(&ArgoCD{}, &ArgoCDList{})
}

// NOTE: json tags are required.  Any new fields you add must have json tags for the fields to be serialized.
// Important: Run "make" to regenerate code after modifying this file

// +kubebuilder:deprecatedversion:warning="ArgoCD v1alpha1 version is deprecated and will be converted to v1beta1 automatically. Moving forward, please use v1beta1 as the ArgoCD API version."
<<<<<<< HEAD
// +kubebuilder:object:root=true
=======
//+kubebuilder:object:root=true
>>>>>>> 75d6cf4d

// ArgoCD is the Schema for the argocds API
// +k8s:openapi-gen=true
// +kubebuilder:subresource:status
// +operator-sdk:csv:customresourcedefinitions:resources={{ArgoCD,v1alpha1,""}}
// +operator-sdk:csv:customresourcedefinitions:resources={{ArgoCDExport,v1alpha1,""}}
// +operator-sdk:csv:customresourcedefinitions:resources={{ConfigMap,v1,""}}
// +operator-sdk:csv:customresourcedefinitions:resources={{CronJob,v1,""}}
// +operator-sdk:csv:customresourcedefinitions:resources={{Deployment,v1,""}}
// +operator-sdk:csv:customresourcedefinitions:resources={{Ingress,v1,""}}
// +operator-sdk:csv:customresourcedefinitions:resources={{Job,v1,""}}
// +operator-sdk:csv:customresourcedefinitions:resources={{PersistentVolumeClaim,v1,""}}
// +operator-sdk:csv:customresourcedefinitions:resources={{Pod,v1,""}}
// +operator-sdk:csv:customresourcedefinitions:resources={{Prometheus,v1,""}}
// +operator-sdk:csv:customresourcedefinitions:resources={{ReplicaSet,v1,""}}
// +operator-sdk:csv:customresourcedefinitions:resources={{Route,v1,""}}
// +operator-sdk:csv:customresourcedefinitions:resources={{Secret,v1,""}}
// +operator-sdk:csv:customresourcedefinitions:resources={{Service,v1,""}}
// +operator-sdk:csv:customresourcedefinitions:resources={{ServiceMonitor,v1,""}}
// +operator-sdk:csv:customresourcedefinitions:resources={{StatefulSet,v1,""}}
type ArgoCD struct {
	metav1.TypeMeta   `json:",inline"`
	metav1.ObjectMeta `json:"metadata,omitempty"`

	Spec   ArgoCDSpec   `json:"spec,omitempty"`
	Status ArgoCDStatus `json:"status,omitempty"`
}

// ArgoCDApplicationControllerProcessorsSpec defines the options for the ArgoCD Application Controller processors.
type ArgoCDApplicationControllerProcessorsSpec struct {
	// Operation is the number of application operation processors.
	//+operator-sdk:csv:customresourcedefinitions:type=spec,displayName="Operation Processor Count'",xDescriptors={"urn:alm:descriptor:com.tectonic.ui:fieldGroup:Controller","urn:alm:descriptor:com.tectonic.ui:number"}
	Operation int32 `json:"operation,omitempty"`

	// Status is the number of application status processors.
	//+operator-sdk:csv:customresourcedefinitions:type=spec,displayName="Status Processor Count'",xDescriptors={"urn:alm:descriptor:com.tectonic.ui:fieldGroup:Controller","urn:alm:descriptor:com.tectonic.ui:number"}
	Status int32 `json:"status,omitempty"`
}

// ArgoCDApplicationControllerSpec defines the options for the ArgoCD Application Controller component.
type ArgoCDApplicationControllerSpec struct {
	// Processors contains the options for the Application Controller processors.
	Processors ArgoCDApplicationControllerProcessorsSpec `json:"processors,omitempty"`

	// LogLevel refers to the log level used by the Application Controller component. Defaults to ArgoCDDefaultLogLevel if not configured. Valid options are debug, info, error, and warn.
	LogLevel string `json:"logLevel,omitempty"`

	// LogFormat refers to the log format used by the Application Controller component. Defaults to ArgoCDDefaultLogFormat if not configured. Valid options are text or json.
	LogFormat string `json:"logFormat,omitempty"`

	// Resources defines the Compute Resources required by the container for the Application Controller.
	//+operator-sdk:csv:customresourcedefinitions:type=spec,displayName="Resource Requirements'",xDescriptors={"urn:alm:descriptor:com.tectonic.ui:fieldGroup:Controller","urn:alm:descriptor:com.tectonic.ui:resourceRequirements"}
	Resources *corev1.ResourceRequirements `json:"resources,omitempty"`

	// ParallelismLimit defines the limit for parallel kubectl operations
	ParallelismLimit int32 `json:"parallelismLimit,omitempty"`

	// AppSync is used to control the sync frequency, by default the ArgoCD
	// controller polls Git every 3m.
	//
	// Set this to a duration, e.g. 10m or 600s to control the synchronisation
	// frequency.
	// +optional
	AppSync *metav1.Duration `json:"appSync,omitempty"`

	// Sharding contains the options for the Application Controller sharding configuration.
	Sharding ArgoCDApplicationControllerShardSpec `json:"sharding,omitempty"`

	// Env lets you specify environment for application controller pods
	Env []corev1.EnvVar `json:"env,omitempty"`
}

// ArgoCDApplicationControllerShardSpec defines the options available for enabling sharding for the Application Controller component.
type ArgoCDApplicationControllerShardSpec struct {

	// Enabled defines whether sharding should be enabled on the Application Controller component.
	Enabled bool `json:"enabled,omitempty"`

	// Replicas defines the number of replicas to run in the Application controller shard.
	Replicas int32 `json:"replicas,omitempty"`

	// DynamicScalingEnabled defines whether dynamic scaling should be enabled for Application Controller component
	DynamicScalingEnabled *bool `json:"dynamicScalingEnabled,omitempty"`

	// MinShards defines the minimum number of shards at any given point
	// +kubebuilder:validation:Minimum=1
	MinShards int32 `json:"minShards,omitempty"`

	// MaxShards defines the maximum number of shards at any given point
	MaxShards int32 `json:"maxShards,omitempty"`

	// ClustersPerShard defines the maximum number of clusters managed by each argocd shard
	// +kubebuilder:validation:Minimum=1
	ClustersPerShard int32 `json:"clustersPerShard,omitempty"`
}

// ArgoCDApplicationSet defines whether the Argo CD ApplicationSet controller should be installed.
type ArgoCDApplicationSet struct {

	// Env lets you specify environment for applicationSet controller pods
	Env []corev1.EnvVar `json:"env,omitempty"`

	// ExtraCommandArgs allows users to pass command line arguments to ApplicationSet controller.
	// They get added to default command line arguments provided by the operator.
	// Please note that the command line arguments provided as part of ExtraCommandArgs
	// will not overwrite the default command line arguments.
	ExtraCommandArgs []string `json:"extraCommandArgs,omitempty"`

	// Image is the Argo CD ApplicationSet image (optional)
	Image string `json:"image,omitempty"`

	// Version is the Argo CD ApplicationSet image tag. (optional)
	Version string `json:"version,omitempty"`

	// Resources defines the Compute Resources required by the container for ApplicationSet.
	Resources *corev1.ResourceRequirements `json:"resources,omitempty"`

	// LogLevel describes the log level that should be used by the ApplicationSet controller. Defaults to ArgoCDDefaultLogLevel if not set.  Valid options are debug,info, error, and warn.
	LogLevel string `json:"logLevel,omitempty"`

	WebhookServer WebhookServerSpec `json:"webhookServer,omitempty"`
}

// ArgoCDCASpec defines the CA options for ArgCD.
type ArgoCDCASpec struct {
	// ConfigMapName is the name of the ConfigMap containing the CA Certificate.
	ConfigMapName string `json:"configMapName,omitempty"`

	// SecretName is the name of the Secret containing the CA Certificate and Key.
	SecretName string `json:"secretName,omitempty"`
}

// ArgoCDCertificateSpec defines the options for the ArgoCD certificates.
type ArgoCDCertificateSpec struct {
	// SecretName is the name of the Secret containing the Certificate and Key.
	SecretName string `json:"secretName"`
}

// ArgoCDDexSpec defines the desired state for the Dex server component.
type ArgoCDDexSpec struct {
	//Config is the dex connector configuration.
	//+operator-sdk:csv:customresourcedefinitions:type=spec,displayName="Configuration",xDescriptors={"urn:alm:descriptor:com.tectonic.ui:fieldGroup:Dex","urn:alm:descriptor:com.tectonic.ui:text"}
	Config string `json:"config,omitempty"`

	// Optional list of required groups a user must be a member of
	Groups []string `json:"groups,omitempty"`

	// Image is the Dex container image.
	//+operator-sdk:csv:customresourcedefinitions:type=spec,displayName="Image",xDescriptors={"urn:alm:descriptor:com.tectonic.ui:fieldGroup:Dex","urn:alm:descriptor:com.tectonic.ui:text"}
	Image string `json:"image,omitempty"`

	// OpenShiftOAuth enables OpenShift OAuth authentication for the Dex server.
	//+operator-sdk:csv:customresourcedefinitions:type=spec,displayName="OpenShift OAuth Enabled'",xDescriptors={"urn:alm:descriptor:com.tectonic.ui:fieldGroup:Dex","urn:alm:descriptor:com.tectonic.ui:booleanSwitch"}
	OpenShiftOAuth bool `json:"openShiftOAuth,omitempty"`

	// Resources defines the Compute Resources required by the container for Dex.
	//+operator-sdk:csv:customresourcedefinitions:type=spec,displayName="Resource Requirements'",xDescriptors={"urn:alm:descriptor:com.tectonic.ui:fieldGroup:Dex","urn:alm:descriptor:com.tectonic.ui:resourceRequirements"}
	Resources *corev1.ResourceRequirements `json:"resources,omitempty"`

	// Version is the Dex container image tag.
	//+operator-sdk:csv:customresourcedefinitions:type=spec,displayName="Version",xDescriptors={"urn:alm:descriptor:com.tectonic.ui:fieldGroup:Dex","urn:alm:descriptor:com.tectonic.ui:text"}
	Version string `json:"version,omitempty"`
}

// ArgoCDGrafanaSpec defines the desired state for the Grafana component.
type ArgoCDGrafanaSpec struct {
	// Enabled will toggle Grafana support globally for ArgoCD.
	//+operator-sdk:csv:customresourcedefinitions:type=spec,displayName="Enabled",xDescriptors={"urn:alm:descriptor:com.tectonic.ui:fieldGroup:Grafana","urn:alm:descriptor:com.tectonic.ui:booleanSwitch"}
	Enabled bool `json:"enabled"`

	// Host is the hostname to use for Ingress/Route resources.
	//+operator-sdk:csv:customresourcedefinitions:type=spec,displayName="Host",xDescriptors={"urn:alm:descriptor:com.tectonic.ui:fieldGroup:Grafana","urn:alm:descriptor:com.tectonic.ui:text"}
	Host string `json:"host,omitempty"`

	// Image is the Grafana container image.
	//+operator-sdk:csv:customresourcedefinitions:type=spec,displayName="Image",xDescriptors={"urn:alm:descriptor:com.tectonic.ui:fieldGroup:Grafana","urn:alm:descriptor:com.tectonic.ui:text"}
	Image string `json:"image,omitempty"`

	// Ingress defines the desired state for an Ingress for the Grafana component.
	Ingress ArgoCDIngressSpec `json:"ingress,omitempty"`

	// Resources defines the Compute Resources required by the container for Grafana.
	//+operator-sdk:csv:customresourcedefinitions:type=spec,displayName="Resource Requirements'",xDescriptors={"urn:alm:descriptor:com.tectonic.ui:fieldGroup:Grafana","urn:alm:descriptor:com.tectonic.ui:resourceRequirements"}
	Resources *corev1.ResourceRequirements `json:"resources,omitempty"`

	// Route defines the desired state for an OpenShift Route for the Grafana component.
	Route ArgoCDRouteSpec `json:"route,omitempty"`

	// Size is the replica count for the Grafana Deployment.
	//+operator-sdk:csv:customresourcedefinitions:type=spec,displayName="Size",xDescriptors={"urn:alm:descriptor:com.tectonic.ui:fieldGroup:Grafana","urn:alm:descriptor:com.tectonic.ui:podCount"}
	Size *int32 `json:"size,omitempty"`

	// Version is the Grafana container image tag.
	//+operator-sdk:csv:customresourcedefinitions:type=spec,displayName="Version",xDescriptors={"urn:alm:descriptor:com.tectonic.ui:fieldGroup:Grafana","urn:alm:descriptor:com.tectonic.ui:text"}
	Version string `json:"version,omitempty"`
}

// ArgoCDHASpec defines the desired state for High Availability support for Argo CD.
type ArgoCDHASpec struct {
	// Enabled will toggle HA support globally for Argo CD.
	//+operator-sdk:csv:customresourcedefinitions:type=spec,displayName="Enabled",xDescriptors={"urn:alm:descriptor:com.tectonic.ui:fieldGroup:HA","urn:alm:descriptor:com.tectonic.ui:booleanSwitch"}
	Enabled bool `json:"enabled"`

	// RedisProxyImage is the Redis HAProxy container image.
	RedisProxyImage string `json:"redisProxyImage,omitempty"`

	// RedisProxyVersion is the Redis HAProxy container image tag.
	RedisProxyVersion string `json:"redisProxyVersion,omitempty"`

	// Resources defines the Compute Resources required by the container for HA.
	Resources *corev1.ResourceRequirements `json:"resources,omitempty"`
}

// ArgoCDImportSpec defines the desired state for the ArgoCD import/restore process.
type ArgoCDImportSpec struct {
	// Name of an ArgoCDExport from which to import data.
	//+operator-sdk:csv:customresourcedefinitions:type=spec,displayName="Name",xDescriptors={"urn:alm:descriptor:com.tectonic.ui:fieldGroup:Import","urn:alm:descriptor:com.tectonic.ui:text"}
	Name string `json:"name"`

	// Namespace for the ArgoCDExport, defaults to the same namespace as the ArgoCD.
	//+operator-sdk:csv:customresourcedefinitions:type=spec,displayName="Namespace",xDescriptors={"urn:alm:descriptor:com.tectonic.ui:fieldGroup:Import","urn:alm:descriptor:com.tectonic.ui:text"}
	Namespace *string `json:"namespace,omitempty"`
}

// ArgoCDIngressSpec defines the desired state for the Ingress resources.
type ArgoCDIngressSpec struct {
	// Annotations is the map of annotations to apply to the Ingress.
	Annotations map[string]string `json:"annotations,omitempty"`

	// Enabled will toggle the creation of the Ingress.
	//+operator-sdk:csv:customresourcedefinitions:type=spec,displayName="Ingress Enabled'",xDescriptors={"urn:alm:descriptor:com.tectonic.ui:fieldGroup:Grafana","urn:alm:descriptor:com.tectonic.ui:fieldGroup:Prometheus","urn:alm:descriptor:com.tectonic.ui:fieldGroup:Server","urn:alm:descriptor:com.tectonic.ui:booleanSwitch"}
	Enabled bool `json:"enabled"`

	// IngressClassName for the Ingress resource.
	IngressClassName *string `json:"ingressClassName,omitempty"`

	// Path used for the Ingress resource.
	Path string `json:"path,omitempty"`

	// TLS configuration. Currently the Ingress only supports a single TLS
	// port, 443. If multiple members of this list specify different hosts, they
	// will be multiplexed on the same port according to the hostname specified
	// through the SNI TLS extension, if the ingress controller fulfilling the
	// ingress supports SNI.
	// +optional
	TLS []networkingv1.IngressTLS `json:"tls,omitempty"`
}

// ArgoCDKeycloakSpec defines the desired state for the Keycloak component.
type ArgoCDKeycloakSpec struct {
	// Image is the Keycloak container image.
	Image string `json:"image,omitempty"`

	// Resources defines the Compute Resources required by the container for Keycloak.
	Resources *corev1.ResourceRequirements `json:"resources,omitempty"`

	// Custom root CA certificate for communicating with the Keycloak OIDC provider
	RootCA string `json:"rootCA,omitempty"`

	// Version is the Keycloak container image tag.
	Version string `json:"version,omitempty"`

	// VerifyTLS set to false disables strict TLS validation.
	VerifyTLS *bool `json:"verifyTLS,omitempty"`
}

//+kubebuilder:object:root=true

// ArgoCDList contains a list of ArgoCD
type ArgoCDList struct {
	metav1.TypeMeta `json:",inline"`
	metav1.ListMeta `json:"metadata,omitempty"`
	Items           []ArgoCD `json:"items"`
}

// ArgoCDNotifications defines whether the Argo CD Notifications controller should be installed.
type ArgoCDNotifications struct {

	// Replicas defines the number of replicas to run for notifications-controller
	Replicas *int32 `json:"replicas,omitempty"`

	// Enabled defines whether argocd-notifications controller should be deployed or not
	Enabled bool `json:"enabled"`

	// Env let you specify environment variables for Notifications pods
	Env []corev1.EnvVar `json:"env,omitempty"`

	// Image is the Argo CD Notifications image (optional)
	Image string `json:"image,omitempty"`

	// Version is the Argo CD Notifications image tag. (optional)
	Version string `json:"version,omitempty"`

	// Resources defines the Compute Resources required by the container for Argo CD Notifications.
	Resources *corev1.ResourceRequirements `json:"resources,omitempty"`

	// LogLevel describes the log level that should be used by the argocd-notifications. Defaults to ArgoCDDefaultLogLevel if not set.  Valid options are debug,info, error, and warn.
	LogLevel string `json:"logLevel,omitempty"`
}

// ArgoCDPrometheusSpec defines the desired state for the Prometheus component.
type ArgoCDPrometheusSpec struct {
	// Enabled will toggle Prometheus support globally for ArgoCD.
	//+operator-sdk:csv:customresourcedefinitions:type=spec,displayName="Enabled",xDescriptors={"urn:alm:descriptor:com.tectonic.ui:fieldGroup:Prometheus","urn:alm:descriptor:com.tectonic.ui:booleanSwitch"}
	Enabled bool `json:"enabled"`

	// Host is the hostname to use for Ingress/Route resources.
	//+operator-sdk:csv:customresourcedefinitions:type=spec,displayName="Host",xDescriptors={"urn:alm:descriptor:com.tectonic.ui:fieldGroup:Prometheus","urn:alm:descriptor:com.tectonic.ui:text"}
	Host string `json:"host,omitempty"`

	// Ingress defines the desired state for an Ingress for the Prometheus component.
	Ingress ArgoCDIngressSpec `json:"ingress,omitempty"`

	// Route defines the desired state for an OpenShift Route for the Prometheus component.
	Route ArgoCDRouteSpec `json:"route,omitempty"`

	// Size is the replica count for the Prometheus StatefulSet.
	//+operator-sdk:csv:customresourcedefinitions:type=spec,displayName="Size",xDescriptors={"urn:alm:descriptor:com.tectonic.ui:fieldGroup:Prometheus","urn:alm:descriptor:com.tectonic.ui:podCount"}
	Size *int32 `json:"size,omitempty"`
}

// ArgoCDRBACSpec defines the desired state for the Argo CD RBAC configuration.
type ArgoCDRBACSpec struct {
	// DefaultPolicy is the name of the default role which Argo CD will falls back to, when
	// authorizing API requests (optional). If omitted or empty, users may be still be able to login,
	// but will see no apps, projects, etc...
	//+operator-sdk:csv:customresourcedefinitions:type=spec,displayName="Default Policy'",xDescriptors={"urn:alm:descriptor:com.tectonic.ui:fieldGroup:RBAC","urn:alm:descriptor:com.tectonic.ui:text"}
	DefaultPolicy *string `json:"defaultPolicy,omitempty"`

	// Policy is CSV containing user-defined RBAC policies and role definitions.
	// Policy rules are in the form:
	//   p, subject, resource, action, object, effect
	// Role definitions and bindings are in the form:
	//   g, subject, inherited-subject
	// See https://github.com/argoproj/argo-cd/blob/master/docs/operator-manual/rbac.md for additional information.
	//+operator-sdk:csv:customresourcedefinitions:type=spec,displayName="Policy",xDescriptors={"urn:alm:descriptor:com.tectonic.ui:fieldGroup:RBAC","urn:alm:descriptor:com.tectonic.ui:text"}
	Policy *string `json:"policy,omitempty"`

	// Scopes controls which OIDC scopes to examine during rbac enforcement (in addition to `sub` scope).
	// If omitted, defaults to: '[groups]'.
	//+operator-sdk:csv:customresourcedefinitions:type=spec,displayName="Scopes",xDescriptors={"urn:alm:descriptor:com.tectonic.ui:fieldGroup:RBAC","urn:alm:descriptor:com.tectonic.ui:text"}
	Scopes *string `json:"scopes,omitempty"`

	// PolicyMatcherMode configures the matchers function mode for casbin.
	// There are two options for this, 'glob' for glob matcher or 'regex' for regex matcher.
	PolicyMatcherMode *string `json:"policyMatcherMode,omitempty"`
}

// ArgoCDRedisSpec defines the desired state for the Redis server component.
type ArgoCDRedisSpec struct {
	// Image is the Redis container image.
	//+operator-sdk:csv:customresourcedefinitions:type=spec,displayName="Image",xDescriptors={"urn:alm:descriptor:com.tectonic.ui:fieldGroup:Redis","urn:alm:descriptor:com.tectonic.ui:text"}
	Image string `json:"image,omitempty"`

	// Resources defines the Compute Resources required by the container for Redis.
	//+operator-sdk:csv:customresourcedefinitions:type=spec,displayName="Resource Requirements'",xDescriptors={"urn:alm:descriptor:com.tectonic.ui:fieldGroup:Redis","urn:alm:descriptor:com.tectonic.ui:resourceRequirements"}
	Resources *corev1.ResourceRequirements `json:"resources,omitempty"`

	// Version is the Redis container image tag.
	//+operator-sdk:csv:customresourcedefinitions:type=spec,displayName="Version",xDescriptors={"urn:alm:descriptor:com.tectonic.ui:fieldGroup:Redis","urn:alm:descriptor:com.tectonic.ui:text"}
	Version string `json:"version,omitempty"`

	// DisableTLSVerification defines whether redis server API should be accessed using strict TLS validation
	DisableTLSVerification bool `json:"disableTLSVerification,omitempty"`

	// AutoTLS specifies the method to use for automatic TLS configuration for the redis server
	// The value specified here can currently be:
	// - openshift - Use the OpenShift service CA to request TLS config
	AutoTLS string `json:"autotls,omitempty"`
}

// ArgoCDRepoSpec defines the desired state for the Argo CD repo server component.
type ArgoCDRepoSpec struct {

	// Extra Command arguments allows users to pass command line arguments to repo server workload. They get added to default command line arguments provided
	// by the operator.
	// Please note that the command line arguments provided as part of ExtraRepoCommandArgs will not overwrite the default command line arguments.
	ExtraRepoCommandArgs []string `json:"extraRepoCommandArgs,omitempty"`

	// LogLevel describes the log level that should be used by the Repo Server. Defaults to ArgoCDDefaultLogLevel if not set.  Valid options are debug, info, error, and warn.
	LogLevel string `json:"logLevel,omitempty"`

	// LogFormat describes the log format that should be used by the Repo Server. Defaults to ArgoCDDefaultLogFormat if not configured. Valid options are text or json.
	LogFormat string `json:"logFormat,omitempty"`

	// MountSAToken describes whether you would like to have the Repo server mount the service account token
	MountSAToken bool `json:"mountsatoken,omitempty"`

	// Replicas defines the number of replicas for argocd-repo-server. Value should be greater than or equal to 0. Default is nil.
	Replicas *int32 `json:"replicas,omitempty"`

	// Resources defines the Compute Resources required by the container for Redis.
	//+operator-sdk:csv:customresourcedefinitions:type=spec,displayName="Resource Requirements'",xDescriptors={"urn:alm:descriptor:com.tectonic.ui:fieldGroup:Repo","urn:alm:descriptor:com.tectonic.ui:resourceRequirements"}
	Resources *corev1.ResourceRequirements `json:"resources,omitempty"`

	// ServiceAccount defines the ServiceAccount user that you would like the Repo server to use
	ServiceAccount string `json:"serviceaccount,omitempty"`

	// VerifyTLS defines whether repo server API should be accessed using strict TLS validation
	VerifyTLS bool `json:"verifytls,omitempty"`

	// AutoTLS specifies the method to use for automatic TLS configuration for the repo server
	// The value specified here can currently be:
	// - openshift - Use the OpenShift service CA to request TLS config
	AutoTLS string `json:"autotls,omitempty"`

	// Image is the ArgoCD Repo Server container image.
	Image string `json:"image,omitempty"`

	// Version is the ArgoCD Repo Server container image tag.
	Version string `json:"version,omitempty"`

	// ExecTimeout specifies the timeout in seconds for tool execution
	ExecTimeout *int `json:"execTimeout,omitempty"`

	// Env lets you specify environment for repo server pods
	Env []corev1.EnvVar `json:"env,omitempty"`

	// Volumes adds volumes to the repo server deployment
	Volumes []corev1.Volume `json:"volumes,omitempty"`

	// VolumeMounts adds volumeMounts to the repo server container
	VolumeMounts []corev1.VolumeMount `json:"volumeMounts,omitempty"`

	// InitContainers defines the list of initialization containers for the repo server deployment
	InitContainers []corev1.Container `json:"initContainers,omitempty"`

	// SidecarContainers defines the list of sidecar containers for the repo server deployment
	SidecarContainers []corev1.Container `json:"sidecarContainers,omitempty"`
}

// ArgoCDRouteSpec defines the desired state for an OpenShift Route.
type ArgoCDRouteSpec struct {
	// Annotations is the map of annotations to use for the Route resource.
	Annotations map[string]string `json:"annotations,omitempty"`

	// Labels is the map of labels to use for the Route resource
	Labels map[string]string `json:"labels,omitempty"`

	// Enabled will toggle the creation of the OpenShift Route.
	//+operator-sdk:csv:customresourcedefinitions:type=spec,displayName="Route Enabled'",xDescriptors={"urn:alm:descriptor:com.tectonic.ui:fieldGroup:Grafana","urn:alm:descriptor:com.tectonic.ui:fieldGroup:Prometheus","urn:alm:descriptor:com.tectonic.ui:fieldGroup:Server","urn:alm:descriptor:com.tectonic.ui:booleanSwitch"}
	Enabled bool `json:"enabled"`

	// Path the router watches for, to route traffic for to the service.
	Path string `json:"path,omitempty"`

	// TLS provides the ability to configure certificates and termination for the Route.
	TLS *routev1.TLSConfig `json:"tls,omitempty"`

	// WildcardPolicy if any for the route. Currently only 'Subdomain' or 'None' is allowed.
	WildcardPolicy *routev1.WildcardPolicyType `json:"wildcardPolicy,omitempty"`
}

// ArgoCDServerAutoscaleSpec defines the desired state for autoscaling the Argo CD Server component.
type ArgoCDServerAutoscaleSpec struct {
	// Enabled will toggle autoscaling support for the Argo CD Server component.
	//+operator-sdk:csv:customresourcedefinitions:type=spec,displayName="Autoscale Enabled'",xDescriptors={"urn:alm:descriptor:com.tectonic.ui:fieldGroup:Server","urn:alm:descriptor:com.tectonic.ui:booleanSwitch"}
	Enabled bool `json:"enabled"`

	// HPA defines the HorizontalPodAutoscaler options for the Argo CD Server component.
	HPA *autoscaling.HorizontalPodAutoscalerSpec `json:"hpa,omitempty"`
}

// ArgoCDServerGRPCSpec defines the desired state for the Argo CD Server GRPC options.
type ArgoCDServerGRPCSpec struct {
	// Host is the hostname to use for Ingress/Route resources.
	//+operator-sdk:csv:customresourcedefinitions:type=spec,displayName="GRPC Host",xDescriptors={"urn:alm:descriptor:com.tectonic.ui:fieldGroup:Server","urn:alm:descriptor:com.tectonic.ui:text"}
	Host string `json:"host,omitempty"`

	// Ingress defines the desired state for the Argo CD Server GRPC Ingress.
	//+operator-sdk:csv:customresourcedefinitions:type=spec,displayName="GRPC Ingress Enabled'",xDescriptors={"urn:alm:descriptor:com.tectonic.ui:fieldGroup:Server","urn:alm:descriptor:com.tectonic.ui:booleanSwitch"}
	Ingress ArgoCDIngressSpec `json:"ingress,omitempty"`
}

// ArgoCDServerSpec defines the options for the ArgoCD Server component.
type ArgoCDServerSpec struct {
	// Autoscale defines the autoscale options for the Argo CD Server component.
	Autoscale ArgoCDServerAutoscaleSpec `json:"autoscale,omitempty"`

	// GRPC defines the state for the Argo CD Server GRPC options.
	GRPC ArgoCDServerGRPCSpec `json:"grpc,omitempty"`

	// Host is the hostname to use for Ingress/Route resources.
	//+operator-sdk:csv:customresourcedefinitions:type=spec,displayName="Host",xDescriptors={"urn:alm:descriptor:com.tectonic.ui:fieldGroup:Server","urn:alm:descriptor:com.tectonic.ui:text"}
	Host string `json:"host,omitempty"`

	// Ingress defines the desired state for an Ingress for the Argo CD Server component.
	Ingress ArgoCDIngressSpec `json:"ingress,omitempty"`

	// Insecure toggles the insecure flag.
	//+operator-sdk:csv:customresourcedefinitions:type=spec,displayName="Insecure",xDescriptors={"urn:alm:descriptor:com.tectonic.ui:fieldGroup:Server","urn:alm:descriptor:com.tectonic.ui:booleanSwitch"}
	Insecure bool `json:"insecure,omitempty"`

	// LogLevel refers to the log level to be used by the ArgoCD Server component. Defaults to ArgoCDDefaultLogLevel if not set.  Valid options are debug, info, error, and warn.
	LogLevel string `json:"logLevel,omitempty"`

	// LogFormat refers to the log level to be used by the ArgoCD Server component. Defaults to ArgoCDDefaultLogFormat if not configured. Valid options are text or json.
	LogFormat string `json:"logFormat,omitempty"`

	// Replicas defines the number of replicas for argocd-server. Default is nil. Value should be greater than or equal to 0. Value will be ignored if Autoscaler is enabled.
	Replicas *int32 `json:"replicas,omitempty"`

	// Resources defines the Compute Resources required by the container for the Argo CD server component.
	//+operator-sdk:csv:customresourcedefinitions:type=spec,displayName="Resource Requirements'",xDescriptors={"urn:alm:descriptor:com.tectonic.ui:fieldGroup:Server","urn:alm:descriptor:com.tectonic.ui:resourceRequirements"}
	Resources *corev1.ResourceRequirements `json:"resources,omitempty"`

	// Route defines the desired state for an OpenShift Route for the Argo CD Server component.
	Route ArgoCDRouteSpec `json:"route,omitempty"`

	// Service defines the options for the Service backing the ArgoCD Server component.
	Service ArgoCDServerServiceSpec `json:"service,omitempty"`

	// Env lets you specify environment for API server pods
	Env []corev1.EnvVar `json:"env,omitempty"`

	// Extra Command arguments that would append to the Argo CD server command.
	// ExtraCommandArgs will not be added, if one of these commands is already part of the server command
	// with same or different value.
	ExtraCommandArgs []string `json:"extraCommandArgs,omitempty"`
}

// ArgoCDServerServiceSpec defines the Service options for Argo CD Server component.
type ArgoCDServerServiceSpec struct {
	// Type is the ServiceType to use for the Service resource.
	//+operator-sdk:csv:customresourcedefinitions:type=spec,displayName="Service Type'",xDescriptors={"urn:alm:descriptor:com.tectonic.ui:fieldGroup:Server","urn:alm:descriptor:com.tectonic.ui:text"}
	Type corev1.ServiceType `json:"type"`
}

// Resource Customization for custom health check
type ResourceHealthCheck struct {
	Group string `json:"group,omitempty"`
	Kind  string `json:"kind,omitempty"`
	Check string `json:"check,omitempty"`
}

// Resource Customization for ignore difference
type ResourceIgnoreDifference struct {
	All                 *IgnoreDifferenceCustomization `json:"all,omitempty"`
	ResourceIdentifiers []ResourceIdentifiers          `json:"resourceIdentifiers,omitempty"`
}

// Resource Customization fields for ignore difference
type ResourceIdentifiers struct {
	Group         string                        `json:"group,omitempty"`
	Kind          string                        `json:"kind,omitempty"`
	Customization IgnoreDifferenceCustomization `json:"customization,omitempty"`
}

type IgnoreDifferenceCustomization struct {
	JqPathExpressions     []string `json:"jqPathExpressions,omitempty"`
	JsonPointers          []string `json:"jsonPointers,omitempty"`
	ManagedFieldsManagers []string `json:"managedFieldsManagers,omitempty"`
}

// Resource Customization for custom action
type ResourceAction struct {
	Group  string `json:"group,omitempty"`
	Kind   string `json:"kind,omitempty"`
	Action string `json:"action,omitempty"`
}

// SSOProviderType string defines the type of SSO provider.
type SSOProviderType string

const (
	// SSOProviderTypeKeycloak means keycloak will be Installed and Integrated with Argo CD. A new realm with name argocd
	// will be created in this keycloak. This realm will have a client with name argocd that uses OpenShift v4 as Identity Provider.
	SSOProviderTypeKeycloak SSOProviderType = "keycloak"

	// SSOProviderTypeDex means dex will be Installed and Integrated with Argo CD.
	SSOProviderTypeDex SSOProviderType = "dex"
)

// ArgoCDSSOSpec defines SSO provider.
type ArgoCDSSOSpec struct {
	// Provider installs and configures the given SSO Provider with Argo CD.
	Provider SSOProviderType `json:"provider,omitempty"`

	// Dex contains the configuration for Argo CD dex authentication
	Dex *ArgoCDDexSpec `json:"dex,omitempty"`

	// Keycloak contains the configuration for Argo CD keycloak authentication
	Keycloak *ArgoCDKeycloakSpec `json:"keycloak,omitempty"`

	// Deprecated field. Support dropped in v1beta1 version.
	// Image is the SSO container image.
	Image string `json:"image,omitempty"`
	// Deprecated field. Support dropped in v1beta1 version.
	// Resources defines the Compute Resources required by the container for SSO.
	Resources *corev1.ResourceRequirements `json:"resources,omitempty"`
	// Deprecated field. Support dropped in v1beta1 version.
	// VerifyTLS set to false disables strict TLS validation.
	VerifyTLS *bool `json:"verifyTLS,omitempty"`
	// Deprecated field. Support dropped in v1beta1 version.
	// Version is the SSO container image tag.
	Version string `json:"version,omitempty"`
}

// KustomizeVersionSpec is used to specify information about a kustomize version to be used within ArgoCD.
type KustomizeVersionSpec struct {
	// Version is a configured kustomize version in the format of vX.Y.Z
	Version string `json:"version,omitempty"`
	// Path is the path to a configured kustomize version on the filesystem of your repo server.
	Path string `json:"path,omitempty"`
}

// ArgoCDMonitoringSpec is used to configure workload status monitoring for a given Argo CD instance.
// It triggers creation of serviceMonitor and PrometheusRules that alert users when a given workload
// status meets a certain criteria. For e.g, it can fire an alert if the application controller is
// pending for x mins consecutively.
type ArgoCDMonitoringSpec struct {
	// Enabled defines whether workload status monitoring is enabled for this instance or not
	Enabled bool `json:"enabled"`
}

// ArgoCDNodePlacementSpec is used to specify NodeSelector and Tolerations for Argo CD workloads
type ArgoCDNodePlacementSpec struct {
	// NodeSelector is a field of PodSpec, it is a map of key value pairs used for node selection
	NodeSelector map[string]string `json:"nodeSelector,omitempty"`
	// Tolerations allow the pods to schedule onto nodes with matching taints
	Tolerations []corev1.Toleration `json:"tolerations,omitempty"`
}

// ArgoCDSpec defines the desired state of ArgoCD
// +k8s:openapi-gen=true
type ArgoCDSpec struct {

	// ArgoCDApplicationSet defines whether the Argo CD ApplicationSet controller should be installed.
	ApplicationSet *ArgoCDApplicationSet `json:"applicationSet,omitempty"`

	// ApplicationInstanceLabelKey is the key name where Argo CD injects the app name as a tracking label.
	//+operator-sdk:csv:customresourcedefinitions:type=spec,displayName="Application Instance Label Key'",xDescriptors={"urn:alm:descriptor:com.tectonic.ui:text","urn:alm:descriptor:com.tectonic.ui:advanced"}
	ApplicationInstanceLabelKey string `json:"applicationInstanceLabelKey,omitempty"`

	// ConfigManagementPlugins is used to specify additional config management plugins.
	//+operator-sdk:csv:customresourcedefinitions:type=spec,displayName="Config Management Plugins'",xDescriptors={"urn:alm:descriptor:com.tectonic.ui:text","urn:alm:descriptor:com.tectonic.ui:advanced"}
	ConfigManagementPlugins string `json:"configManagementPlugins,omitempty"`

	// Controller defines the Application Controller options for ArgoCD.
	Controller ArgoCDApplicationControllerSpec `json:"controller,omitempty"`

	// DisableAdmin will disable the admin user.
	DisableAdmin bool `json:"disableAdmin,omitempty"`

	// ExtraConfig can be used to add fields to Argo CD configmap that are not supported by Argo CD CRD.
	//
	// Note: ExtraConfig takes precedence over Argo CD CRD.
	// For example, A user sets `argocd.Spec.DisableAdmin` = true and also
	// `a.Spec.ExtraConfig["admin.enabled"]` = true. In this case, operator updates
	// Argo CD Configmap as follows -> argocd-cm.Data["admin.enabled"] = true.
	ExtraConfig map[string]string `json:"extraConfig,omitempty"`

	// GATrackingID is the google analytics tracking ID to use.
	//+operator-sdk:csv:customresourcedefinitions:type=spec,displayName="Google Analytics Tracking ID'",xDescriptors={"urn:alm:descriptor:com.tectonic.ui:text","urn:alm:descriptor:com.tectonic.ui:advanced"}
	GATrackingID string `json:"gaTrackingID,omitempty"`

	// GAAnonymizeUsers toggles user IDs being hashed before sending to google analytics.
	//+operator-sdk:csv:customresourcedefinitions:type=spec,displayName="Google Analytics Anonymize Users'",xDescriptors={"urn:alm:descriptor:com.tectonic.ui:booleanSwitch","urn:alm:descriptor:com.tectonic.ui:advanced"}
	GAAnonymizeUsers bool `json:"gaAnonymizeUsers,omitempty"`

	// Grafana defines the Grafana server options for ArgoCD.
	Grafana ArgoCDGrafanaSpec `json:"grafana,omitempty"`

	// HA options for High Availability support for the Redis component.
	HA ArgoCDHASpec `json:"ha,omitempty"`

	// HelpChatURL is the URL for getting chat help, this will typically be your Slack channel for support.
	//+operator-sdk:csv:customresourcedefinitions:type=spec,displayName="Help Chat URL'",xDescriptors={"urn:alm:descriptor:com.tectonic.ui:text","urn:alm:descriptor:com.tectonic.ui:advanced"}
	HelpChatURL string `json:"helpChatURL,omitempty"`

	// HelpChatText is the text for getting chat help, defaults to "Chat now!"
	//+operator-sdk:csv:customresourcedefinitions:type=spec,displayName="Help Chat Text'",xDescriptors={"urn:alm:descriptor:com.tectonic.ui:text","urn:alm:descriptor:com.tectonic.ui:advanced"}
	HelpChatText string `json:"helpChatText,omitempty"`

	// Image is the ArgoCD container image for all ArgoCD components.
	//+operator-sdk:csv:customresourcedefinitions:type=spec,displayName="Image",xDescriptors={"urn:alm:descriptor:com.tectonic.ui:fieldGroup:ArgoCD","urn:alm:descriptor:com.tectonic.ui:text"}
	Image string `json:"image,omitempty"`

	// Import is the import/restore options for ArgoCD.
	Import *ArgoCDImportSpec `json:"import,omitempty"`

	// InitialRepositories to configure Argo CD with upon creation of the cluster.
	//+operator-sdk:csv:customresourcedefinitions:type=spec,displayName="Initial Repositories'",xDescriptors={"urn:alm:descriptor:com.tectonic.ui:text","urn:alm:descriptor:com.tectonic.ui:advanced"}
	InitialRepositories string `json:"initialRepositories,omitempty"`

	// InitialSSHKnownHosts defines the SSH known hosts data upon creation of the cluster for connecting Git repositories via SSH.
	InitialSSHKnownHosts SSHHostsSpec `json:"initialSSHKnownHosts,omitempty"`

	// KustomizeBuildOptions is used to specify build options/parameters to use with `kustomize build`.
	KustomizeBuildOptions string `json:"kustomizeBuildOptions,omitempty"`

	// KustomizeVersions is a listing of configured versions of Kustomize to be made available within ArgoCD.
	//+operator-sdk:csv:customresourcedefinitions:type=spec,displayName="Kustomize Build Options'",xDescriptors={"urn:alm:descriptor:com.tectonic.ui:text","urn:alm:descriptor:com.tectonic.ui:advanced"}
	KustomizeVersions []KustomizeVersionSpec `json:"kustomizeVersions,omitempty"`

	// OIDCConfig is the OIDC configuration as an alternative to dex.
	//+operator-sdk:csv:customresourcedefinitions:type=spec,displayName="OIDC Config'",xDescriptors={"urn:alm:descriptor:com.tectonic.ui:text","urn:alm:descriptor:com.tectonic.ui:advanced"}
	OIDCConfig string `json:"oidcConfig,omitempty"`

	// Monitoring defines whether workload status monitoring configuration for this instance.
	Monitoring ArgoCDMonitoringSpec `json:"monitoring,omitempty"`

	// NodePlacement defines NodeSelectors and Taints for Argo CD workloads
	NodePlacement *ArgoCDNodePlacementSpec `json:"nodePlacement,omitempty"`

	// Notifications defines whether the Argo CD Notifications controller should be installed.
	Notifications ArgoCDNotifications `json:"notifications,omitempty"`

	// Prometheus defines the Prometheus server options for ArgoCD.
	Prometheus ArgoCDPrometheusSpec `json:"prometheus,omitempty"`

	// RBAC defines the RBAC configuration for Argo CD.
	RBAC ArgoCDRBACSpec `json:"rbac,omitempty"`

	// Redis defines the Redis server options for ArgoCD.
	Redis ArgoCDRedisSpec `json:"redis,omitempty"`

	// Repo defines the repo server options for Argo CD.
	Repo ArgoCDRepoSpec `json:"repo,omitempty"`

	// RepositoryCredentials are the Git pull credentials to configure Argo CD with upon creation of the cluster.
	RepositoryCredentials string `json:"repositoryCredentials,omitempty"`

	// Deprecated field. Support dropped in v1beta1 version.
	// ResourceCustomizations customizes resource behavior. Keys are in the form: group/Kind. Please note that this is being deprecated in favor of ResourceHealthChecks, ResourceIgnoreDifferences, and ResourceActions.
	//+operator-sdk:csv:customresourcedefinitions:type=spec,displayName="Resource Customizations'",xDescriptors={"urn:alm:descriptor:com.tectonic.ui:text","urn:alm:descriptor:com.tectonic.ui:advanced"}
	ResourceCustomizations string `json:"resourceCustomizations,omitempty"`

	// ResourceHealthChecks customizes resource health check behavior.
	//+operator-sdk:csv:customresourcedefinitions:type=spec,displayName="Resource Health Check Customizations'",xDescriptors={"urn:alm:descriptor:com.tectonic.ui:text","urn:alm:descriptor:com.tectonic.ui:advanced"}
	ResourceHealthChecks []ResourceHealthCheck `json:"resourceHealthChecks,omitempty"`

	// ResourceIgnoreDifferences customizes resource ignore difference behavior.
	//+operator-sdk:csv:customresourcedefinitions:type=spec,displayName="Resource Ignore Difference Customizations'",xDescriptors={"urn:alm:descriptor:com.tectonic.ui:text","urn:alm:descriptor:com.tectonic.ui:advanced"}
	ResourceIgnoreDifferences *ResourceIgnoreDifference `json:"resourceIgnoreDifferences,omitempty"`

	// ResourceActions customizes resource action behavior.
	//+operator-sdk:csv:customresourcedefinitions:type=spec,displayName="Resource Action Customizations'",xDescriptors={"urn:alm:descriptor:com.tectonic.ui:text","urn:alm:descriptor:com.tectonic.ui:advanced"}
	ResourceActions []ResourceAction `json:"resourceActions,omitempty"`

	// ResourceExclusions is used to completely ignore entire classes of resource group/kinds.
	//+operator-sdk:csv:customresourcedefinitions:type=spec,displayName="Resource Exclusions'",xDescriptors={"urn:alm:descriptor:com.tectonic.ui:text","urn:alm:descriptor:com.tectonic.ui:advanced"}
	ResourceExclusions string `json:"resourceExclusions,omitempty"`

	// ResourceInclusions is used to only include specific group/kinds in the
	// reconciliation process.
	ResourceInclusions string `json:"resourceInclusions,omitempty"`

	// ResourceTrackingMethod defines how Argo CD should track resources that it manages
	//+operator-sdk:csv:customresourcedefinitions:type=spec,displayName="Resource Tracking Method'",xDescriptors={"urn:alm:descriptor:com.tectonic.ui:text","urn:alm:descriptor:com.tectonic.ui:advanced"}
	ResourceTrackingMethod string `json:"resourceTrackingMethod,omitempty"`

	// Server defines the options for the ArgoCD Server component.
	Server ArgoCDServerSpec `json:"server,omitempty"`

	// SourceNamespaces defines the namespaces application resources are allowed to be created in
	SourceNamespaces []string `json:"sourceNamespaces,omitempty"`

	// SSO defines the Single Sign-on configuration for Argo CD
	SSO *ArgoCDSSOSpec `json:"sso,omitempty"`

	// StatusBadgeEnabled toggles application status badge feature.
	//+operator-sdk:csv:customresourcedefinitions:type=spec,displayName="Status Badge Enabled'",xDescriptors={"urn:alm:descriptor:com.tectonic.ui:booleanSwitch","urn:alm:descriptor:com.tectonic.ui:advanced"}
	StatusBadgeEnabled bool `json:"statusBadgeEnabled,omitempty"`

	// TLS defines the TLS options for ArgoCD.
	TLS ArgoCDTLSSpec `json:"tls,omitempty"`

	// UsersAnonymousEnabled toggles anonymous user access.
	// The anonymous users get default role permissions specified argocd-rbac-cm.
	//+operator-sdk:csv:customresourcedefinitions:type=spec,displayName="Anonymous Users Enabled'",xDescriptors={"urn:alm:descriptor:com.tectonic.ui:booleanSwitch","urn:alm:descriptor:com.tectonic.ui:advanced"}
	UsersAnonymousEnabled bool `json:"usersAnonymousEnabled,omitempty"`

	// Version is the tag to use with the ArgoCD container image for all ArgoCD components.
	//+operator-sdk:csv:customresourcedefinitions:type=spec,displayName="Version",xDescriptors={"urn:alm:descriptor:com.tectonic.ui:fieldGroup:ArgoCD","urn:alm:descriptor:com.tectonic.ui:text"}
	Version string `json:"version,omitempty"`

	// Banner defines an additional banner to be displayed in Argo CD UI
	Banner *Banner `json:"banner,omitempty"`

	// Deprecated field. Support dropped in v1beta1 version.
	// Dex defines the Dex server options for ArgoCD.
	Dex *ArgoCDDexSpec `json:"dex,omitempty"`
}

// ArgoCDStatus defines the observed state of ArgoCD
// +k8s:openapi-gen=true
type ArgoCDStatus struct {
	// ApplicationController is a simple, high-level summary of where the Argo CD application controller component is in its lifecycle.
	// There are four possible ApplicationController values:
	// Pending: The Argo CD application controller component has been accepted by the Kubernetes system, but one or more of the required resources have not been created.
	// Running: All of the required Pods for the Argo CD application controller component are in a Ready state.
	// Failed: At least one of the  Argo CD application controller component Pods had a failure.
	// Unknown: The state of the Argo CD application controller component could not be obtained.
	//+operator-sdk:csv:customresourcedefinitions:type=status,displayName="ApplicationController",xDescriptors={"urn:alm:descriptor:com.tectonic.ui:text"}
	ApplicationController string `json:"applicationController,omitempty"`

	// ApplicationSetController is a simple, high-level summary of where the Argo CD applicationSet controller component is in its lifecycle.
	// There are four possible ApplicationSetController values:
	// Pending: The Argo CD applicationSet controller component has been accepted by the Kubernetes system, but one or more of the required resources have not been created.
	// Running: All of the required Pods for the Argo CD applicationSet controller component are in a Ready state.
	// Failed: At least one of the  Argo CD applicationSet controller component Pods had a failure.
	// Unknown: The state of the Argo CD applicationSet controller component could not be obtained.
	//+operator-sdk:csv:customresourcedefinitions:type=status,displayName="ApplicationSetController",xDescriptors={"urn:alm:descriptor:com.tectonic.ui:text"}
	ApplicationSetController string `json:"applicationSetController,omitempty"`

	// SSO is a simple, high-level summary of where the Argo CD SSO(Dex/Keycloak) component is in its lifecycle.
	// There are four possible sso values:
	// Pending: The Argo CD SSO component has been accepted by the Kubernetes system, but one or more of the required resources have not been created.
	// Running: All of the required Pods for the Argo CD SSO component are in a Ready state.
	// Failed: At least one of the  Argo CD SSO component Pods had a failure.
	// Unknown: The state of the Argo CD SSO component could not be obtained.
	//+operator-sdk:csv:customresourcedefinitions:type=status,displayName="SSO",xDescriptors={"urn:alm:descriptor:com.tectonic.ui:text"}
	SSO string `json:"sso,omitempty"`

	// NotificationsController is a simple, high-level summary of where the Argo CD notifications controller component is in its lifecycle.
	// There are four possible NotificationsController values:
	// Pending: The Argo CD notifications controller component has been accepted by the Kubernetes system, but one or more of the required resources have not been created.
	// Running: All of the required Pods for the Argo CD notifications controller component are in a Ready state.
	// Failed: At least one of the  Argo CD notifications controller component Pods had a failure.
	// Unknown: The state of the Argo CD notifications controller component could not be obtained.
	//+operator-sdk:csv:customresourcedefinitions:type=status,displayName="NotificationsController",xDescriptors={"urn:alm:descriptor:com.tectonic.ui:text"}
	NotificationsController string `json:"notificationsController,omitempty"`

	// Phase is a simple, high-level summary of where the ArgoCD is in its lifecycle.
	// There are four possible phase values:
	// Pending: The ArgoCD has been accepted by the Kubernetes system, but one or more of the required resources have not been created.
	// Available: All of the resources for the ArgoCD are ready.
	// Failed: At least one resource has experienced a failure.
	// Unknown: The state of the ArgoCD phase could not be obtained.
	//+operator-sdk:csv:customresourcedefinitions:type=status,displayName="Phase",xDescriptors={"urn:alm:descriptor:com.tectonic.ui:text"}
	Phase string `json:"phase,omitempty"`

	// Redis is a simple, high-level summary of where the Argo CD Redis component is in its lifecycle.
	// There are four possible redis values:
	// Pending: The Argo CD Redis component has been accepted by the Kubernetes system, but one or more of the required resources have not been created.
	// Running: All of the required Pods for the Argo CD Redis component are in a Ready state.
	// Failed: At least one of the  Argo CD Redis component Pods had a failure.
	// Unknown: The state of the Argo CD Redis component could not be obtained.
	//+operator-sdk:csv:customresourcedefinitions:type=status,displayName="Redis",xDescriptors={"urn:alm:descriptor:com.tectonic.ui:text"}
	Redis string `json:"redis,omitempty"`

	// Repo is a simple, high-level summary of where the Argo CD Repo component is in its lifecycle.
	// There are four possible repo values:
	// Pending: The Argo CD Repo component has been accepted by the Kubernetes system, but one or more of the required resources have not been created.
	// Running: All of the required Pods for the Argo CD Repo component are in a Ready state.
	// Failed: At least one of the  Argo CD Repo component Pods had a failure.
	// Unknown: The state of the Argo CD Repo component could not be obtained.
	//+operator-sdk:csv:customresourcedefinitions:type=status,displayName="Repo",xDescriptors={"urn:alm:descriptor:com.tectonic.ui:text"}
	Repo string `json:"repo,omitempty"`

	// Server is a simple, high-level summary of where the Argo CD server component is in its lifecycle.
	// There are four possible server values:
	// Pending: The Argo CD server component has been accepted by the Kubernetes system, but one or more of the required resources have not been created.
	// Running: All of the required Pods for the Argo CD server component are in a Ready state.
	// Failed: At least one of the  Argo CD server component Pods had a failure.
	// Unknown: The state of the Argo CD server component could not be obtained.
	//+operator-sdk:csv:customresourcedefinitions:type=status,displayName="Server",xDescriptors={"urn:alm:descriptor:com.tectonic.ui:text"}
	Server string `json:"server,omitempty"`

	// RepoTLSChecksum contains the SHA256 checksum of the latest known state of tls.crt and tls.key in the argocd-repo-server-tls secret.
	RepoTLSChecksum string `json:"repoTLSChecksum,omitempty"`

	// RedisTLSChecksum contains the SHA256 checksum of the latest known state of tls.crt and tls.key in the argocd-operator-redis-tls secret.
	RedisTLSChecksum string `json:"redisTLSChecksum,omitempty"`

	// Host is the hostname of the Ingress.
	Host string `json:"host,omitempty"`
}

// Banner defines an additional banner message to be displayed in Argo CD UI
// https://argo-cd.readthedocs.io/en/stable/operator-manual/custom-styles/#banners
type Banner struct {
	// Content defines the banner message content to display
	Content string `json:"content"`
	// URL defines an optional URL to be used as banner message link
	URL string `json:"url,omitempty"`
}

// ArgoCDTLSSpec defines the TLS options for ArgCD.
type ArgoCDTLSSpec struct {
	// CA defines the CA options.
	CA ArgoCDCASpec `json:"ca,omitempty"`

	// InitialCerts defines custom TLS certificates upon creation of the cluster for connecting Git repositories via HTTPS.
	InitialCerts map[string]string `json:"initialCerts,omitempty"`
}

type SSHHostsSpec struct {
	// ExcludeDefaultHosts describes whether you would like to include the default
	// list of SSH Known Hosts provided by ArgoCD.
	ExcludeDefaultHosts bool `json:"excludedefaulthosts,omitempty"`

	// Keys describes a custom set of SSH Known Hosts that you would like to
	// have included in your ArgoCD server.
	Keys string `json:"keys,omitempty"`
}

// WebhookServerSpec defines the options for the ApplicationSet Webhook Server component.
type WebhookServerSpec struct {

	// Host is the hostname to use for Ingress/Route resources.
	//+operator-sdk:csv:customresourcedefinitions:type=spec,displayName="Host",xDescriptors={"urn:alm:descriptor:com.tectonic.ui:fieldGroup:Server","urn:alm:descriptor:com.tectonic.ui:text"}
	Host string `json:"host,omitempty"`

	// Ingress defines the desired state for an Ingress for the Application set webhook component.
	Ingress ArgoCDIngressSpec `json:"ingress,omitempty"`

	// Route defines the desired state for an OpenShift Route for the Application set webhook component.
	Route ArgoCDRouteSpec `json:"route,omitempty"`
}

// IsDeletionFinalizerPresent checks if the instance has deletion finalizer
func (argocd *ArgoCD) IsDeletionFinalizerPresent() bool {
	for _, finalizer := range argocd.GetFinalizers() {
		if finalizer == common.ArgoprojKeyFinalizer {
			return true
		}
	}
	return false
}

// WantsAutoTLS returns true if user configured a route with reencryption
// termination policy.
func (s *ArgoCDServerSpec) WantsAutoTLS() bool {
	return s.Route.TLS != nil && s.Route.TLS.Termination == routev1.TLSTerminationReencrypt
}

// WantsAutoTLS returns true if the repository server configuration has set
// the autoTLS toggle to a supported provider.
func (r *ArgoCDRepoSpec) WantsAutoTLS() bool {
	return r.AutoTLS == "openshift"
}

// WantsAutoTLS returns true if the redis server configuration has set
// the autoTLS toggle to a supported provider.
func (r *ArgoCDRedisSpec) WantsAutoTLS() bool {
	return r.AutoTLS == "openshift"
}

// ApplicationInstanceLabelKey returns either the custom application instance
// label key if set, or the default value.
func (a *ArgoCD) ApplicationInstanceLabelKey() string {
	if a.Spec.ApplicationInstanceLabelKey != "" {
		return a.Spec.ApplicationInstanceLabelKey
	} else {
		return common.AppK8sKeyInstance
	}
}

// ResourceTrackingMethod represents the Argo CD resource tracking method to use
type ResourceTrackingMethod int

const (
	ResourceTrackingMethodInvalid            ResourceTrackingMethod = -1
	ResourceTrackingMethodLabel              ResourceTrackingMethod = 0
	ResourceTrackingMethodAnnotation         ResourceTrackingMethod = 1
	ResourceTrackingMethodAnnotationAndLabel ResourceTrackingMethod = 2
)

const (
	stringResourceTrackingMethodLabel              string = "label"
	stringResourceTrackingMethodAnnotation         string = "annotation"
	stringResourceTrackingMethodAnnotationAndLabel string = "annotation+label"
)

// String returns the string representation for a ResourceTrackingMethod
func (r ResourceTrackingMethod) String() string {
	switch r {
	case ResourceTrackingMethodLabel:
		return stringResourceTrackingMethodLabel
	case ResourceTrackingMethodAnnotation:
		return stringResourceTrackingMethodAnnotation
	case ResourceTrackingMethodAnnotationAndLabel:
		return stringResourceTrackingMethodAnnotationAndLabel
	}

	// Default is to use label
	return stringResourceTrackingMethodLabel
}

// ParseResourceTrackingMethod parses a string into a resource tracking method
func ParseResourceTrackingMethod(name string) ResourceTrackingMethod {
	switch name {
	case stringResourceTrackingMethodLabel, "":
		return ResourceTrackingMethodLabel
	case stringResourceTrackingMethodAnnotation:
		return ResourceTrackingMethodAnnotation
	case stringResourceTrackingMethodAnnotationAndLabel:
		return ResourceTrackingMethodAnnotationAndLabel
	}

	return ResourceTrackingMethodInvalid
}

// ToLower returns the lower case representation for a SSOProviderType
func (p SSOProviderType) ToLower() SSOProviderType {
	str := string(p)
	return SSOProviderType(strings.ToLower(str))
}<|MERGE_RESOLUTION|>--- conflicted
+++ resolved
@@ -37,11 +37,7 @@
 // Important: Run "make" to regenerate code after modifying this file
 
 // +kubebuilder:deprecatedversion:warning="ArgoCD v1alpha1 version is deprecated and will be converted to v1beta1 automatically. Moving forward, please use v1beta1 as the ArgoCD API version."
-<<<<<<< HEAD
 // +kubebuilder:object:root=true
-=======
-//+kubebuilder:object:root=true
->>>>>>> 75d6cf4d
 
 // ArgoCD is the Schema for the argocds API
 // +k8s:openapi-gen=true
