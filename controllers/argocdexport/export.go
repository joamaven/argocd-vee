--- conflicted
+++ resolved
@@ -23,11 +23,7 @@
 	argoprojv1alpha1 "github.com/argoproj-labs/argocd-operator/api/v1alpha1"
 	argoproj "github.com/argoproj-labs/argocd-operator/api/v1beta1"
 	"github.com/argoproj-labs/argocd-operator/common"
-<<<<<<< HEAD
-	util "github.com/argoproj-labs/argocd-operator/pkg/util"
-=======
 	"github.com/argoproj-labs/argocd-operator/pkg/argoutil"
->>>>>>> aa399a55
 )
 
 // generateBackupKey will generate and return the backup key for the export process.
@@ -42,11 +38,7 @@
 }
 
 // reconcileExport will ensure that the resources for the export process are present for the ArgoCDExport.
-<<<<<<< HEAD
 func (r *ArgoCDExportReconciler) reconcileExport(cr *argoprojv1alpha1.ArgoCDExport) error {
-=======
-func (r *ReconcileArgoCDExport) reconcileExport(cr *argoprojv1alpha1.ArgoCDExport) error {
->>>>>>> aa399a55
 	log.Info("reconciling export secret")
 	if err := r.reconcileExportSecret(cr); err != nil {
 		return err
@@ -69,7 +61,7 @@
 
 // FetchStorageSecretName will return the name of the Secret to use for the export process.
 func FetchStorageSecretName(export *argoprojv1alpha1.ArgoCDExport) string {
-	name := util.NameWithSuffix(export.ObjectMeta.Name, "export")
+	name := argoutil.NameWithSuffix(export.ObjectMeta.Name, "export")
 	if export.Spec.Storage != nil && len(export.Spec.Storage.SecretName) > 0 {
 		name = export.Spec.Storage.SecretName
 	}
@@ -77,18 +69,13 @@
 }
 
 // reconcileExportSecret will ensure that the Secret used for the export process is present.
-<<<<<<< HEAD
 func (r *ArgoCDExportReconciler) reconcileExportSecret(cr *argoprojv1alpha1.ArgoCDExport) error {
 	name := FetchStorageSecretName(cr)
-=======
-func (r *ReconcileArgoCDExport) reconcileExportSecret(cr *argoprojv1alpha1.ArgoCDExport) error {
-	name := argoutil.FetchStorageSecretName(cr)
->>>>>>> aa399a55
 	// Dummy CR to retrieve secret
 	a := &argoproj.ArgoCD{}
 	a.ObjectMeta = cr.ObjectMeta
-	secret := util.NewSecretWithName(a, name)
-	if util.IsObjectFound(r.Client, cr.Namespace, name, secret) {
+	secret := argoutil.NewSecretWithName(a, name)
+	if argoutil.IsObjectFound(r.Client, cr.Namespace, name, secret) {
 		backupKey := secret.Data[common.ArgoCDKeyBackupKey]
 		if len(backupKey) <= 0 {
 			backupKey, err := generateBackupKey()
