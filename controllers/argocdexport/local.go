--- conflicted
+++ resolved
@@ -25,19 +25,12 @@
 
 	argoprojv1alpha1 "github.com/argoproj-labs/argocd-operator/api/v1alpha1"
 	"github.com/argoproj-labs/argocd-operator/common"
-<<<<<<< HEAD
+	"github.com/argoproj-labs/argocd-operator/pkg/argoutil"
 	util "github.com/argoproj-labs/argocd-operator/pkg/util"
 )
 
 // reconcileLocalStorage will ensure the PersistentVolumeClaim is present for the ArgoCDExport.
 func (r *ArgoCDExportReconciler) reconcileLocalStorage(cr *argoprojv1alpha1.ArgoCDExport) error {
-=======
-	"github.com/argoproj-labs/argocd-operator/pkg/argoutil"
-)
-
-// reconcileLocalStorage will ensure the PersistentVolumeClaim is present for the ArgoCDExport.
-func (r *ReconcileArgoCDExport) reconcileLocalStorage(cr *argoprojv1alpha1.ArgoCDExport) error {
->>>>>>> aa399a55
 	if cr.Spec.Storage == nil || strings.ToLower(cr.Spec.Storage.Backend) != common.ArgoCDExportStorageBackendLocal {
 		return nil // Do nothing if storage or local options not set
 	}
@@ -50,23 +43,14 @@
 }
 
 // reconcilePVC will ensure that the PVC for the ArgoCDExport is present.
-<<<<<<< HEAD
 func (r *ArgoCDExportReconciler) reconcilePVC(cr *argoprojv1alpha1.ArgoCDExport) error {
-=======
-func (r *ReconcileArgoCDExport) reconcilePVC(cr *argoprojv1alpha1.ArgoCDExport) error {
->>>>>>> aa399a55
 	if cr.Status.Phase == common.ArgoCDStatusCompleted {
 		return nil // Nothing to see here, move along...
 	}
 
-	pvc := NewPersistentVolumeClaim(cr.ObjectMeta)
-	if util.IsObjectFound(r.Client, cr.Namespace, pvc.Name, pvc) {
+	pvc := argoutil.NewPersistentVolumeClaim(cr.ObjectMeta)
+	if argoutil.IsObjectFound(r.Client, cr.Namespace, pvc.Name, pvc) {
 		return nil // PVC exists, move along...
-	}
-
-	pvcResources, err := DefaultPVCResources()
-	if err != nil {
-		// TO DO: decide error handling step here
 	}
 
 	// Allow override of PVC spec
@@ -74,11 +58,7 @@
 		pvc.Spec = *cr.Spec.Storage.PVC
 	} else {
 		pvc.Spec.AccessModes = []corev1.PersistentVolumeAccessMode{corev1.ReadWriteOnce}
-<<<<<<< HEAD
-		pvc.Spec.Resources = pvcResources
-=======
 		pvc.Spec.Resources = argoutil.NewPVCResourceRequirements(DefaultPVCCapacity())
->>>>>>> aa399a55
 	}
 
 	if err := controllerutil.SetControllerReference(cr, pvc, r.Scheme); err != nil {
@@ -93,10 +73,7 @@
 
 	// Create event
 	log.Info("creating new event")
-<<<<<<< HEAD
 	return util.CreateEvent(r.Client, "Normal", "Exporting", "Created claim for export process.", "PersistentVolumeClaimCreated", cr.ObjectMeta, cr.TypeMeta)
-=======
-	return argoutil.CreateEvent(r.Client, "Normal", "Exporting", "Created claim for export process.", "PersistentVolumeClaimCreated", cr.ObjectMeta, cr.TypeMeta)
 }
 
 // DefaultPVCCapacity will return the default PVC resources.
@@ -106,5 +83,4 @@
 		log.Error(err, "unable to parse quantity")
 	}
 	return capacity
->>>>>>> aa399a55
 }