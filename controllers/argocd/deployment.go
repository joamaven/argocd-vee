// Copyright 2019 ArgoCD Operator Developers
//
// Licensed under the Apache License, Version 2.0 (the "License");
// you may not use this file except in compliance with the License.
// You may obtain a copy of the License at
//
// 	http://www.apache.org/licenses/LICENSE-2.0
//
// Unless required by applicable law or agreed to in writing, software
// distributed under the License is distributed on an "AS IS" BASIS,
// WITHOUT WARRANTIES OR CONDITIONS OF ANY KIND, either express or implied.
// See the License for the specific language governing permissions and
// limitations under the License.

package argocd

import (
	"context"
	"errors"
	"fmt"
	"os"
	"reflect"
	"strings"
	"time"

	argoprojv1alpha1 "github.com/argoproj-labs/argocd-operator/api/v1alpha1"
	argoproj "github.com/argoproj-labs/argocd-operator/api/v1beta1"
	"github.com/argoproj-labs/argocd-operator/common"
	"github.com/argoproj-labs/argocd-operator/controllers/argocdexport"
	"github.com/argoproj-labs/argocd-operator/pkg/cluster"
	"github.com/argoproj-labs/argocd-operator/pkg/mutation/openshift"
	util "github.com/argoproj-labs/argocd-operator/pkg/util"

	appsv1 "k8s.io/api/apps/v1"
	corev1 "k8s.io/api/core/v1"
	metav1 "k8s.io/apimachinery/pkg/apis/meta/v1"
	"k8s.io/apimachinery/pkg/util/intstr"
	"sigs.k8s.io/controller-runtime/pkg/client"
	"sigs.k8s.io/controller-runtime/pkg/controller/controllerutil"
)

// getArgoCDRepoServerReplicas will return the size value for the argocd-repo-server replica count if it
// has been set in argocd CR. Otherwise, nil is returned if the replicas is not set in the argocd CR or
// replicas value is < 0.
func getArgoCDRepoServerReplicas(cr *argoproj.ArgoCD) *int32 {
	if cr.Spec.Repo.Replicas != nil && *cr.Spec.Repo.Replicas >= 0 {
		return cr.Spec.Repo.Replicas
	}

	return nil
}

// getArgoCDServerReplicas will return the size value for the argocd-server replica count if it
// has been set in argocd CR. Otherwise, nil is returned if the replicas is not set in the argocd CR or
// replicas value is < 0. If Autoscale is enabled, the value for replicas in the argocd CR will be ignored.
func getArgoCDServerReplicas(cr *argoproj.ArgoCD) *int32 {
	if !cr.Spec.Server.Autoscale.Enabled && cr.Spec.Server.Replicas != nil && *cr.Spec.Server.Replicas >= 0 {
		return cr.Spec.Server.Replicas
	}
	return nil
}

<<<<<<< HEAD
func (r *ArgoCDReconciler) getArgoCDExport(cr *argoprojv1a1.ArgoCD) *argoprojv1a1.ArgoCDExport {
=======
func (r *ReconcileArgoCD) getArgoCDExport(cr *argoproj.ArgoCD) *argoprojv1alpha1.ArgoCDExport {
>>>>>>> 75d6cf4d
	if cr.Spec.Import == nil {
		return nil
	}

	namespace := cr.ObjectMeta.Namespace
	if cr.Spec.Import.Namespace != nil && len(*cr.Spec.Import.Namespace) > 0 {
		namespace = *cr.Spec.Import.Namespace
	}

<<<<<<< HEAD
	export := &argoprojv1a1.ArgoCDExport{}
	if util.IsObjectFound(r.Client, namespace, cr.Spec.Import.Name, export) {
=======
	export := &argoprojv1alpha1.ArgoCDExport{}
	if argoutil.IsObjectFound(r.Client, namespace, cr.Spec.Import.Name, export) {
>>>>>>> 75d6cf4d
		return export
	}
	return nil
}

<<<<<<< HEAD
func getArgoExportSecretName(export *argoprojv1a1.ArgoCDExport) string {
	name := util.NameWithSuffix(export.ObjectMeta.Name, "export")
=======
func getArgoExportSecretName(export *argoprojv1alpha1.ArgoCDExport) string {
	name := argoutil.NameWithSuffix(export.ObjectMeta, "export")
>>>>>>> 75d6cf4d
	if export.Spec.Storage != nil && len(export.Spec.Storage.SecretName) > 0 {
		name = export.Spec.Storage.SecretName
	}
	return name
}

func getArgoImportBackend(client client.Client, cr *argoproj.ArgoCD) string {
	backend := common.ArgoCDExportStorageBackendLocal
	namespace := cr.ObjectMeta.Namespace
	if cr.Spec.Import != nil && cr.Spec.Import.Namespace != nil && len(*cr.Spec.Import.Namespace) > 0 {
		namespace = *cr.Spec.Import.Namespace
	}

<<<<<<< HEAD
	export := &argoprojv1a1.ArgoCDExport{}
	if util.IsObjectFound(client, namespace, cr.Spec.Import.Name, export) {
=======
	export := &argoprojv1alpha1.ArgoCDExport{}
	if argoutil.IsObjectFound(client, namespace, cr.Spec.Import.Name, export) {
>>>>>>> 75d6cf4d
		if export.Spec.Storage != nil && len(export.Spec.Storage.Backend) > 0 {
			backend = export.Spec.Storage.Backend
		}
	}
	return backend
}

// getArgoImportCommand will return the command for the ArgoCD import process.
func getArgoImportCommand(client client.Client, cr *argoproj.ArgoCD) []string {
	cmd := make([]string, 0)
	cmd = append(cmd, "uid_entrypoint.sh")
	cmd = append(cmd, "argocd-operator-util")
	cmd = append(cmd, "import")
	cmd = append(cmd, getArgoImportBackend(client, cr))
	return cmd
}

func getArgoImportContainerEnv(cr *argoprojv1alpha1.ArgoCDExport) []corev1.EnvVar {
	env := make([]corev1.EnvVar, 0)

	switch cr.Spec.Storage.Backend {
	case common.ArgoCDExportStorageBackendAWS:
		env = append(env, corev1.EnvVar{
			Name: "AWS_ACCESS_KEY_ID",
			ValueFrom: &corev1.EnvVarSource{
				SecretKeyRef: &corev1.SecretKeySelector{
					LocalObjectReference: corev1.LocalObjectReference{
						Name: argocdexport.FetchStorageSecretName(cr),
					},
					Key: "aws.access.key.id",
				},
			},
		})

		env = append(env, corev1.EnvVar{
			Name: "AWS_SECRET_ACCESS_KEY",
			ValueFrom: &corev1.EnvVarSource{
				SecretKeyRef: &corev1.SecretKeySelector{
					LocalObjectReference: corev1.LocalObjectReference{
						Name: argocdexport.FetchStorageSecretName(cr),
					},
					Key: "aws.secret.access.key",
				},
			},
		})
	}

	return env
}

// getArgoImportContainerImage will return the container image for the Argo CD import process.
func getArgoImportContainerImage(cr *argoprojv1alpha1.ArgoCDExport) string {
	img := common.ArgoCDDefaultExportJobImage
	if len(cr.Spec.Image) > 0 {
		img = cr.Spec.Image
	}

	tag := common.ArgoCDDefaultExportJobVersion
	if len(cr.Spec.Version) > 0 {
		tag = cr.Spec.Version
	}

	return util.CombineImageTag(img, tag)
}

// getArgoImportVolumeMounts will return the VolumneMounts for the given ArgoCDExport.
func getArgoImportVolumeMounts() []corev1.VolumeMount {
	mounts := make([]corev1.VolumeMount, 0)

	mounts = append(mounts, corev1.VolumeMount{
		Name:      "backup-storage",
		MountPath: "/backups",
	})

	mounts = append(mounts, corev1.VolumeMount{
		Name:      "secret-storage",
		MountPath: "/secrets",
	})

	return mounts
}

// getArgoImportVolumes will return the Volumes for the given ArgoCDExport.
func getArgoImportVolumes(cr *argoprojv1alpha1.ArgoCDExport) []corev1.Volume {
	volumes := make([]corev1.Volume, 0)

	if cr.Spec.Storage != nil && cr.Spec.Storage.Backend == common.ArgoCDExportStorageBackendLocal {
		volumes = append(volumes, corev1.Volume{
			Name: "backup-storage",
			VolumeSource: corev1.VolumeSource{
				PersistentVolumeClaim: &corev1.PersistentVolumeClaimVolumeSource{
					ClaimName: cr.Name,
				},
			},
		})
	} else {
		volumes = append(volumes, corev1.Volume{
			Name: "backup-storage",
			VolumeSource: corev1.VolumeSource{
				EmptyDir: &corev1.EmptyDirVolumeSource{},
			},
		})
	}

	volumes = append(volumes, corev1.Volume{
		Name: "secret-storage",
		VolumeSource: corev1.VolumeSource{
			Secret: &corev1.SecretVolumeSource{
				SecretName: getArgoExportSecretName(cr),
			},
		},
	})

	return volumes
}

func getArgoRedisArgs(useTLS bool) []string {
	args := make([]string, 0)

	args = append(args, "--save", "")
	args = append(args, "--appendonly", "no")

	if useTLS {
		args = append(args, "--tls-port", "6379")
		args = append(args, "--port", "0")

		args = append(args, "--tls-cert-file", "/app/config/redis/tls/tls.crt")
		args = append(args, "--tls-key-file", "/app/config/redis/tls/tls.key")
		args = append(args, "--tls-auth-clients", "no")
	}

	return args
}

// getArgoRepoCommand will return the command for the ArgoCD Repo component.
func getArgoRepoCommand(cr *argoproj.ArgoCD, useTLSForRedis bool) []string {
	cmd := make([]string, 0)

	cmd = append(cmd, "uid_entrypoint.sh")
	cmd = append(cmd, "argocd-repo-server")

	cmd = append(cmd, "--redis")
	cmd = append(cmd, getRedisServerAddress(cr))

	if useTLSForRedis {
		cmd = append(cmd, "--redis-use-tls")
		if isRedisTLSVerificationDisabled(cr) {
			cmd = append(cmd, "--redis-insecure-skip-tls-verify")
		} else {
			cmd = append(cmd, "--redis-ca-certificate", "/app/config/reposerver/tls/redis/tls.crt")
		}
	}

	cmd = append(cmd, "--loglevel")
	cmd = append(cmd, util.GetLogLevel(cr.Spec.Repo.LogLevel))

	cmd = append(cmd, "--logformat")
	cmd = append(cmd, util.GetLogFormat(cr.Spec.Repo.LogFormat))

	// *** NOTE ***
	// Do Not add any new default command line arguments below this.
	extraArgs := cr.Spec.Repo.ExtraRepoCommandArgs
	err := isMergable(extraArgs, cmd)
	if err != nil {
		return cmd
	}

	cmd = append(cmd, extraArgs...)
	return cmd
}

// getArgoCmpServerInitCommand will return the command for the ArgoCD CMP Server init container
func getArgoCmpServerInitCommand() []string {
	cmd := make([]string, 0)
	cmd = append(cmd, "cp")
	cmd = append(cmd, "-n")
	cmd = append(cmd, "/usr/local/bin/argocd")
	cmd = append(cmd, "/var/run/argocd/argocd-cmp-server")
	return cmd
}

// getArgoServerCommand will return the command for the ArgoCD server component.
func getArgoServerCommand(cr *argoproj.ArgoCD, useTLSForRedis bool) []string {
	cmd := make([]string, 0)
	cmd = append(cmd, "argocd-server")

	if getArgoServerInsecure(cr) {
		cmd = append(cmd, "--insecure")
	}

	if isRepoServerTLSVerificationRequested(cr) {
		cmd = append(cmd, "--repo-server-strict-tls")
	}

	cmd = append(cmd, "--staticassets")
	cmd = append(cmd, "/shared/app")

	cmd = append(cmd, "--dex-server")
	cmd = append(cmd, getDexServerAddress(cr))

	cmd = append(cmd, "--repo-server")
	cmd = append(cmd, getRepoServerAddress(cr))

	cmd = append(cmd, "--redis")
	cmd = append(cmd, getRedisServerAddress(cr))

	if useTLSForRedis {
		cmd = append(cmd, "--redis-use-tls")
		if isRedisTLSVerificationDisabled(cr) {
			cmd = append(cmd, "--redis-insecure-skip-tls-verify")
		} else {
			cmd = append(cmd, "--redis-ca-certificate", "/app/config/server/tls/redis/tls.crt")
		}
	}

	cmd = append(cmd, "--loglevel")
	cmd = append(cmd, util.GetLogLevel(cr.Spec.Server.LogLevel))

	cmd = append(cmd, "--logformat")
	cmd = append(cmd, util.GetLogFormat(cr.Spec.Server.LogFormat))

	extraArgs := cr.Spec.Server.ExtraCommandArgs
	err := isMergable(extraArgs, cmd)
	if err != nil {
		return cmd
	}
	if cr.Spec.SourceNamespaces != nil && len(cr.Spec.SourceNamespaces) > 0 {
		cmd = append(cmd, "--application-namespaces", fmt.Sprint(strings.Join(cr.Spec.SourceNamespaces, ",")))
	}

	cmd = append(cmd, extraArgs...)
	return cmd
}

// isMergable returns error if any of the extraArgs is already part of the default command Arguments.
func isMergable(extraArgs []string, cmd []string) error {
	if len(extraArgs) > 0 {
		for _, arg := range extraArgs {
			if len(arg) > 2 && arg[:2] == "--" {
				if ok := util.ContainsString(cmd, arg); ok {
					err := errors.New("duplicate argument error")
					log.Error(err, fmt.Sprintf("Arg %s is already part of the default command arguments", arg))
					return err
				}
			}
		}
	}
	return nil
}

// getDexServerAddress will return the Dex server address.
<<<<<<< HEAD
func getDexServerAddress(cr *argoprojv1a1.ArgoCD) string {
	return fmt.Sprintf("https://%s", util.FqdnServiceRef(cr.Name, "dex-server", common.ArgoCDDefaultDexHTTPPort))
}

// getRepoServerAddress will return the Argo CD repo server address.
func getRepoServerAddress(cr *argoprojv1a1.ArgoCD) string {
	return util.FqdnServiceRef(util.NameWithSuffix(cr.Name, "repo-server"), cr.Namespace, common.ArgoCDDefaultRepoServerPort)
=======
func getDexServerAddress(cr *argoproj.ArgoCD) string {
	return fmt.Sprintf("https://%s", fqdnServiceRef("dex-server", common.ArgoCDDefaultDexHTTPPort, cr))
}

// getRepoServerAddress will return the Argo CD repo server address.
func getRepoServerAddress(cr *argoproj.ArgoCD) string {
	return fqdnServiceRef("repo-server", common.ArgoCDDefaultRepoServerPort, cr)
>>>>>>> 75d6cf4d
}

// newDeployment returns a new Deployment instance for the given ArgoCD.
func newDeployment(cr *argoproj.ArgoCD) *appsv1.Deployment {
	return &appsv1.Deployment{
		ObjectMeta: metav1.ObjectMeta{
			Name:      cr.Name,
			Namespace: cr.Namespace,
			Labels:    common.DefaultLabels(cr.Name, cr.Name, ""),
		},
	}
}

// newDeploymentWithName returns a new Deployment instance for the given ArgoCD using the given name.
func newDeploymentWithName(name string, component string, cr *argoproj.ArgoCD) *appsv1.Deployment {
	deploy := newDeployment(cr)
	deploy.ObjectMeta.Name = name

	lbls := deploy.ObjectMeta.Labels
	lbls[common.AppK8sKeyName] = name
	lbls[common.AppK8sKeyComponent] = component
	deploy.ObjectMeta.Labels = lbls

	deploy.Spec = appsv1.DeploymentSpec{
		Selector: &metav1.LabelSelector{
			MatchLabels: map[string]string{
				common.AppK8sKeyName: name,
			},
		},
		Template: corev1.PodTemplateSpec{
			ObjectMeta: metav1.ObjectMeta{
				Labels: map[string]string{
					common.AppK8sKeyName: name,
				},
			},
			Spec: corev1.PodSpec{
				NodeSelector: common.DefaultNodeSelector(),
			},
		},
	}

	if cr.Spec.NodePlacement != nil {
		deploy.Spec.Template.Spec.NodeSelector = util.AppendStringMap(deploy.Spec.Template.Spec.NodeSelector, cr.Spec.NodePlacement.NodeSelector)
		deploy.Spec.Template.Spec.Tolerations = cr.Spec.NodePlacement.Tolerations
	}
	return deploy
}

// newDeploymentWithSuffix returns a new Deployment instance for the given ArgoCD using the given suffix.
func newDeploymentWithSuffix(suffix string, component string, cr *argoproj.ArgoCD) *appsv1.Deployment {
	return newDeploymentWithName(fmt.Sprintf("%s-%s", cr.Name, suffix), component, cr)
}

// reconcileDeployments will ensure that all Deployment resources are present for the given ArgoCD.
<<<<<<< HEAD
func (r *ArgoCDReconciler) reconcileDeployments(cr *argoprojv1a1.ArgoCD, useTLSForRedis bool) error {
=======
func (r *ReconcileArgoCD) reconcileDeployments(cr *argoproj.ArgoCD, useTLSForRedis bool) error {
>>>>>>> 75d6cf4d

	if err := r.reconcileDexDeployment(cr); err != nil {
		log.Error(err, "error reconciling dex deployment")
	}

	err := r.reconcileRedisDeployment(cr, useTLSForRedis)
	if err != nil {
		return err
	}

	err = r.reconcileRedisHAProxyDeployment(cr)
	if err != nil {
		return err
	}

	err = r.reconcileRepoDeployment(cr, useTLSForRedis)
	if err != nil {
		return err
	}

	err = r.reconcileServerDeployment(cr, useTLSForRedis)
	if err != nil {
		return err
	}

	err = r.reconcileGrafanaDeployment(cr)
	if err != nil {
		return err
	}

	return nil
}

// reconcileGrafanaDeployment will ensure the Deployment resource is present for the ArgoCD Grafana component.
<<<<<<< HEAD
func (r *ArgoCDReconciler) reconcileGrafanaDeployment(cr *argoprojv1a1.ArgoCD) error {
=======
func (r *ReconcileArgoCD) reconcileGrafanaDeployment(cr *argoproj.ArgoCD) error {
>>>>>>> 75d6cf4d
	deploy := newDeploymentWithSuffix("grafana", "grafana", cr)
	deploy.Spec.Replicas = getGrafanaReplicas(cr)
	openshift.AddSeccompProfileForOpenShift(cr, &deploy.Spec.Template.Spec, r.Client)
	deploy.Spec.Template.Spec.Containers = []corev1.Container{{
		Image:           getGrafanaContainerImage(cr),
		ImagePullPolicy: corev1.PullAlways,
		Name:            "grafana",
		Ports: []corev1.ContainerPort{
			{
				ContainerPort: 3000,
			},
		},
		Env:       util.ProxyEnvVars(),
		Resources: getGrafanaResources(cr),
		SecurityContext: &corev1.SecurityContext{
			AllowPrivilegeEscalation: util.BoolPtr(false),
			Capabilities: &corev1.Capabilities{
				Drop: []corev1.Capability{
					"ALL",
				},
			},
			RunAsNonRoot: util.BoolPtr(true),
			RunAsUser:    util.Int64Ptr(472),
		},
		VolumeMounts: []corev1.VolumeMount{
			{
				Name:      "grafana-config",
				MountPath: "/etc/grafana",
			}, {
				Name:      "grafana-datasources-config",
				MountPath: "/etc/grafana/provisioning/datasources",
			}, {
				Name:      "grafana-dashboards-config",
				MountPath: "/etc/grafana/provisioning/dashboards",
			}, {
				Name:      "grafana-dashboard-templates",
				MountPath: "/var/lib/grafana/dashboards",
			},
		},
	}}

	deploy.Spec.Template.Spec.ServiceAccountName = fmt.Sprintf("%s-%s", cr.Name, "argocd-grafana")
	deploy.Spec.Template.Spec.Volumes = []corev1.Volume{
		{
			Name: "grafana-config",
			VolumeSource: corev1.VolumeSource{
				ConfigMap: &corev1.ConfigMapVolumeSource{
					LocalObjectReference: corev1.LocalObjectReference{
						Name: util.NameWithSuffix(cr.Name, "grafana-config"),
					},
					Items: []corev1.KeyToPath{{
						Key:  "grafana.ini",
						Path: "grafana.ini",
					}},
				},
			},
		}, {
			Name: "grafana-datasources-config",
			VolumeSource: corev1.VolumeSource{
				ConfigMap: &corev1.ConfigMapVolumeSource{
					LocalObjectReference: corev1.LocalObjectReference{
						Name: util.NameWithSuffix(cr.Name, "grafana-config"),
					},
					Items: []corev1.KeyToPath{{
						Key:  "datasource.yaml",
						Path: "datasource.yaml",
					}},
				},
			},
		}, {
			Name: "grafana-dashboards-config",
			VolumeSource: corev1.VolumeSource{
				ConfigMap: &corev1.ConfigMapVolumeSource{
					LocalObjectReference: corev1.LocalObjectReference{
						Name: util.NameWithSuffix(cr.Name, "grafana-config"),
					},
					Items: []corev1.KeyToPath{{
						Key:  "provider.yaml",
						Path: "provider.yaml",
					}},
				},
			},
		}, {
			Name: "grafana-dashboard-templates",
			VolumeSource: corev1.VolumeSource{
				ConfigMap: &corev1.ConfigMapVolumeSource{
					LocalObjectReference: corev1.LocalObjectReference{
						Name: util.NameWithSuffix(cr.Name, "grafana-dashboards"),
					},
				},
			},
		},
	}

	existing := newDeploymentWithSuffix("grafana", "grafana", cr)
	if util.IsObjectFound(r.Client, cr.Namespace, existing.Name, existing) {
		if !cr.Spec.Grafana.Enabled {
			// Deployment exists but enabled flag has been set to false, delete the Deployment
			return r.Client.Delete(context.TODO(), existing)
		}
		changed := false
		if hasGrafanaSpecChanged(existing, cr) {
			existing.Spec.Replicas = cr.Spec.Grafana.Size
			changed = true
		}
		updateNodePlacement(existing, deploy, &changed)
		if !reflect.DeepEqual(existing.Spec.Template.Spec.Containers[0].Env,
			deploy.Spec.Template.Spec.Containers[0].Env) {
			existing.Spec.Template.Spec.Containers[0].Env = deploy.Spec.Template.Spec.Containers[0].Env
			changed = true
		}
		if !reflect.DeepEqual(deploy.Spec.Template.Spec.Containers[0].Resources, existing.Spec.Template.Spec.Containers[0].Resources) {
			existing.Spec.Template.Spec.Containers[0].Resources = deploy.Spec.Template.Spec.Containers[0].Resources
			changed = true
		}
		if changed {
			return r.Client.Update(context.TODO(), existing)
		}
		return nil // Deployment found, do nothing
	}

	if !cr.Spec.Grafana.Enabled {
		return nil // Grafana not enabled, do nothing.
	}
	if err := controllerutil.SetControllerReference(cr, deploy, r.Scheme); err != nil {
		return err
	}
	return r.Client.Create(context.TODO(), deploy)
}

// reconcileRedisDeployment will ensure the Deployment resource is present for the ArgoCD Redis component.
<<<<<<< HEAD
func (r *ArgoCDReconciler) reconcileRedisDeployment(cr *argoprojv1a1.ArgoCD, useTLS bool) error {
=======
func (r *ReconcileArgoCD) reconcileRedisDeployment(cr *argoproj.ArgoCD, useTLS bool) error {
>>>>>>> 75d6cf4d
	deploy := newDeploymentWithSuffix("redis", "redis", cr)

	openshift.AddSeccompProfileForOpenShift(cr, &deploy.Spec.Template.Spec, r.Client)

	deploy.Spec.Template.Spec.Containers = []corev1.Container{{
		Args:            getArgoRedisArgs(useTLS),
		Image:           getRedisContainerImage(cr),
		ImagePullPolicy: corev1.PullAlways,
		Name:            "redis",
		Ports: []corev1.ContainerPort{
			{
				ContainerPort: common.ArgoCDDefaultRedisPort,
			},
		},
		Resources: getRedisResources(cr),
		Env:       util.ProxyEnvVars(),
		SecurityContext: &corev1.SecurityContext{
			AllowPrivilegeEscalation: util.BoolPtr(false),
			Capabilities: &corev1.Capabilities{
				Drop: []corev1.Capability{
					"ALL",
				},
			},
			RunAsNonRoot: util.BoolPtr(true),
			RunAsUser:    util.Int64Ptr(999),
		},
		VolumeMounts: []corev1.VolumeMount{
			{
				Name:      common.ArgoCDRedisServerTLSSecretName,
				MountPath: "/app/config/redis/tls",
			},
		},
	}}

	deploy.Spec.Template.Spec.ServiceAccountName = fmt.Sprintf("%s-%s", cr.Name, "argocd-redis")
	deploy.Spec.Template.Spec.Volumes = []corev1.Volume{
		{
			Name: common.ArgoCDRedisServerTLSSecretName,
			VolumeSource: corev1.VolumeSource{
				Secret: &corev1.SecretVolumeSource{
					SecretName: common.ArgoCDRedisServerTLSSecretName,
					Optional:   util.BoolPtr(true),
				},
			},
		},
	}

	if err := applyReconcilerHook(cr, deploy, ""); err != nil {
		return err
	}

	existing := newDeploymentWithSuffix("redis", "redis", cr)
	if util.IsObjectFound(r.Client, cr.Namespace, existing.Name, existing) {
		if cr.Spec.HA.Enabled {
			// Deployment exists but HA enabled flag has been set to true, delete the Deployment
			return r.Client.Delete(context.TODO(), deploy)
		}
		changed := false
		actualImage := existing.Spec.Template.Spec.Containers[0].Image
		desiredImage := getRedisContainerImage(cr)
		if actualImage != desiredImage {
			existing.Spec.Template.Spec.Containers[0].Image = desiredImage
			existing.Spec.Template.ObjectMeta.Labels[common.ImageUpgradedKey] = time.Now().UTC().Format(common.TimeFormatMST)
			changed = true
		}
		updateNodePlacement(existing, deploy, &changed)

		if !reflect.DeepEqual(deploy.Spec.Template.Spec.Containers[0].Args, existing.Spec.Template.Spec.Containers[0].Args) {
			existing.Spec.Template.Spec.Containers[0].Args = deploy.Spec.Template.Spec.Containers[0].Args
			changed = true
		}

		if !reflect.DeepEqual(existing.Spec.Template.Spec.Containers[0].Env,
			deploy.Spec.Template.Spec.Containers[0].Env) {
			existing.Spec.Template.Spec.Containers[0].Env = deploy.Spec.Template.Spec.Containers[0].Env
			changed = true
		}

		if !reflect.DeepEqual(deploy.Spec.Template.Spec.Containers[0].Resources, existing.Spec.Template.Spec.Containers[0].Resources) {
			existing.Spec.Template.Spec.Containers[0].Resources = deploy.Spec.Template.Spec.Containers[0].Resources
			changed = true
		}

		if changed {
			return r.Client.Update(context.TODO(), existing)
		}
		return nil // Deployment found with nothing to do, move along...
	}

	if cr.Spec.HA.Enabled {
		return nil // HA enabled, do nothing.
	}
	if err := controllerutil.SetControllerReference(cr, deploy, r.Scheme); err != nil {
		return err
	}
	return r.Client.Create(context.TODO(), deploy)
}

// reconcileRedisHAProxyDeployment will ensure the Deployment resource is present for the Redis HA Proxy component.
<<<<<<< HEAD
func (r *ArgoCDReconciler) reconcileRedisHAProxyDeployment(cr *argoprojv1a1.ArgoCD) error {
=======
func (r *ReconcileArgoCD) reconcileRedisHAProxyDeployment(cr *argoproj.ArgoCD) error {
>>>>>>> 75d6cf4d
	deploy := newDeploymentWithSuffix("redis-ha-haproxy", "redis", cr)

	deploy.Spec.Template.Spec.Affinity = &corev1.Affinity{
		PodAntiAffinity: &corev1.PodAntiAffinity{
			PreferredDuringSchedulingIgnoredDuringExecution: []corev1.WeightedPodAffinityTerm{
				{
					PodAffinityTerm: corev1.PodAffinityTerm{
						LabelSelector: &metav1.LabelSelector{
							MatchLabels: map[string]string{
								common.AppK8sKeyName: util.NameWithSuffix(cr.Name, "redis-ha-haproxy"),
							},
						},
						TopologyKey: common.FailureDomainBetaK8sKeyZone,
					},
					Weight: int32(100),
				},
			},
			RequiredDuringSchedulingIgnoredDuringExecution: []corev1.PodAffinityTerm{
				{
					LabelSelector: &metav1.LabelSelector{
						MatchLabels: map[string]string{
							common.AppK8sKeyName: util.NameWithSuffix(cr.Name, "redis-ha-haproxy"),
						},
					},
					TopologyKey: common.K8sKeyHostname,
				},
			},
		},
	}

	deploy.Spec.Template.Spec.Containers = []corev1.Container{{
		Image:           getRedisHAProxyContainerImage(cr),
		ImagePullPolicy: corev1.PullIfNotPresent,
		Name:            "haproxy",
		Env:             util.ProxyEnvVars(),
		LivenessProbe: &corev1.Probe{
			ProbeHandler: corev1.ProbeHandler{
				HTTPGet: &corev1.HTTPGetAction{
					Path: "/healthz",
					Port: intstr.FromInt(8888),
				},
			},
			InitialDelaySeconds: int32(5),
			PeriodSeconds:       int32(3),
		},
		Ports: []corev1.ContainerPort{
			{
				ContainerPort: common.ArgoCDDefaultRedisPort,
				Name:          "redis",
			},
		},
		Resources: getRedisHAResources(cr),
		SecurityContext: &corev1.SecurityContext{
			AllowPrivilegeEscalation: util.BoolPtr(false),
			Capabilities: &corev1.Capabilities{
				Drop: []corev1.Capability{
					"ALL",
				},
			},
			RunAsNonRoot: util.BoolPtr(true),
		},
		VolumeMounts: []corev1.VolumeMount{
			{
				Name:      "data",
				MountPath: "/usr/local/etc/haproxy",
			},
			{
				Name:      "shared-socket",
				MountPath: "/run/haproxy",
			},
			{
				Name:      common.ArgoCDRedisServerTLSSecretName,
				MountPath: "/app/config/redis/tls",
			},
		},
	}}

	deploy.Spec.Template.Spec.InitContainers = []corev1.Container{{
		Args: []string{
			"/readonly/haproxy_init.sh",
		},
		Command: []string{
			"sh",
		},
		Image:           getRedisHAProxyContainerImage(cr),
		ImagePullPolicy: corev1.PullIfNotPresent,
		Name:            "config-init",
		Env:             util.ProxyEnvVars(),
		Resources:       getRedisHAResources(cr),
		SecurityContext: &corev1.SecurityContext{
			AllowPrivilegeEscalation: util.BoolPtr(false),
			Capabilities: &corev1.Capabilities{
				Drop: []corev1.Capability{
					"ALL",
				},
			},
		},
		VolumeMounts: []corev1.VolumeMount{
			{
				Name:      "config-volume",
				MountPath: "/readonly",
				ReadOnly:  true,
			},
			{
				Name:      "data",
				MountPath: "/data",
			},
		},
	}}

	deploy.Spec.Template.Spec.Volumes = []corev1.Volume{
		{
			Name: "config-volume",
			VolumeSource: corev1.VolumeSource{
				ConfigMap: &corev1.ConfigMapVolumeSource{
					LocalObjectReference: corev1.LocalObjectReference{
						Name: common.ArgoCDRedisHAConfigMapName,
					},
				},
			},
		},
		{
			Name: "shared-socket",
			VolumeSource: corev1.VolumeSource{
				EmptyDir: &corev1.EmptyDirVolumeSource{},
			},
		},
		{
			Name: "data",
			VolumeSource: corev1.VolumeSource{
				EmptyDir: &corev1.EmptyDirVolumeSource{},
			},
		},
		{
			Name: common.ArgoCDRedisServerTLSSecretName,
			VolumeSource: corev1.VolumeSource{
				Secret: &corev1.SecretVolumeSource{
					SecretName: common.ArgoCDRedisServerTLSSecretName,
					Optional:   util.BoolPtr(true),
				},
			},
		},
	}

	deploy.Spec.Template.Spec.SecurityContext = &corev1.PodSecurityContext{
		RunAsNonRoot: util.BoolPtr(true),
		RunAsUser:    util.Int64Ptr(1000),
		FSGroup:      util.Int64Ptr(1000),
	}
	openshift.AddSeccompProfileForOpenShift(cr, &deploy.Spec.Template.Spec, r.Client)

	deploy.Spec.Template.Spec.ServiceAccountName = fmt.Sprintf("%s-%s", cr.Name, "argocd-redis-ha")

	version, err := cluster.GetClusterVersion(r.Client)
	if err != nil {
		log.Error(err, "error getting cluster version")
	}
	if err := applyReconcilerHook(cr, deploy, version); err != nil {
		return err
	}

	existing := newDeploymentWithSuffix("redis-ha-haproxy", "redis", cr)
	if util.IsObjectFound(r.Client, cr.Namespace, existing.Name, existing) {
		if !cr.Spec.HA.Enabled {
			// Deployment exists but HA enabled flag has been set to false, delete the Deployment
			return r.Client.Delete(context.TODO(), existing)
		}
		changed := false
		actualImage := existing.Spec.Template.Spec.Containers[0].Image
		desiredImage := getRedisHAProxyContainerImage(cr)

		if actualImage != desiredImage {
			existing.Spec.Template.Spec.Containers[0].Image = desiredImage
			existing.Spec.Template.ObjectMeta.Labels[common.ImageUpgradedKey] = time.Now().UTC().Format(common.TimeFormatMST)
			changed = true
		}
		updateNodePlacement(existing, deploy, &changed)

		if !reflect.DeepEqual(deploy.Spec.Template.Spec.Containers[0].Resources, existing.Spec.Template.Spec.Containers[0].Resources) {
			existing.Spec.Template.Spec.Containers[0].Resources = deploy.Spec.Template.Spec.Containers[0].Resources
			changed = true
		}

		if !reflect.DeepEqual(deploy.Spec.Template.Spec.InitContainers[0].Resources, existing.Spec.Template.Spec.InitContainers[0].Resources) {
			existing.Spec.Template.Spec.InitContainers[0].Resources = deploy.Spec.Template.Spec.InitContainers[0].Resources
			changed = true
		}

		if changed {
			return r.Client.Update(context.TODO(), existing)
		}
		return nil // Deployment found, do nothing
	}

	if !cr.Spec.HA.Enabled {
		return nil // HA not enabled, do nothing.
	}

	if err := controllerutil.SetControllerReference(cr, deploy, r.Scheme); err != nil {
		return err
	}
	return r.Client.Create(context.TODO(), deploy)
}

// reconcileRepoDeployment will ensure the Deployment resource is present for the ArgoCD Repo component.
<<<<<<< HEAD
func (r *ArgoCDReconciler) reconcileRepoDeployment(cr *argoprojv1a1.ArgoCD, useTLSForRedis bool) error {
=======
func (r *ReconcileArgoCD) reconcileRepoDeployment(cr *argoproj.ArgoCD, useTLSForRedis bool) error {
>>>>>>> 75d6cf4d
	deploy := newDeploymentWithSuffix("repo-server", "repo-server", cr)
	automountToken := false
	if cr.Spec.Repo.MountSAToken {
		automountToken = cr.Spec.Repo.MountSAToken
	}

	deploy.Spec.Template.Spec.AutomountServiceAccountToken = &automountToken

	if cr.Spec.Repo.ServiceAccount != "" {
		deploy.Spec.Template.Spec.ServiceAccountName = cr.Spec.Repo.ServiceAccount
	}

	// Global proxy env vars go first
	repoEnv := cr.Spec.Repo.Env
	// Environment specified in the CR take precedence over everything else
	repoEnv = util.EnvMerge(repoEnv, util.ProxyEnvVars(), false)
	if cr.Spec.Repo.ExecTimeout != nil {
		repoEnv = util.EnvMerge(repoEnv, []corev1.EnvVar{{Name: "ARGOCD_EXEC_TIMEOUT", Value: fmt.Sprintf("%ds", *cr.Spec.Repo.ExecTimeout)}}, true)
	}

	openshift.AddSeccompProfileForOpenShift(cr, &deploy.Spec.Template.Spec, r.Client)

	deploy.Spec.Template.Spec.InitContainers = []corev1.Container{{
		Name:            "copyutil",
		Image:           getArgoContainerImage(cr),
		Command:         getArgoCmpServerInitCommand(),
		ImagePullPolicy: corev1.PullAlways,
		Resources:       getArgoRepoResources(cr),
		Env:             util.ProxyEnvVars(),
		SecurityContext: &corev1.SecurityContext{
			AllowPrivilegeEscalation: util.BoolPtr(false),
			Capabilities: &corev1.Capabilities{
				Drop: []corev1.Capability{
					"ALL",
				},
			},
			RunAsNonRoot: util.BoolPtr(true),
		},
		VolumeMounts: []corev1.VolumeMount{
			{
				Name:      "var-files",
				MountPath: "/var/run/argocd",
			},
		},
	}}

	if cr.Spec.Repo.InitContainers != nil {
		deploy.Spec.Template.Spec.InitContainers = append(deploy.Spec.Template.Spec.InitContainers, cr.Spec.Repo.InitContainers...)
	}

	repoServerVolumeMounts := []corev1.VolumeMount{
		{
			Name:      "ssh-known-hosts",
			MountPath: "/app/config/ssh",
		},
		{
			Name:      "tls-certs",
			MountPath: "/app/config/tls",
		},
		{
			Name:      "gpg-keys",
			MountPath: "/app/config/gpg/source",
		},
		{
			Name:      "gpg-keyring",
			MountPath: "/app/config/gpg/keys",
		},
		{
			Name:      "tmp",
			MountPath: "/tmp",
		},
		{
			Name:      "argocd-repo-server-tls",
			MountPath: "/app/config/reposerver/tls",
		},
		{
			Name:      common.ArgoCDRedisServerTLSSecretName,
			MountPath: "/app/config/reposerver/tls/redis",
		},
		{
			Name:      "plugins",
			MountPath: "/home/argocd/cmp-server/plugins",
		},
	}

	if cr.Spec.Repo.VolumeMounts != nil {
		repoServerVolumeMounts = append(repoServerVolumeMounts, cr.Spec.Repo.VolumeMounts...)
	}

	deploy.Spec.Template.Spec.Containers = []corev1.Container{{
		Command:         getArgoRepoCommand(cr, useTLSForRedis),
		Image:           getRepoServerContainerImage(cr),
		ImagePullPolicy: corev1.PullAlways,
		LivenessProbe: &corev1.Probe{
			ProbeHandler: corev1.ProbeHandler{
				TCPSocket: &corev1.TCPSocketAction{
					Port: intstr.FromInt(common.ArgoCDDefaultRepoServerPort),
				},
			},
			InitialDelaySeconds: 5,
			PeriodSeconds:       10,
		},
		Env:  repoEnv,
		Name: "argocd-repo-server",
		Ports: []corev1.ContainerPort{
			{
				ContainerPort: common.ArgoCDDefaultRepoServerPort,
				Name:          "server",
			}, {
				ContainerPort: common.ArgoCDDefaultRepoMetricsPort,
				Name:          "metrics",
			},
		},
		ReadinessProbe: &corev1.Probe{
			ProbeHandler: corev1.ProbeHandler{
				TCPSocket: &corev1.TCPSocketAction{
					Port: intstr.FromInt(common.ArgoCDDefaultRepoServerPort),
				},
			},
			InitialDelaySeconds: 5,
			PeriodSeconds:       10,
		},
		Resources: getArgoRepoResources(cr),
		SecurityContext: &corev1.SecurityContext{
			AllowPrivilegeEscalation: util.BoolPtr(false),
			Capabilities: &corev1.Capabilities{
				Drop: []corev1.Capability{
					"ALL",
				},
			},
			RunAsNonRoot: util.BoolPtr(true),
		},
		VolumeMounts: repoServerVolumeMounts,
	}}

	if cr.Spec.Repo.SidecarContainers != nil {
		deploy.Spec.Template.Spec.Containers = append(deploy.Spec.Template.Spec.Containers, cr.Spec.Repo.SidecarContainers...)
	}

	repoServerVolumes := []corev1.Volume{
		{
			Name: "ssh-known-hosts",
			VolumeSource: corev1.VolumeSource{
				ConfigMap: &corev1.ConfigMapVolumeSource{
					LocalObjectReference: corev1.LocalObjectReference{
						Name: common.ArgoCDKnownHostsConfigMapName,
					},
				},
			},
		},
		{
			Name: "tls-certs",
			VolumeSource: corev1.VolumeSource{
				ConfigMap: &corev1.ConfigMapVolumeSource{
					LocalObjectReference: corev1.LocalObjectReference{
						Name: common.ArgoCDTLSCertsConfigMapName,
					},
				},
			},
		},
		{
			Name: "gpg-keys",
			VolumeSource: corev1.VolumeSource{
				ConfigMap: &corev1.ConfigMapVolumeSource{
					LocalObjectReference: corev1.LocalObjectReference{
						Name: common.ArgoCDGPGKeysConfigMapName,
					},
				},
			},
		},
		{
			Name: "gpg-keyring",
			VolumeSource: corev1.VolumeSource{
				EmptyDir: &corev1.EmptyDirVolumeSource{},
			},
		},
		{
			Name: "tmp",
			VolumeSource: corev1.VolumeSource{
				EmptyDir: &corev1.EmptyDirVolumeSource{},
			},
		},
		{
			Name: "argocd-repo-server-tls",
			VolumeSource: corev1.VolumeSource{
				Secret: &corev1.SecretVolumeSource{
					SecretName: common.ArgoCDRepoServerTLSSecretName,
					Optional:   util.BoolPtr(true),
				},
			},
		},
		{
			Name: common.ArgoCDRedisServerTLSSecretName,
			VolumeSource: corev1.VolumeSource{
				Secret: &corev1.SecretVolumeSource{
					SecretName: common.ArgoCDRedisServerTLSSecretName,
					Optional:   util.BoolPtr(true),
				},
			},
		},
		{
			Name: "var-files",
			VolumeSource: corev1.VolumeSource{
				EmptyDir: &corev1.EmptyDirVolumeSource{},
			},
		},
		{
			Name: "plugins",
			VolumeSource: corev1.VolumeSource{
				EmptyDir: &corev1.EmptyDirVolumeSource{},
			},
		},
	}

	if cr.Spec.Repo.Volumes != nil {
		repoServerVolumes = append(repoServerVolumes, cr.Spec.Repo.Volumes...)
	}

	deploy.Spec.Template.Spec.Volumes = repoServerVolumes

	if replicas := getArgoCDRepoServerReplicas(cr); replicas != nil {
		deploy.Spec.Replicas = replicas
	}

	existing := newDeploymentWithSuffix("repo-server", "repo-server", cr)
	if util.IsObjectFound(r.Client, cr.Namespace, existing.Name, existing) {
		changed := false
		actualImage := existing.Spec.Template.Spec.Containers[0].Image
		desiredImage := getRepoServerContainerImage(cr)
		if actualImage != desiredImage {
			existing.Spec.Template.Spec.Containers[0].Image = desiredImage
			if existing.Spec.Template.ObjectMeta.Labels == nil {
				existing.Spec.Template.ObjectMeta.Labels = map[string]string{
					common.ImageUpgradedKey: time.Now().UTC().Format(common.TimeFormatMST),
				}
			}
			existing.Spec.Template.ObjectMeta.Labels[common.ImageUpgradedKey] = time.Now().UTC().Format(common.TimeFormatMST)
			changed = true
		}
		updateNodePlacement(existing, deploy, &changed)
		if !reflect.DeepEqual(deploy.Spec.Template.Spec.Volumes, existing.Spec.Template.Spec.Volumes) {
			existing.Spec.Template.Spec.Volumes = deploy.Spec.Template.Spec.Volumes
			changed = true
		}
		if !reflect.DeepEqual(deploy.Spec.Template.Spec.Containers[0].VolumeMounts,
			existing.Spec.Template.Spec.Containers[0].VolumeMounts) {
			existing.Spec.Template.Spec.Containers[0].VolumeMounts = deploy.Spec.Template.Spec.Containers[0].VolumeMounts
			changed = true
		}
		if !reflect.DeepEqual(deploy.Spec.Template.Spec.Containers[0].Env,
			existing.Spec.Template.Spec.Containers[0].Env) {
			existing.Spec.Template.Spec.Containers[0].Env = deploy.Spec.Template.Spec.Containers[0].Env
			changed = true
		}
		if !reflect.DeepEqual(deploy.Spec.Template.Spec.Containers[0].Resources, existing.Spec.Template.Spec.Containers[0].Resources) {
			existing.Spec.Template.Spec.Containers[0].Resources = deploy.Spec.Template.Spec.Containers[0].Resources
			changed = true
		}
		if !reflect.DeepEqual(deploy.Spec.Template.Spec.Containers[0].Command, existing.Spec.Template.Spec.Containers[0].Command) {
			existing.Spec.Template.Spec.Containers[0].Command = deploy.Spec.Template.Spec.Containers[0].Command
			changed = true
		}
		if !reflect.DeepEqual(deploy.Spec.Template.Spec.Containers[1:],
			existing.Spec.Template.Spec.Containers[1:]) {
			existing.Spec.Template.Spec.Containers = append(existing.Spec.Template.Spec.Containers[0:1],
				deploy.Spec.Template.Spec.Containers[1:]...)
			changed = true
		}
		if !reflect.DeepEqual(deploy.Spec.Template.Spec.InitContainers, existing.Spec.Template.Spec.InitContainers) {
			existing.Spec.Template.Spec.InitContainers = deploy.Spec.Template.Spec.InitContainers
			changed = true
		}

		if !reflect.DeepEqual(deploy.Spec.Replicas, existing.Spec.Replicas) {
			existing.Spec.Replicas = deploy.Spec.Replicas
			changed = true
		}

		if deploy.Spec.Template.Spec.AutomountServiceAccountToken != existing.Spec.Template.Spec.AutomountServiceAccountToken {
			existing.Spec.Template.Spec.AutomountServiceAccountToken = deploy.Spec.Template.Spec.AutomountServiceAccountToken
			changed = true
		}

		if deploy.Spec.Template.Spec.ServiceAccountName != existing.Spec.Template.Spec.ServiceAccountName {
			existing.Spec.Template.Spec.ServiceAccountName = deploy.Spec.Template.Spec.ServiceAccountName
			changed = true
		}

		if changed {
			return r.Client.Update(context.TODO(), existing)
		}
		return nil // Deployment found with nothing to do, move along...
	}

	if err := controllerutil.SetControllerReference(cr, deploy, r.Scheme); err != nil {
		return err
	}
	return r.Client.Create(context.TODO(), deploy)
}

// reconcileServerDeployment will ensure the Deployment resource is present for the ArgoCD Server component.
<<<<<<< HEAD
func (r *ArgoCDReconciler) reconcileServerDeployment(cr *argoprojv1a1.ArgoCD, useTLSForRedis bool) error {
=======
func (r *ReconcileArgoCD) reconcileServerDeployment(cr *argoproj.ArgoCD, useTLSForRedis bool) error {
>>>>>>> 75d6cf4d
	deploy := newDeploymentWithSuffix("server", "server", cr)
	serverEnv := cr.Spec.Server.Env
	serverEnv = util.EnvMerge(serverEnv, util.ProxyEnvVars(), false)
	openshift.AddSeccompProfileForOpenShift(cr, &deploy.Spec.Template.Spec, r.Client)
	deploy.Spec.Template.Spec.Containers = []corev1.Container{{
		Command:         getArgoServerCommand(cr, useTLSForRedis),
		Image:           getArgoContainerImage(cr),
		ImagePullPolicy: corev1.PullAlways,
		Env:             serverEnv,
		LivenessProbe: &corev1.Probe{
			ProbeHandler: corev1.ProbeHandler{
				HTTPGet: &corev1.HTTPGetAction{
					Path: "/healthz",
					Port: intstr.FromInt(8080),
				},
			},
			InitialDelaySeconds: 3,
			PeriodSeconds:       30,
		},
		Name: "argocd-server",
		Ports: []corev1.ContainerPort{
			{
				ContainerPort: 8080,
			}, {
				ContainerPort: 8083,
			},
		},
		ReadinessProbe: &corev1.Probe{
			ProbeHandler: corev1.ProbeHandler{
				HTTPGet: &corev1.HTTPGetAction{
					Path: "/healthz",
					Port: intstr.FromInt(8080),
				},
			},
			InitialDelaySeconds: 3,
			PeriodSeconds:       30,
		},
		Resources: getArgoServerResources(cr),
		SecurityContext: &corev1.SecurityContext{
			AllowPrivilegeEscalation: util.BoolPtr(false),
			Capabilities: &corev1.Capabilities{
				Drop: []corev1.Capability{
					"ALL",
				},
			},
			RunAsNonRoot: util.BoolPtr(true),
		},
		VolumeMounts: []corev1.VolumeMount{
			{
				Name:      "ssh-known-hosts",
				MountPath: "/app/config/ssh",
			}, {
				Name:      "tls-certs",
				MountPath: "/app/config/tls",
			},
			{
				Name:      "argocd-repo-server-tls",
				MountPath: "/app/config/server/tls",
			},
			{
				Name:      common.ArgoCDRedisServerTLSSecretName,
				MountPath: "/app/config/server/tls/redis",
			},
		},
	}}
	deploy.Spec.Template.Spec.ServiceAccountName = fmt.Sprintf("%s-%s", cr.Name, "argocd-server")
	deploy.Spec.Template.Spec.Volumes = []corev1.Volume{
		{
			Name: "ssh-known-hosts",
			VolumeSource: corev1.VolumeSource{
				ConfigMap: &corev1.ConfigMapVolumeSource{
					LocalObjectReference: corev1.LocalObjectReference{
						Name: common.ArgoCDKnownHostsConfigMapName,
					},
				},
			},
		},
		{
			Name: "tls-certs",
			VolumeSource: corev1.VolumeSource{
				ConfigMap: &corev1.ConfigMapVolumeSource{
					LocalObjectReference: corev1.LocalObjectReference{
						Name: common.ArgoCDTLSCertsConfigMapName,
					},
				},
			},
		},
		{
			Name: "argocd-repo-server-tls",
			VolumeSource: corev1.VolumeSource{
				Secret: &corev1.SecretVolumeSource{
					SecretName: common.ArgoCDRepoServerTLSSecretName,
					Optional:   util.BoolPtr(true),
				},
			},
		},
		{
			Name: common.ArgoCDRedisServerTLSSecretName,
			VolumeSource: corev1.VolumeSource{
				Secret: &corev1.SecretVolumeSource{
					SecretName: common.ArgoCDRedisServerTLSSecretName,
					Optional:   util.BoolPtr(true),
				},
			},
		},
	}

	if replicas := getArgoCDServerReplicas(cr); replicas != nil {
		deploy.Spec.Replicas = replicas
	}

	existing := newDeploymentWithSuffix("server", "server", cr)
	if util.IsObjectFound(r.Client, cr.Namespace, existing.Name, existing) {
		actualImage := existing.Spec.Template.Spec.Containers[0].Image
		desiredImage := getArgoContainerImage(cr)
		changed := false
		if actualImage != desiredImage {
			existing.Spec.Template.Spec.Containers[0].Image = desiredImage
			existing.Spec.Template.ObjectMeta.Labels[common.ImageUpgradedKey] = time.Now().UTC().Format(common.TimeFormatMST)
			changed = true
		}
		updateNodePlacement(existing, deploy, &changed)
		if !reflect.DeepEqual(existing.Spec.Template.Spec.Containers[0].Env,
			deploy.Spec.Template.Spec.Containers[0].Env) {
			existing.Spec.Template.Spec.Containers[0].Env = deploy.Spec.Template.Spec.Containers[0].Env
			changed = true
		}
		if !reflect.DeepEqual(existing.Spec.Template.Spec.Containers[0].Command,
			deploy.Spec.Template.Spec.Containers[0].Command) {
			existing.Spec.Template.Spec.Containers[0].Command = deploy.Spec.Template.Spec.Containers[0].Command
			changed = true
		}
		if !reflect.DeepEqual(deploy.Spec.Template.Spec.Volumes, existing.Spec.Template.Spec.Volumes) {
			existing.Spec.Template.Spec.Volumes = deploy.Spec.Template.Spec.Volumes
			changed = true
		}
		if !reflect.DeepEqual(deploy.Spec.Template.Spec.Containers[0].VolumeMounts,
			existing.Spec.Template.Spec.Containers[0].VolumeMounts) {
			existing.Spec.Template.Spec.Containers[0].VolumeMounts = deploy.Spec.Template.Spec.Containers[0].VolumeMounts
			changed = true
		}
		if !reflect.DeepEqual(deploy.Spec.Template.Spec.Containers[0].Resources,
			existing.Spec.Template.Spec.Containers[0].Resources) {
			existing.Spec.Template.Spec.Containers[0].Resources = deploy.Spec.Template.Spec.Containers[0].Resources
			changed = true
		}
		if !reflect.DeepEqual(deploy.Spec.Replicas, existing.Spec.Replicas) {
			if !cr.Spec.Server.Autoscale.Enabled {
				existing.Spec.Replicas = deploy.Spec.Replicas
				changed = true
			}
		}
		if changed {
			return r.Client.Update(context.TODO(), existing)
		}
		return nil // Deployment found with nothing to do, move along...
	}

	if err := controllerutil.SetControllerReference(cr, deploy, r.Scheme); err != nil {
		return err
	}
	return r.Client.Create(context.TODO(), deploy)
}

// triggerDeploymentRollout will update the label with the given key to trigger a new rollout of the Deployment.
func (r *ArgoCDReconciler) triggerDeploymentRollout(deployment *appsv1.Deployment, key string) error {
	if !util.IsObjectFound(r.Client, deployment.Namespace, deployment.Name, deployment) {
		log.Info(fmt.Sprintf("unable to locate deployment with name: %s", deployment.Name))
		return nil
	}

	deployment.Spec.Template.ObjectMeta.Labels[key] = nowNano()
	return r.Client.Update(context.TODO(), deployment)
}

func isRemoveManagedByLabelOnArgoCDDeletion() bool {
	if v := os.Getenv("REMOVE_MANAGED_BY_LABEL_ON_ARGOCD_DELETION"); v != "" {
		return strings.ToLower(v) == "true"
	}
	return false
}

// to update nodeSelector and tolerations in reconciler
func updateNodePlacement(existing *appsv1.Deployment, deploy *appsv1.Deployment, changed *bool) {
	if !reflect.DeepEqual(existing.Spec.Template.Spec.NodeSelector, deploy.Spec.Template.Spec.NodeSelector) {
		existing.Spec.Template.Spec.NodeSelector = deploy.Spec.Template.Spec.NodeSelector
		*changed = true
	}
	if !reflect.DeepEqual(existing.Spec.Template.Spec.Tolerations, deploy.Spec.Template.Spec.Tolerations) {
		existing.Spec.Template.Spec.Tolerations = deploy.Spec.Template.Spec.Tolerations
		*changed = true
	}
}<|MERGE_RESOLUTION|>--- conflicted
+++ resolved
@@ -60,11 +60,7 @@
 	return nil
 }
 
-<<<<<<< HEAD
 func (r *ArgoCDReconciler) getArgoCDExport(cr *argoprojv1a1.ArgoCD) *argoprojv1a1.ArgoCDExport {
-=======
-func (r *ReconcileArgoCD) getArgoCDExport(cr *argoproj.ArgoCD) *argoprojv1alpha1.ArgoCDExport {
->>>>>>> 75d6cf4d
 	if cr.Spec.Import == nil {
 		return nil
 	}
@@ -74,25 +70,15 @@
 		namespace = *cr.Spec.Import.Namespace
 	}
 
-<<<<<<< HEAD
 	export := &argoprojv1a1.ArgoCDExport{}
 	if util.IsObjectFound(r.Client, namespace, cr.Spec.Import.Name, export) {
-=======
-	export := &argoprojv1alpha1.ArgoCDExport{}
-	if argoutil.IsObjectFound(r.Client, namespace, cr.Spec.Import.Name, export) {
->>>>>>> 75d6cf4d
 		return export
 	}
 	return nil
 }
 
-<<<<<<< HEAD
 func getArgoExportSecretName(export *argoprojv1a1.ArgoCDExport) string {
 	name := util.NameWithSuffix(export.ObjectMeta.Name, "export")
-=======
-func getArgoExportSecretName(export *argoprojv1alpha1.ArgoCDExport) string {
-	name := argoutil.NameWithSuffix(export.ObjectMeta, "export")
->>>>>>> 75d6cf4d
 	if export.Spec.Storage != nil && len(export.Spec.Storage.SecretName) > 0 {
 		name = export.Spec.Storage.SecretName
 	}
@@ -106,13 +92,8 @@
 		namespace = *cr.Spec.Import.Namespace
 	}
 
-<<<<<<< HEAD
 	export := &argoprojv1a1.ArgoCDExport{}
 	if util.IsObjectFound(client, namespace, cr.Spec.Import.Name, export) {
-=======
-	export := &argoprojv1alpha1.ArgoCDExport{}
-	if argoutil.IsObjectFound(client, namespace, cr.Spec.Import.Name, export) {
->>>>>>> 75d6cf4d
 		if export.Spec.Storage != nil && len(export.Spec.Storage.Backend) > 0 {
 			backend = export.Spec.Storage.Backend
 		}
@@ -364,7 +345,6 @@
 }
 
 // getDexServerAddress will return the Dex server address.
-<<<<<<< HEAD
 func getDexServerAddress(cr *argoprojv1a1.ArgoCD) string {
 	return fmt.Sprintf("https://%s", util.FqdnServiceRef(cr.Name, "dex-server", common.ArgoCDDefaultDexHTTPPort))
 }
@@ -372,15 +352,6 @@
 // getRepoServerAddress will return the Argo CD repo server address.
 func getRepoServerAddress(cr *argoprojv1a1.ArgoCD) string {
 	return util.FqdnServiceRef(util.NameWithSuffix(cr.Name, "repo-server"), cr.Namespace, common.ArgoCDDefaultRepoServerPort)
-=======
-func getDexServerAddress(cr *argoproj.ArgoCD) string {
-	return fmt.Sprintf("https://%s", fqdnServiceRef("dex-server", common.ArgoCDDefaultDexHTTPPort, cr))
-}
-
-// getRepoServerAddress will return the Argo CD repo server address.
-func getRepoServerAddress(cr *argoproj.ArgoCD) string {
-	return fqdnServiceRef("repo-server", common.ArgoCDDefaultRepoServerPort, cr)
->>>>>>> 75d6cf4d
 }
 
 // newDeployment returns a new Deployment instance for the given ArgoCD.
@@ -435,11 +406,7 @@
 }
 
 // reconcileDeployments will ensure that all Deployment resources are present for the given ArgoCD.
-<<<<<<< HEAD
 func (r *ArgoCDReconciler) reconcileDeployments(cr *argoprojv1a1.ArgoCD, useTLSForRedis bool) error {
-=======
-func (r *ReconcileArgoCD) reconcileDeployments(cr *argoproj.ArgoCD, useTLSForRedis bool) error {
->>>>>>> 75d6cf4d
 
 	if err := r.reconcileDexDeployment(cr); err != nil {
 		log.Error(err, "error reconciling dex deployment")
@@ -474,11 +441,7 @@
 }
 
 // reconcileGrafanaDeployment will ensure the Deployment resource is present for the ArgoCD Grafana component.
-<<<<<<< HEAD
 func (r *ArgoCDReconciler) reconcileGrafanaDeployment(cr *argoprojv1a1.ArgoCD) error {
-=======
-func (r *ReconcileArgoCD) reconcileGrafanaDeployment(cr *argoproj.ArgoCD) error {
->>>>>>> 75d6cf4d
 	deploy := newDeploymentWithSuffix("grafana", "grafana", cr)
 	deploy.Spec.Replicas = getGrafanaReplicas(cr)
 	openshift.AddSeccompProfileForOpenShift(cr, &deploy.Spec.Template.Spec, r.Client)
@@ -610,11 +573,7 @@
 }
 
 // reconcileRedisDeployment will ensure the Deployment resource is present for the ArgoCD Redis component.
-<<<<<<< HEAD
 func (r *ArgoCDReconciler) reconcileRedisDeployment(cr *argoprojv1a1.ArgoCD, useTLS bool) error {
-=======
-func (r *ReconcileArgoCD) reconcileRedisDeployment(cr *argoproj.ArgoCD, useTLS bool) error {
->>>>>>> 75d6cf4d
 	deploy := newDeploymentWithSuffix("redis", "redis", cr)
 
 	openshift.AddSeccompProfileForOpenShift(cr, &deploy.Spec.Template.Spec, r.Client)
@@ -714,11 +673,7 @@
 }
 
 // reconcileRedisHAProxyDeployment will ensure the Deployment resource is present for the Redis HA Proxy component.
-<<<<<<< HEAD
 func (r *ArgoCDReconciler) reconcileRedisHAProxyDeployment(cr *argoprojv1a1.ArgoCD) error {
-=======
-func (r *ReconcileArgoCD) reconcileRedisHAProxyDeployment(cr *argoproj.ArgoCD) error {
->>>>>>> 75d6cf4d
 	deploy := newDeploymentWithSuffix("redis-ha-haproxy", "redis", cr)
 
 	deploy.Spec.Template.Spec.Affinity = &corev1.Affinity{
@@ -924,11 +879,7 @@
 }
 
 // reconcileRepoDeployment will ensure the Deployment resource is present for the ArgoCD Repo component.
-<<<<<<< HEAD
 func (r *ArgoCDReconciler) reconcileRepoDeployment(cr *argoprojv1a1.ArgoCD, useTLSForRedis bool) error {
-=======
-func (r *ReconcileArgoCD) reconcileRepoDeployment(cr *argoproj.ArgoCD, useTLSForRedis bool) error {
->>>>>>> 75d6cf4d
 	deploy := newDeploymentWithSuffix("repo-server", "repo-server", cr)
 	automountToken := false
 	if cr.Spec.Repo.MountSAToken {
@@ -1230,11 +1181,7 @@
 }
 
 // reconcileServerDeployment will ensure the Deployment resource is present for the ArgoCD Server component.
-<<<<<<< HEAD
 func (r *ArgoCDReconciler) reconcileServerDeployment(cr *argoprojv1a1.ArgoCD, useTLSForRedis bool) error {
-=======
-func (r *ReconcileArgoCD) reconcileServerDeployment(cr *argoproj.ArgoCD, useTLSForRedis bool) error {
->>>>>>> 75d6cf4d
 	deploy := newDeploymentWithSuffix("server", "server", cr)
 	serverEnv := cr.Spec.Server.Env
 	serverEnv = util.EnvMerge(serverEnv, util.ProxyEnvVars(), false)
