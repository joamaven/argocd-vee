// Copyright 2019 ArgoCD Operator Developers
//
// Licensed under the Apache License, Version 2.0 (the "License");
// you may not use this file except in compliance with the License.
// You may obtain a copy of the License at
//
// 	http://www.apache.org/licenses/LICENSE-2.0
//
// Unless required by applicable law or agreed to in writing, software
// distributed under the License is distributed on an "AS IS" BASIS,
// WITHOUT WARRANTIES OR CONDITIONS OF ANY KIND, either express or implied.
// See the License for the specific language governing permissions and
// limitations under the License.

package argocd

import (
	"context"
	"errors"
	"fmt"
	"os"
	"reflect"
	"strings"
	"time"

	argoprojv1a1 "github.com/argoproj-labs/argocd-operator/api/v1alpha1"
	"github.com/argoproj-labs/argocd-operator/common"
	"github.com/argoproj-labs/argocd-operator/controllers/argoutil"

	appsv1 "k8s.io/api/apps/v1"
	corev1 "k8s.io/api/core/v1"
	metav1 "k8s.io/apimachinery/pkg/apis/meta/v1"
	"k8s.io/apimachinery/pkg/util/intstr"
	"sigs.k8s.io/controller-runtime/pkg/client"
	"sigs.k8s.io/controller-runtime/pkg/controller/controllerutil"
)

// getArgoCDRepoServerReplicas will return the size value for the argocd-repo-server replica count if it
// has been set in argocd CR. Otherwise, nil is returned if the replicas is not set in the argocd CR or
// replicas value is < 0.
func getArgoCDRepoServerReplicas(cr *argoprojv1a1.ArgoCD) *int32 {
	if cr.Spec.Repo.Replicas != nil && *cr.Spec.Repo.Replicas >= 0 {
		return cr.Spec.Repo.Replicas
	}

	return nil
}

// getArgoCDServerReplicas will return the size value for the argocd-server replica count if it
// has been set in argocd CR. Otherwise, nil is returned if the replicas is not set in the argocd CR or
// replicas value is < 0. If Autoscale is enabled, the value for replicas in the argocd CR will be ignored.
func getArgoCDServerReplicas(cr *argoprojv1a1.ArgoCD) *int32 {
	if !cr.Spec.Server.Autoscale.Enabled && cr.Spec.Server.Replicas != nil && *cr.Spec.Server.Replicas >= 0 {
		return cr.Spec.Server.Replicas
	}

	return nil
}

func (r *ReconcileArgoCD) getArgoCDExport(cr *argoprojv1a1.ArgoCD) *argoprojv1a1.ArgoCDExport {
	if cr.Spec.Import == nil {
		return nil
	}

	namespace := cr.ObjectMeta.Namespace
	if cr.Spec.Import.Namespace != nil && len(*cr.Spec.Import.Namespace) > 0 {
		namespace = *cr.Spec.Import.Namespace
	}

	export := &argoprojv1a1.ArgoCDExport{}
	if argoutil.IsObjectFound(r.Client, namespace, cr.Spec.Import.Name, export) {
		return export
	}
	return nil
}

func getArgoExportSecretName(export *argoprojv1a1.ArgoCDExport) string {
	name := argoutil.NameWithSuffix(export.ObjectMeta, "export")
	if export.Spec.Storage != nil && len(export.Spec.Storage.SecretName) > 0 {
		name = export.Spec.Storage.SecretName
	}
	return name
}

func getArgoImportBackend(client client.Client, cr *argoprojv1a1.ArgoCD) string {
	backend := common.ArgoCDExportStorageBackendLocal
	namespace := cr.ObjectMeta.Namespace
	if cr.Spec.Import != nil && cr.Spec.Import.Namespace != nil && len(*cr.Spec.Import.Namespace) > 0 {
		namespace = *cr.Spec.Import.Namespace
	}

	export := &argoprojv1a1.ArgoCDExport{}
	if argoutil.IsObjectFound(client, namespace, cr.Spec.Import.Name, export) {
		if export.Spec.Storage != nil && len(export.Spec.Storage.Backend) > 0 {
			backend = export.Spec.Storage.Backend
		}
	}
	return backend
}

// getArgoImportCommand will return the command for the ArgoCD import process.
func getArgoImportCommand(client client.Client, cr *argoprojv1a1.ArgoCD) []string {
	cmd := make([]string, 0)
	cmd = append(cmd, "uid_entrypoint.sh")
	cmd = append(cmd, "argocd-operator-util")
	cmd = append(cmd, "import")
	cmd = append(cmd, getArgoImportBackend(client, cr))
	return cmd
}

func getArgoImportContainerEnv(cr *argoprojv1a1.ArgoCDExport) []corev1.EnvVar {
	env := make([]corev1.EnvVar, 0)

	switch cr.Spec.Storage.Backend {
	case common.ArgoCDExportStorageBackendAWS:
		env = append(env, corev1.EnvVar{
			Name: "AWS_ACCESS_KEY_ID",
			ValueFrom: &corev1.EnvVarSource{
				SecretKeyRef: &corev1.SecretKeySelector{
					LocalObjectReference: corev1.LocalObjectReference{
						Name: argoutil.FetchStorageSecretName(cr),
					},
					Key: "aws.access.key.id",
				},
			},
		})

		env = append(env, corev1.EnvVar{
			Name: "AWS_SECRET_ACCESS_KEY",
			ValueFrom: &corev1.EnvVarSource{
				SecretKeyRef: &corev1.SecretKeySelector{
					LocalObjectReference: corev1.LocalObjectReference{
						Name: argoutil.FetchStorageSecretName(cr),
					},
					Key: "aws.secret.access.key",
				},
			},
		})
	}

	return env
}

// getArgoImportContainerImage will return the container image for the Argo CD import process.
func getArgoImportContainerImage(cr *argoprojv1a1.ArgoCDExport) string {
	img := common.ArgoCDDefaultExportJobImage
	if len(cr.Spec.Image) > 0 {
		img = cr.Spec.Image
	}

	tag := common.ArgoCDDefaultExportJobVersion
	if len(cr.Spec.Version) > 0 {
		tag = cr.Spec.Version
	}

	return argoutil.CombineImageTag(img, tag)
}

// getArgoImportVolumeMounts will return the VolumneMounts for the given ArgoCDExport.
func getArgoImportVolumeMounts() []corev1.VolumeMount {
	mounts := make([]corev1.VolumeMount, 0)

	mounts = append(mounts, corev1.VolumeMount{
		Name:      "backup-storage",
		MountPath: "/backups",
	})

	mounts = append(mounts, corev1.VolumeMount{
		Name:      "secret-storage",
		MountPath: "/secrets",
	})

	return mounts
}

// getArgoImportVolumes will return the Volumes for the given ArgoCDExport.
func getArgoImportVolumes(cr *argoprojv1a1.ArgoCDExport) []corev1.Volume {
	volumes := make([]corev1.Volume, 0)

	if cr.Spec.Storage != nil && cr.Spec.Storage.Backend == common.ArgoCDExportStorageBackendLocal {
		volumes = append(volumes, corev1.Volume{
			Name: "backup-storage",
			VolumeSource: corev1.VolumeSource{
				PersistentVolumeClaim: &corev1.PersistentVolumeClaimVolumeSource{
					ClaimName: cr.Name,
				},
			},
		})
	} else {
		volumes = append(volumes, corev1.Volume{
			Name: "backup-storage",
			VolumeSource: corev1.VolumeSource{
				EmptyDir: &corev1.EmptyDirVolumeSource{},
			},
		})
	}

	volumes = append(volumes, corev1.Volume{
		Name: "secret-storage",
		VolumeSource: corev1.VolumeSource{
			Secret: &corev1.SecretVolumeSource{
				SecretName: getArgoExportSecretName(cr),
			},
		},
	})

	return volumes
}

func getArgoRedisArgs(useTLS bool) []string {
	args := make([]string, 0)

	args = append(args, "--save", "")
	args = append(args, "--appendonly", "no")

	if useTLS {
		args = append(args, "--tls-port", "6379")
		args = append(args, "--port", "0")

		args = append(args, "--tls-cert-file", "/app/config/redis/tls/tls.crt")
		args = append(args, "--tls-key-file", "/app/config/redis/tls/tls.key")
		args = append(args, "--tls-auth-clients", "no")
	}

	return args
}

// getArgoRepoCommand will return the command for the ArgoCD Repo component.
func getArgoRepoCommand(cr *argoprojv1a1.ArgoCD, useTLSForRedis bool) []string {
	cmd := make([]string, 0)

	cmd = append(cmd, "uid_entrypoint.sh")
	cmd = append(cmd, "argocd-repo-server")

	cmd = append(cmd, "--redis")
	cmd = append(cmd, getRedisServerAddress(cr))

	if useTLSForRedis {
		cmd = append(cmd, "--redis-use-tls")
		if isRedisTLSVerificationDisabled(cr) {
			cmd = append(cmd, "--redis-insecure-skip-tls-verify")
		} else {
			cmd = append(cmd, "--redis-ca-certificate", "/app/config/reposerver/tls/redis/tls.crt")
		}
	}

	cmd = append(cmd, "--loglevel")
	cmd = append(cmd, getLogLevel(cr.Spec.Repo.LogLevel))

	cmd = append(cmd, "--logformat")
	cmd = append(cmd, getLogFormat(cr.Spec.Repo.LogFormat))

	return cmd
}

// getArgoCmpServerInitCommand will return the command for the ArgoCD CMP Server init container
func getArgoCmpServerInitCommand() []string {
	cmd := make([]string, 0)
	cmd = append(cmd, "cp")
	cmd = append(cmd, "-n")
	cmd = append(cmd, "/usr/local/bin/argocd")
	cmd = append(cmd, "/var/run/argocd/argocd-cmp-server")
	return cmd
}

// getArgoServerCommand will return the command for the ArgoCD server component.
func getArgoServerCommand(cr *argoprojv1a1.ArgoCD, useTLSForRedis bool) []string {
	cmd := make([]string, 0)
	cmd = append(cmd, "argocd-server")

	if getArgoServerInsecure(cr) {
		cmd = append(cmd, "--insecure")
	}

	if isRepoServerTLSVerificationRequested(cr) {
		cmd = append(cmd, "--repo-server-strict-tls")
	}

	cmd = append(cmd, "--staticassets")
	cmd = append(cmd, "/shared/app")

	cmd = append(cmd, "--dex-server")
	cmd = append(cmd, getDexServerAddress(cr))

	cmd = append(cmd, "--repo-server")
	cmd = append(cmd, getRepoServerAddress(cr))

	cmd = append(cmd, "--redis")
	cmd = append(cmd, getRedisServerAddress(cr))

	if useTLSForRedis {
		cmd = append(cmd, "--redis-use-tls")
		if isRedisTLSVerificationDisabled(cr) {
			cmd = append(cmd, "--redis-insecure-skip-tls-verify")
		} else {
			cmd = append(cmd, "--redis-ca-certificate", "/app/config/server/tls/redis/tls.crt")
		}
	}

	cmd = append(cmd, "--loglevel")
	cmd = append(cmd, getLogLevel(cr.Spec.Server.LogLevel))

	cmd = append(cmd, "--logformat")
	cmd = append(cmd, getLogFormat(cr.Spec.Server.LogFormat))

	extraArgs := cr.Spec.Server.ExtraCommandArgs
	err := isMergable(extraArgs, cmd)
	if err != nil {
		return cmd
	}

	cmd = append(cmd, extraArgs...)
	return cmd
}

// isMergable returns error if any of the extraCommandArgs already exists in the Argo CD server cmd.
func isMergable(extraArgs []string, cmd []string) error {
	if len(extraArgs) > 0 {
		for _, arg := range extraArgs {
			if len(arg) > 2 && arg[:2] == "--" {
				if ok := contains(cmd, arg); ok {
					err := errors.New("duplicate argument error")
					log.Error(err, fmt.Sprintf("Arg %s is already part of the Argo CD server command", arg))
					return err
				}
			}
		}
	}
	return nil
}

// getDexServerAddress will return the Dex server address.
func getDexServerAddress(cr *argoprojv1a1.ArgoCD) string {
	return fmt.Sprintf("http://%s", fqdnServiceRef("dex-server", common.ArgoCDDefaultDexHTTPPort, cr))
}

// getRepoServerAddress will return the Argo CD repo server address.
func getRepoServerAddress(cr *argoprojv1a1.ArgoCD) string {
	return fqdnServiceRef("repo-server", common.ArgoCDDefaultRepoServerPort, cr)
}

// newDeployment returns a new Deployment instance for the given ArgoCD.
func newDeployment(cr *argoprojv1a1.ArgoCD) *appsv1.Deployment {
	return &appsv1.Deployment{
		ObjectMeta: metav1.ObjectMeta{
			Name:      cr.Name,
			Namespace: cr.Namespace,
			Labels:    argoutil.LabelsForCluster(cr),
		},
	}
}

// newDeploymentWithName returns a new Deployment instance for the given ArgoCD using the given name.
func newDeploymentWithName(name string, component string, cr *argoprojv1a1.ArgoCD) *appsv1.Deployment {
	deploy := newDeployment(cr)
	deploy.ObjectMeta.Name = name

	lbls := deploy.ObjectMeta.Labels
	lbls[common.ArgoCDKeyName] = name
	lbls[common.ArgoCDKeyComponent] = component
	deploy.ObjectMeta.Labels = lbls

	deploy.Spec = appsv1.DeploymentSpec{
		Selector: &metav1.LabelSelector{
			MatchLabels: map[string]string{
				common.ArgoCDKeyName: name,
			},
		},
		Template: corev1.PodTemplateSpec{
			ObjectMeta: metav1.ObjectMeta{
				Labels: map[string]string{
					common.ArgoCDKeyName: name,
				},
			},
		},
	}

	if cr.Spec.NodePlacement != nil {
		deploy.Spec.Template.Spec.NodeSelector = cr.Spec.NodePlacement.NodeSelector
		deploy.Spec.Template.Spec.Tolerations = cr.Spec.NodePlacement.Tolerations
	}
	return deploy
}

// newDeploymentWithSuffix returns a new Deployment instance for the given ArgoCD using the given suffix.
func newDeploymentWithSuffix(suffix string, component string, cr *argoprojv1a1.ArgoCD) *appsv1.Deployment {
	return newDeploymentWithName(fmt.Sprintf("%s-%s", cr.Name, suffix), component, cr)
}

// reconcileDeployments will ensure that all Deployment resources are present for the given ArgoCD.
<<<<<<< HEAD
func (r *ReconcileArgoCD) reconcileDeployments(cr *argoprojv1a1.ArgoCD) error {

	err := r.reconcileRedisDeployment(cr)
=======
func (r *ReconcileArgoCD) reconcileDeployments(cr *argoprojv1a1.ArgoCD, useTLSForRedis bool) error {
	err := r.reconcileDexDeployment(cr)
	if err != nil {
		return err
	}

	err = r.reconcileRedisDeployment(cr, useTLSForRedis)
>>>>>>> 6046671d
	if err != nil {
		return err
	}

	err = r.reconcileRedisHAProxyDeployment(cr)
	if err != nil {
		return err
	}

	err = r.reconcileRepoDeployment(cr, useTLSForRedis)
	if err != nil {
		return err
	}

	err = r.reconcileServerDeployment(cr, useTLSForRedis)
	if err != nil {
		return err
	}

	err = r.reconcileGrafanaDeployment(cr)
	if err != nil {
		return err
	}

	return nil
}

// reconcileGrafanaDeployment will ensure the Deployment resource is present for the ArgoCD Grafana component.
func (r *ReconcileArgoCD) reconcileGrafanaDeployment(cr *argoprojv1a1.ArgoCD) error {
	deploy := newDeploymentWithSuffix("grafana", "grafana", cr)
	deploy.Spec.Replicas = getGrafanaReplicas(cr)
	deploy.Spec.Template.Spec.Containers = []corev1.Container{{
		Image:           getGrafanaContainerImage(cr),
		ImagePullPolicy: corev1.PullAlways,
		Name:            "grafana",
		Ports: []corev1.ContainerPort{
			{
				ContainerPort: 3000,
			},
		},
		Env:       proxyEnvVars(),
		Resources: getGrafanaResources(cr),
		VolumeMounts: []corev1.VolumeMount{
			{
				Name:      "grafana-config",
				MountPath: "/etc/grafana",
			}, {
				Name:      "grafana-datasources-config",
				MountPath: "/etc/grafana/provisioning/datasources",
			}, {
				Name:      "grafana-dashboards-config",
				MountPath: "/etc/grafana/provisioning/dashboards",
			}, {
				Name:      "grafana-dashboard-templates",
				MountPath: "/var/lib/grafana/dashboards",
			},
		},
	}}

	deploy.Spec.Template.Spec.Volumes = []corev1.Volume{
		{
			Name: "grafana-config",
			VolumeSource: corev1.VolumeSource{
				ConfigMap: &corev1.ConfigMapVolumeSource{
					LocalObjectReference: corev1.LocalObjectReference{
						Name: nameWithSuffix("grafana-config", cr),
					},
					Items: []corev1.KeyToPath{{
						Key:  "grafana.ini",
						Path: "grafana.ini",
					}},
				},
			},
		}, {
			Name: "grafana-datasources-config",
			VolumeSource: corev1.VolumeSource{
				ConfigMap: &corev1.ConfigMapVolumeSource{
					LocalObjectReference: corev1.LocalObjectReference{
						Name: nameWithSuffix("grafana-config", cr),
					},
					Items: []corev1.KeyToPath{{
						Key:  "datasource.yaml",
						Path: "datasource.yaml",
					}},
				},
			},
		}, {
			Name: "grafana-dashboards-config",
			VolumeSource: corev1.VolumeSource{
				ConfigMap: &corev1.ConfigMapVolumeSource{
					LocalObjectReference: corev1.LocalObjectReference{
						Name: nameWithSuffix("grafana-config", cr),
					},
					Items: []corev1.KeyToPath{{
						Key:  "provider.yaml",
						Path: "provider.yaml",
					}},
				},
			},
		}, {
			Name: "grafana-dashboard-templates",
			VolumeSource: corev1.VolumeSource{
				ConfigMap: &corev1.ConfigMapVolumeSource{
					LocalObjectReference: corev1.LocalObjectReference{
						Name: nameWithSuffix("grafana-dashboards", cr),
					},
				},
			},
		},
	}

	existing := newDeploymentWithSuffix("grafana", "grafana", cr)
	if argoutil.IsObjectFound(r.Client, cr.Namespace, existing.Name, existing) {
		if !cr.Spec.Grafana.Enabled {
			// Deployment exists but enabled flag has been set to false, delete the Deployment
			return r.Client.Delete(context.TODO(), existing)
		}
		changed := false
		if hasGrafanaSpecChanged(existing, cr) {
			existing.Spec.Replicas = cr.Spec.Grafana.Size
			changed = true
		}
		updateNodePlacement(existing, deploy, &changed)
		if !reflect.DeepEqual(existing.Spec.Template.Spec.Containers[0].Env,
			deploy.Spec.Template.Spec.Containers[0].Env) {
			existing.Spec.Template.Spec.Containers[0].Env = deploy.Spec.Template.Spec.Containers[0].Env
			changed = true
		}
		if !reflect.DeepEqual(deploy.Spec.Template.Spec.Containers[0].Resources, existing.Spec.Template.Spec.Containers[0].Resources) {
			existing.Spec.Template.Spec.Containers[0].Resources = deploy.Spec.Template.Spec.Containers[0].Resources
			changed = true
		}
		if changed {
			return r.Client.Update(context.TODO(), existing)
		}
		return nil // Deployment found, do nothing
	}

	if !cr.Spec.Grafana.Enabled {
		return nil // Grafana not enabled, do nothing.
	}
	if err := controllerutil.SetControllerReference(cr, deploy, r.Scheme); err != nil {
		return err
	}
	return r.Client.Create(context.TODO(), deploy)
}

// reconcileRedisDeployment will ensure the Deployment resource is present for the ArgoCD Redis component.
func (r *ReconcileArgoCD) reconcileRedisDeployment(cr *argoprojv1a1.ArgoCD, useTLS bool) error {
	deploy := newDeploymentWithSuffix("redis", "redis", cr)
	deploy.Spec.Template.Spec.Containers = []corev1.Container{{
		Args:            getArgoRedisArgs(useTLS),
		Image:           getRedisContainerImage(cr),
		ImagePullPolicy: corev1.PullAlways,
		Name:            "redis",
		Ports: []corev1.ContainerPort{
			{
				ContainerPort: common.ArgoCDDefaultRedisPort,
			},
		},
		Resources: getRedisResources(cr),
		Env:       proxyEnvVars(),
		VolumeMounts: []corev1.VolumeMount{
			{
				Name:      common.ArgoCDRedisServerTLSSecretName,
				MountPath: "/app/config/redis/tls",
			},
		},
	}}

	deploy.Spec.Template.Spec.Volumes = []corev1.Volume{
		{
			Name: common.ArgoCDRedisServerTLSSecretName,
			VolumeSource: corev1.VolumeSource{
				Secret: &corev1.SecretVolumeSource{
					SecretName: common.ArgoCDRedisServerTLSSecretName,
					Optional:   boolPtr(true),
				},
			},
		},
	}

	if err := applyReconcilerHook(cr, deploy, ""); err != nil {
		return err
	}

	existing := newDeploymentWithSuffix("redis", "redis", cr)
	if argoutil.IsObjectFound(r.Client, cr.Namespace, existing.Name, existing) {
		if cr.Spec.HA.Enabled {
			// Deployment exists but HA enabled flag has been set to true, delete the Deployment
			return r.Client.Delete(context.TODO(), deploy)
		}
		changed := false
		actualImage := deploy.Spec.Template.Spec.Containers[0].Image
		desiredImage := getRedisContainerImage(cr)
		if actualImage != desiredImage {
			existing.Spec.Template.Spec.Containers[0].Image = desiredImage
			existing.Spec.Template.ObjectMeta.Labels["image.upgraded"] = time.Now().UTC().Format("01022006-150406-MST")
			changed = true
		}
		updateNodePlacement(existing, deploy, &changed)

		if !reflect.DeepEqual(deploy.Spec.Template.Spec.Containers[0].Args, existing.Spec.Template.Spec.Containers[0].Args) {
			existing.Spec.Template.Spec.Containers[0].Args = deploy.Spec.Template.Spec.Containers[0].Args
			changed = true
		}

		if !reflect.DeepEqual(existing.Spec.Template.Spec.Containers[0].Env,
			deploy.Spec.Template.Spec.Containers[0].Env) {
			existing.Spec.Template.Spec.Containers[0].Env = deploy.Spec.Template.Spec.Containers[0].Env
			changed = true
		}

		if !reflect.DeepEqual(deploy.Spec.Template.Spec.Containers[0].Resources, existing.Spec.Template.Spec.Containers[0].Resources) {
			existing.Spec.Template.Spec.Containers[0].Resources = deploy.Spec.Template.Spec.Containers[0].Resources
			changed = true
		}

		if changed {
			return r.Client.Update(context.TODO(), existing)
		}
		return nil // Deployment found with nothing to do, move along...
	}

	if cr.Spec.HA.Enabled {
		return nil // HA enabled, do nothing.
	}
	if err := controllerutil.SetControllerReference(cr, deploy, r.Scheme); err != nil {
		return err
	}
	return r.Client.Create(context.TODO(), deploy)
}

// reconcileRedisHAProxyDeployment will ensure the Deployment resource is present for the Redis HA Proxy component.
func (r *ReconcileArgoCD) reconcileRedisHAProxyDeployment(cr *argoprojv1a1.ArgoCD) error {
	deploy := newDeploymentWithSuffix("redis-ha-haproxy", "redis", cr)

	existing := newDeploymentWithSuffix("redis-ha-haproxy", "redis", cr)
	if argoutil.IsObjectFound(r.Client, cr.Namespace, existing.Name, existing) {
		if !cr.Spec.HA.Enabled {
			// Deployment exists but HA enabled flag has been set to false, delete the Deployment
			return r.Client.Delete(context.TODO(), existing)
		}
		changed := false
		actualImage := existing.Spec.Template.Spec.Containers[0].Image
		desiredImage := getRedisHAProxyContainerImage(cr)

		if actualImage != desiredImage {
			existing.Spec.Template.Spec.Containers[0].Image = desiredImage
			existing.Spec.Template.ObjectMeta.Labels["image.upgraded"] = time.Now().UTC().Format("01022006-150406-MST")
			changed = true
		}
		updateNodePlacement(existing, deploy, &changed)
		if changed {
			return r.Client.Update(context.TODO(), existing)
		}
		return nil // Deployment found, do nothing
	}

	if !cr.Spec.HA.Enabled {
		return nil // HA not enabled, do nothing.
	}

	deploy.Spec.Template.Spec.Affinity = &corev1.Affinity{
		PodAntiAffinity: &corev1.PodAntiAffinity{
			PreferredDuringSchedulingIgnoredDuringExecution: []corev1.WeightedPodAffinityTerm{
				{
					PodAffinityTerm: corev1.PodAffinityTerm{
						LabelSelector: &metav1.LabelSelector{
							MatchLabels: map[string]string{
								common.ArgoCDKeyName: nameWithSuffix("redis-ha-haproxy", cr),
							},
						},
						TopologyKey: common.ArgoCDKeyFailureDomainZone,
					},
					Weight: int32(100),
				},
			},
			RequiredDuringSchedulingIgnoredDuringExecution: []corev1.PodAffinityTerm{
				{
					LabelSelector: &metav1.LabelSelector{
						MatchLabels: map[string]string{
							common.ArgoCDKeyName: nameWithSuffix("redis-ha-haproxy", cr),
						},
					},
					TopologyKey: common.ArgoCDKeyHostname,
				},
			},
		},
	}

	deploy.Spec.Template.Spec.Containers = []corev1.Container{{
		Image:           getRedisHAProxyContainerImage(cr),
		ImagePullPolicy: corev1.PullIfNotPresent,
		Name:            "haproxy",
		Env:             proxyEnvVars(),
		LivenessProbe: &corev1.Probe{
			ProbeHandler: corev1.ProbeHandler{
				HTTPGet: &corev1.HTTPGetAction{
					Path: "/healthz",
					Port: intstr.FromInt(8888),
				},
			},
			InitialDelaySeconds: int32(5),
			PeriodSeconds:       int32(3),
		},
		Ports: []corev1.ContainerPort{
			{
				ContainerPort: common.ArgoCDDefaultRedisPort,
				Name:          "redis",
			},
		},
		Resources: getRedisHAProxyResources(cr),
		VolumeMounts: []corev1.VolumeMount{
			{
				Name:      "data",
				MountPath: "/usr/local/etc/haproxy",
			},
			{
				Name:      "shared-socket",
				MountPath: "/run/haproxy",
			},
			{
				Name:      common.ArgoCDRedisServerTLSSecretName,
				MountPath: "/app/config/redis/tls",
			},
		},
	}}

	deploy.Spec.Template.Spec.InitContainers = []corev1.Container{{
		Args: []string{
			"/readonly/haproxy_init.sh",
		},
		Command: []string{
			"sh",
		},
		Image:           getRedisHAProxyContainerImage(cr),
		ImagePullPolicy: corev1.PullIfNotPresent,
		Name:            "config-init",
		Env:             proxyEnvVars(),
		Resources:       getRedisHAProxyResources(cr),
		VolumeMounts: []corev1.VolumeMount{
			{
				Name:      "config-volume",
				MountPath: "/readonly",
				ReadOnly:  true,
			},
			{
				Name:      "data",
				MountPath: "/data",
			},
		},
	}}

	deploy.Spec.Template.Spec.Volumes = []corev1.Volume{
		{
			Name: "config-volume",
			VolumeSource: corev1.VolumeSource{
				ConfigMap: &corev1.ConfigMapVolumeSource{
					LocalObjectReference: corev1.LocalObjectReference{
						Name: common.ArgoCDRedisHAConfigMapName,
					},
				},
			},
		},
		{
			Name: "shared-socket",
			VolumeSource: corev1.VolumeSource{
				EmptyDir: &corev1.EmptyDirVolumeSource{},
			},
		},
		{
			Name: "data",
			VolumeSource: corev1.VolumeSource{
				EmptyDir: &corev1.EmptyDirVolumeSource{},
			},
		},
		{
			Name: common.ArgoCDRedisServerTLSSecretName,
			VolumeSource: corev1.VolumeSource{
				Secret: &corev1.SecretVolumeSource{
					SecretName: common.ArgoCDRedisServerTLSSecretName,
					Optional:   boolPtr(true),
				},
			},
		},
	}

	deploy.Spec.Template.Spec.ServiceAccountName = fmt.Sprintf("%s-%s", cr.Name, "argocd-redis-ha")

	if err := applyReconcilerHook(cr, deploy, ""); err != nil {
		return err
	}

	if err := controllerutil.SetControllerReference(cr, deploy, r.Scheme); err != nil {
		return err
	}
	return r.Client.Create(context.TODO(), deploy)
}

// reconcileRepoDeployment will ensure the Deployment resource is present for the ArgoCD Repo component.
func (r *ReconcileArgoCD) reconcileRepoDeployment(cr *argoprojv1a1.ArgoCD, useTLSForRedis bool) error {
	deploy := newDeploymentWithSuffix("repo-server", "repo-server", cr)
	automountToken := false
	if cr.Spec.Repo.MountSAToken {
		automountToken = cr.Spec.Repo.MountSAToken
	}

	deploy.Spec.Template.Spec.AutomountServiceAccountToken = &automountToken

	if cr.Spec.Repo.ServiceAccount != "" {
		deploy.Spec.Template.Spec.ServiceAccountName = cr.Spec.Repo.ServiceAccount
	}

	// Global proxy env vars go first
	repoEnv := cr.Spec.Repo.Env
	// Environment specified in the CR take precedence over everything else
	repoEnv = argoutil.EnvMerge(repoEnv, proxyEnvVars(), false)
	if cr.Spec.Repo.ExecTimeout != nil {
		repoEnv = argoutil.EnvMerge(repoEnv, []corev1.EnvVar{{Name: "ARGOCD_EXEC_TIMEOUT", Value: fmt.Sprintf("%d", *cr.Spec.Repo.ExecTimeout)}}, true)
	}

	deploy.Spec.Template.Spec.InitContainers = []corev1.Container{{
		Name:            "copyutil",
		Image:           getArgoContainerImage(cr),
		Command:         getArgoCmpServerInitCommand(),
		ImagePullPolicy: corev1.PullAlways,
		Resources:       getArgoRepoResources(cr),
		Env:             proxyEnvVars(),
		VolumeMounts: []corev1.VolumeMount{
			{
				Name:      "var-files",
				MountPath: "/var/run/argocd",
			},
		},
	}}

	if cr.Spec.Repo.InitContainers != nil {
		deploy.Spec.Template.Spec.InitContainers = append(deploy.Spec.Template.Spec.InitContainers, cr.Spec.Repo.InitContainers...)
	}

	repoServerVolumeMounts := []corev1.VolumeMount{
		{
			Name:      "ssh-known-hosts",
			MountPath: "/app/config/ssh",
		},
		{
			Name:      "tls-certs",
			MountPath: "/app/config/tls",
		},
		{
			Name:      "gpg-keys",
			MountPath: "/app/config/gpg/source",
		},
		{
			Name:      "gpg-keyring",
			MountPath: "/app/config/gpg/keys",
		},
		{
			Name:      "tmp",
			MountPath: "/tmp",
		},
		{
			Name:      "argocd-repo-server-tls",
			MountPath: "/app/config/reposerver/tls",
		},
		{
			Name:      common.ArgoCDRedisServerTLSSecretName,
			MountPath: "/app/config/reposerver/tls/redis",
		},
		{
			Name:      "plugins",
			MountPath: "/home/argocd/cmp-server/plugins",
		},
	}

	if cr.Spec.Repo.VolumeMounts != nil {
		repoServerVolumeMounts = append(repoServerVolumeMounts, cr.Spec.Repo.VolumeMounts...)
	}

	deploy.Spec.Template.Spec.Containers = []corev1.Container{{
		Command:         getArgoRepoCommand(cr, useTLSForRedis),
		Image:           getRepoServerContainerImage(cr),
		ImagePullPolicy: corev1.PullAlways,
		LivenessProbe: &corev1.Probe{
			ProbeHandler: corev1.ProbeHandler{
				TCPSocket: &corev1.TCPSocketAction{
					Port: intstr.FromInt(common.ArgoCDDefaultRepoServerPort),
				},
			},
			InitialDelaySeconds: 5,
			PeriodSeconds:       10,
		},
		Env:  repoEnv,
		Name: "argocd-repo-server",
		Ports: []corev1.ContainerPort{
			{
				ContainerPort: common.ArgoCDDefaultRepoServerPort,
				Name:          "server",
			}, {
				ContainerPort: common.ArgoCDDefaultRepoMetricsPort,
				Name:          "metrics",
			},
		},
		ReadinessProbe: &corev1.Probe{
			ProbeHandler: corev1.ProbeHandler{
				TCPSocket: &corev1.TCPSocketAction{
					Port: intstr.FromInt(common.ArgoCDDefaultRepoServerPort),
				},
			},
			InitialDelaySeconds: 5,
			PeriodSeconds:       10,
		},
		Resources:    getArgoRepoResources(cr),
		VolumeMounts: repoServerVolumeMounts,
	}}

	if cr.Spec.Repo.SidecarContainers != nil {
		deploy.Spec.Template.Spec.Containers = append(deploy.Spec.Template.Spec.Containers, cr.Spec.Repo.SidecarContainers...)
	}

	repoServerVolumes := []corev1.Volume{
		{
			Name: "ssh-known-hosts",
			VolumeSource: corev1.VolumeSource{
				ConfigMap: &corev1.ConfigMapVolumeSource{
					LocalObjectReference: corev1.LocalObjectReference{
						Name: common.ArgoCDKnownHostsConfigMapName,
					},
				},
			},
		},
		{
			Name: "tls-certs",
			VolumeSource: corev1.VolumeSource{
				ConfigMap: &corev1.ConfigMapVolumeSource{
					LocalObjectReference: corev1.LocalObjectReference{
						Name: common.ArgoCDTLSCertsConfigMapName,
					},
				},
			},
		},
		{
			Name: "gpg-keys",
			VolumeSource: corev1.VolumeSource{
				ConfigMap: &corev1.ConfigMapVolumeSource{
					LocalObjectReference: corev1.LocalObjectReference{
						Name: common.ArgoCDGPGKeysConfigMapName,
					},
				},
			},
		},
		{
			Name: "gpg-keyring",
			VolumeSource: corev1.VolumeSource{
				EmptyDir: &corev1.EmptyDirVolumeSource{},
			},
		},
		{
			Name: "tmp",
			VolumeSource: corev1.VolumeSource{
				EmptyDir: &corev1.EmptyDirVolumeSource{},
			},
		},
		{
			Name: "argocd-repo-server-tls",
			VolumeSource: corev1.VolumeSource{
				Secret: &corev1.SecretVolumeSource{
					SecretName: common.ArgoCDRepoServerTLSSecretName,
					Optional:   boolPtr(true),
				},
			},
		},
		{
			Name: common.ArgoCDRedisServerTLSSecretName,
			VolumeSource: corev1.VolumeSource{
				Secret: &corev1.SecretVolumeSource{
					SecretName: common.ArgoCDRedisServerTLSSecretName,
					Optional:   boolPtr(true),
				},
			},
		},
		{
			Name: "var-files",
			VolumeSource: corev1.VolumeSource{
				EmptyDir: &corev1.EmptyDirVolumeSource{},
			},
		},
		{
			Name: "plugins",
			VolumeSource: corev1.VolumeSource{
				EmptyDir: &corev1.EmptyDirVolumeSource{},
			},
		},
	}

	if cr.Spec.Repo.Volumes != nil {
		repoServerVolumes = append(repoServerVolumes, cr.Spec.Repo.Volumes...)
	}

	deploy.Spec.Template.Spec.Volumes = repoServerVolumes

	if replicas := getArgoCDRepoServerReplicas(cr); replicas != nil {
		deploy.Spec.Replicas = replicas
	}

	existing := newDeploymentWithSuffix("repo-server", "repo-server", cr)
	if argoutil.IsObjectFound(r.Client, cr.Namespace, existing.Name, existing) {
		changed := false
		actualImage := existing.Spec.Template.Spec.Containers[0].Image
		desiredImage := getRepoServerContainerImage(cr)
		if actualImage != desiredImage {
			existing.Spec.Template.Spec.Containers[0].Image = desiredImage
			if existing.Spec.Template.ObjectMeta.Labels == nil {
				existing.Spec.Template.ObjectMeta.Labels = map[string]string{
					"image.upgraded": time.Now().UTC().Format("01022006-150406-MST"),
				}
			}
			existing.Spec.Template.ObjectMeta.Labels["image.upgraded"] = time.Now().UTC().Format("01022006-150406-MST")
			changed = true
		}
		updateNodePlacement(existing, deploy, &changed)
		if !reflect.DeepEqual(deploy.Spec.Template.Spec.Volumes, existing.Spec.Template.Spec.Volumes) {
			existing.Spec.Template.Spec.Volumes = deploy.Spec.Template.Spec.Volumes
			changed = true
		}
		if !reflect.DeepEqual(deploy.Spec.Template.Spec.Containers[0].VolumeMounts,
			existing.Spec.Template.Spec.Containers[0].VolumeMounts) {
			existing.Spec.Template.Spec.Containers[0].VolumeMounts = deploy.Spec.Template.Spec.Containers[0].VolumeMounts
			changed = true
		}
		if !reflect.DeepEqual(deploy.Spec.Template.Spec.Containers[0].Env,
			existing.Spec.Template.Spec.Containers[0].Env) {
			existing.Spec.Template.Spec.Containers[0].Env = deploy.Spec.Template.Spec.Containers[0].Env
			changed = true
		}
		if !reflect.DeepEqual(deploy.Spec.Template.Spec.Containers[0].Resources, existing.Spec.Template.Spec.Containers[0].Resources) {
			existing.Spec.Template.Spec.Containers[0].Resources = deploy.Spec.Template.Spec.Containers[0].Resources
			changed = true
		}
		if !reflect.DeepEqual(deploy.Spec.Template.Spec.Containers[0].Command, existing.Spec.Template.Spec.Containers[0].Command) {
			existing.Spec.Template.Spec.Containers[0].Command = deploy.Spec.Template.Spec.Containers[0].Command
			changed = true
		}
		if !reflect.DeepEqual(deploy.Spec.Template.Spec.Containers[1:],
			existing.Spec.Template.Spec.Containers[1:]) {
			existing.Spec.Template.Spec.Containers = append(existing.Spec.Template.Spec.Containers[0:1],
				deploy.Spec.Template.Spec.Containers[1:]...)
			changed = true
		}
		if !reflect.DeepEqual(deploy.Spec.Template.Spec.InitContainers, existing.Spec.Template.Spec.InitContainers) {
			existing.Spec.Template.Spec.InitContainers = deploy.Spec.Template.Spec.InitContainers
			changed = true
		}
		if !reflect.DeepEqual(deploy.Spec.Replicas, existing.Spec.Replicas) {
			existing.Spec.Replicas = deploy.Spec.Replicas
			changed = true
		}
		if changed {
			return r.Client.Update(context.TODO(), existing)
		}
		return nil // Deployment found with nothing to do, move along...
	}

	if err := controllerutil.SetControllerReference(cr, deploy, r.Scheme); err != nil {
		return err
	}
	return r.Client.Create(context.TODO(), deploy)
}

// reconcileServerDeployment will ensure the Deployment resource is present for the ArgoCD Server component.
func (r *ReconcileArgoCD) reconcileServerDeployment(cr *argoprojv1a1.ArgoCD, useTLSForRedis bool) error {
	deploy := newDeploymentWithSuffix("server", "server", cr)
	serverEnv := cr.Spec.Server.Env
	serverEnv = argoutil.EnvMerge(serverEnv, proxyEnvVars(), false)
	deploy.Spec.Template.Spec.Containers = []corev1.Container{{
		Command:         getArgoServerCommand(cr, useTLSForRedis),
		Image:           getArgoContainerImage(cr),
		ImagePullPolicy: corev1.PullAlways,
		Env:             serverEnv,
		LivenessProbe: &corev1.Probe{
			ProbeHandler: corev1.ProbeHandler{
				HTTPGet: &corev1.HTTPGetAction{
					Path: "/healthz",
					Port: intstr.FromInt(8080),
				},
			},
			InitialDelaySeconds: 3,
			PeriodSeconds:       30,
		},
		Name: "argocd-server",
		Ports: []corev1.ContainerPort{
			{
				ContainerPort: 8080,
			}, {
				ContainerPort: 8083,
			},
		},
		ReadinessProbe: &corev1.Probe{
			ProbeHandler: corev1.ProbeHandler{
				HTTPGet: &corev1.HTTPGetAction{
					Path: "/healthz",
					Port: intstr.FromInt(8080),
				},
			},
			InitialDelaySeconds: 3,
			PeriodSeconds:       30,
		},
		Resources: getArgoServerResources(cr),
		VolumeMounts: []corev1.VolumeMount{
			{
				Name:      "ssh-known-hosts",
				MountPath: "/app/config/ssh",
			}, {
				Name:      "tls-certs",
				MountPath: "/app/config/tls",
			},
			{
				Name:      "argocd-repo-server-tls",
				MountPath: "/app/config/server/tls",
			},
			{
				Name:      common.ArgoCDRedisServerTLSSecretName,
				MountPath: "/app/config/server/tls/redis",
			},
		},
	}}
	deploy.Spec.Template.Spec.ServiceAccountName = fmt.Sprintf("%s-%s", cr.Name, "argocd-server")
	deploy.Spec.Template.Spec.Volumes = []corev1.Volume{
		{
			Name: "ssh-known-hosts",
			VolumeSource: corev1.VolumeSource{
				ConfigMap: &corev1.ConfigMapVolumeSource{
					LocalObjectReference: corev1.LocalObjectReference{
						Name: common.ArgoCDKnownHostsConfigMapName,
					},
				},
			},
		},
		{
			Name: "tls-certs",
			VolumeSource: corev1.VolumeSource{
				ConfigMap: &corev1.ConfigMapVolumeSource{
					LocalObjectReference: corev1.LocalObjectReference{
						Name: common.ArgoCDTLSCertsConfigMapName,
					},
				},
			},
		},
		{
			Name: "argocd-repo-server-tls",
			VolumeSource: corev1.VolumeSource{
				Secret: &corev1.SecretVolumeSource{
					SecretName: common.ArgoCDRepoServerTLSSecretName,
					Optional:   boolPtr(true),
				},
			},
		},
		{
			Name: common.ArgoCDRedisServerTLSSecretName,
			VolumeSource: corev1.VolumeSource{
				Secret: &corev1.SecretVolumeSource{
					SecretName: common.ArgoCDRedisServerTLSSecretName,
					Optional:   boolPtr(true),
				},
			},
		},
	}

	if replicas := getArgoCDServerReplicas(cr); replicas != nil {
		deploy.Spec.Replicas = replicas
	}

	existing := newDeploymentWithSuffix("server", "server", cr)
	if argoutil.IsObjectFound(r.Client, cr.Namespace, existing.Name, existing) {
		actualImage := existing.Spec.Template.Spec.Containers[0].Image
		desiredImage := getArgoContainerImage(cr)
		changed := false
		if actualImage != desiredImage {
			existing.Spec.Template.Spec.Containers[0].Image = desiredImage
			existing.Spec.Template.ObjectMeta.Labels["image.upgraded"] = time.Now().UTC().Format("01022006-150406-MST")
			changed = true
		}
		updateNodePlacement(existing, deploy, &changed)
		if !reflect.DeepEqual(existing.Spec.Template.Spec.Containers[0].Env,
			deploy.Spec.Template.Spec.Containers[0].Env) {
			existing.Spec.Template.Spec.Containers[0].Env = deploy.Spec.Template.Spec.Containers[0].Env
			changed = true
		}
		if !reflect.DeepEqual(existing.Spec.Template.Spec.Containers[0].Command,
			deploy.Spec.Template.Spec.Containers[0].Command) {
			existing.Spec.Template.Spec.Containers[0].Command = deploy.Spec.Template.Spec.Containers[0].Command
			changed = true
		}
		if !reflect.DeepEqual(deploy.Spec.Template.Spec.Volumes, existing.Spec.Template.Spec.Volumes) {
			existing.Spec.Template.Spec.Volumes = deploy.Spec.Template.Spec.Volumes
			changed = true
		}
		if !reflect.DeepEqual(deploy.Spec.Template.Spec.Containers[0].VolumeMounts,
			existing.Spec.Template.Spec.Containers[0].VolumeMounts) {
			existing.Spec.Template.Spec.Containers[0].VolumeMounts = deploy.Spec.Template.Spec.Containers[0].VolumeMounts
			changed = true
		}
		if !reflect.DeepEqual(deploy.Spec.Template.Spec.Containers[0].Resources,
			existing.Spec.Template.Spec.Containers[0].Resources) {
			existing.Spec.Template.Spec.Containers[0].Resources = deploy.Spec.Template.Spec.Containers[0].Resources
			changed = true
		}
		if !reflect.DeepEqual(deploy.Spec.Replicas, existing.Spec.Replicas) {
			existing.Spec.Replicas = deploy.Spec.Replicas
			changed = true
		}
		if changed {
			return r.Client.Update(context.TODO(), existing)
		}
		return nil // Deployment found with nothing to do, move along...
	}

	if err := controllerutil.SetControllerReference(cr, deploy, r.Scheme); err != nil {
		return err
	}
	return r.Client.Create(context.TODO(), deploy)
}

// triggerDeploymentRollout will update the label with the given key to trigger a new rollout of the Deployment.
func (r *ReconcileArgoCD) triggerDeploymentRollout(deployment *appsv1.Deployment, key string) error {
	if !argoutil.IsObjectFound(r.Client, deployment.Namespace, deployment.Name, deployment) {
		log.Info(fmt.Sprintf("unable to locate deployment with name: %s", deployment.Name))
		return nil
	}

	deployment.Spec.Template.ObjectMeta.Labels[key] = nowNano()
	return r.Client.Update(context.TODO(), deployment)
}

func proxyEnvVars(vars ...corev1.EnvVar) []corev1.EnvVar {
	result := []corev1.EnvVar{}
	result = append(result, vars...)
	proxyKeys := []string{"HTTP_PROXY", "HTTPS_PROXY", "NO_PROXY"}
	for _, p := range proxyKeys {
		if k, v := caseInsensitiveGetenv(p); k != "" {
			result = append(result, corev1.EnvVar{Name: k, Value: v})
		}
	}
	return result
}

func caseInsensitiveGetenv(s string) (string, string) {
	if v := os.Getenv(s); v != "" {
		return s, v
	}
	ls := strings.ToLower(s)
	if v := os.Getenv(ls); v != "" {
		return ls, v
	}
	return "", ""
}

func isRemoveManagedByLabelOnArgoCDDeletion() bool {
	if v := os.Getenv("REMOVE_MANAGED_BY_LABEL_ON_ARGOCD_DELETION"); v != "" {
		return strings.ToLower(v) == "true"
	}
	return false
}

// to update nodeSelector and tolerations in reconciler
func updateNodePlacement(existing *appsv1.Deployment, deploy *appsv1.Deployment, changed *bool) {
	if !reflect.DeepEqual(existing.Spec.Template.Spec.NodeSelector, deploy.Spec.Template.Spec.NodeSelector) {
		existing.Spec.Template.Spec.NodeSelector = deploy.Spec.Template.Spec.NodeSelector
		*changed = true
	}
	if !reflect.DeepEqual(existing.Spec.Template.Spec.Tolerations, deploy.Spec.Template.Spec.Tolerations) {
		existing.Spec.Template.Spec.Tolerations = deploy.Spec.Template.Spec.Tolerations
		*changed = true
	}
}<|MERGE_RESOLUTION|>--- conflicted
+++ resolved
@@ -388,19 +388,9 @@
 }
 
 // reconcileDeployments will ensure that all Deployment resources are present for the given ArgoCD.
-<<<<<<< HEAD
-func (r *ReconcileArgoCD) reconcileDeployments(cr *argoprojv1a1.ArgoCD) error {
-
-	err := r.reconcileRedisDeployment(cr)
-=======
 func (r *ReconcileArgoCD) reconcileDeployments(cr *argoprojv1a1.ArgoCD, useTLSForRedis bool) error {
-	err := r.reconcileDexDeployment(cr)
-	if err != nil {
-		return err
-	}
-
-	err = r.reconcileRedisDeployment(cr, useTLSForRedis)
->>>>>>> 6046671d
+
+	err := r.reconcileRedisDeployment(cr, useTLSForRedis)
 	if err != nil {
 		return err
 	}
