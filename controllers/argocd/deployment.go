--- conflicted
+++ resolved
@@ -1153,15 +1153,6 @@
 	return "", ""
 }
 
-<<<<<<< HEAD
-=======
-func isDexDisabled() bool {
-	if v := os.Getenv("DISABLE_DEX"); v != "" {
-		return strings.ToLower(v) == "true"
-	}
-	return false
-}
-
 func isRemoveManagedByLabelOnArgoCDDeletion() bool {
 	if v := os.Getenv("REMOVE_MANAGED_BY_LABEL_ON_ARGOCD_DELETION"); v != "" {
 		return strings.ToLower(v) == "true"
@@ -1169,7 +1160,6 @@
 	return false
 }
 
->>>>>>> 08bdfd1f
 // to update nodeSelector and tolerations in reconciler
 func updateNodePlacement(existing *appsv1.Deployment, deploy *appsv1.Deployment, changed *bool) {
 	if !reflect.DeepEqual(existing.Spec.Template.Spec.NodeSelector, deploy.Spec.Template.Spec.NodeSelector) {
