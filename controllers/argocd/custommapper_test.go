--- conflicted
+++ resolved
@@ -559,11 +559,7 @@
 				ObjectMeta: metav1.ObjectMeta{
 					Name: "testNamespace",
 					Labels: map[string]string{
-<<<<<<< HEAD
-						common.ArgoCDResourcesManagedByLabel: a.Namespace,
-=======
 						common.ArgoCDArgoprojKeyManagedBy: a.Namespace,
->>>>>>> ba3cdca9
 					},
 				},
 			},
