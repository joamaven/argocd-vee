package argocd

import (
	"context"
	"reflect"
	"testing"

	"github.com/stretchr/testify/assert"

	argoproj "github.com/argoproj-labs/argocd-operator/api/v1beta1"
	"github.com/argoproj-labs/argocd-operator/common"

	corev1 "k8s.io/api/core/v1"
	v1 "k8s.io/api/core/v1"
	rbacv1 "k8s.io/api/rbac/v1"
	metav1 "k8s.io/apimachinery/pkg/apis/meta/v1"

	"k8s.io/apimachinery/pkg/runtime"
	"k8s.io/apimachinery/pkg/types"
	"sigs.k8s.io/controller-runtime/pkg/client"
	"sigs.k8s.io/controller-runtime/pkg/reconcile"
)

func TestArgoCDReconciler_clusterRoleBindingMapper(t *testing.T) {

	type fields struct {
		client client.Client
		scheme *runtime.Scheme
	}
	type args struct {
		o client.Object
	}
	tests := []struct {
		name   string
		fields fields
		args   args
		want   []reconcile.Request
	}{
		{
			name:   "crb incorrectly annotated",
			fields: fields{},
			args: args{
				&rbacv1.ClusterRoleBinding{
					ObjectMeta: metav1.ObjectMeta{
						Annotations: map[string]string{
							"argocds.argoproj.io/name": "foo",
							"foo/namespace":            "foo-ns",
						},
					},
				},
			},
			want: []reconcile.Request{},
		},
		{
			name:   "crb associated with ArgoCD",
			fields: fields{},
			args: args{
				&rbacv1.ClusterRoleBinding{
					ObjectMeta: metav1.ObjectMeta{
						Annotations: map[string]string{
							"argocds.argoproj.io/name":      "foo",
							"argocds.argoproj.io/namespace": "foo-ns",
						},
					},
				},
			},
			want: []reconcile.Request{
				{
					NamespacedName: types.NamespacedName{
						Name:      "foo",
						Namespace: "foo-ns",
					},
				},
			},
		},
		{
			name:   "crb not associated with ArgoCD",
			fields: fields{},
			args: args{
				&rbacv1.ClusterRoleBinding{
					ObjectMeta: metav1.ObjectMeta{
						Annotations: map[string]string{
							"foo/name":      "foo",
							"foo/namespace": "foo-ns",
						},
					},
				},
			},

			want: []reconcile.Request{},
		},
	}
	for _, tt := range tests {
		t.Run(tt.name, func(t *testing.T) {
			r := &ArgoCDReconciler{
				Client: tt.fields.client,
				Scheme: tt.fields.scheme,
			}
			if got := r.clusterResourceMapper(tt.args.o); !reflect.DeepEqual(got, tt.want) {
				t.Errorf("ArgoCDReconciler.clusterRoleBindingMapper() = %v, want %v", got, tt.want)
			}
		})
	}
}

<<<<<<< HEAD
func TestArgoCDReconciler_tlsSecretMapperRepoServer(t *testing.T) {
	argocd := &v1alpha1.ArgoCD{
=======
func TestReconcileArgoCD_tlsSecretMapperRepoServer(t *testing.T) {
	argocd := &argoproj.ArgoCD{
>>>>>>> 75d6cf4d
		ObjectMeta: metav1.ObjectMeta{
			Name:      "argocd",
			Namespace: "argocd-operator",
			UID:       "abcd",
		},
	}

	t.Run("Map with proper ownerReference", func(t *testing.T) {
		service := &v1.Service{
			ObjectMeta: metav1.ObjectMeta{
				Name:      "argocd-repo-server",
				Namespace: "argocd-operator",
				OwnerReferences: []metav1.OwnerReference{
					{
						APIVersion: "argoproj.io/v1alpha1",
						Kind:       "ArgoCD",
						Name:       "argocd",
						UID:        argocd.GetUID(),
					},
				},
				UID: "service-123",
			},
		}
		secret := &corev1.Secret{
			ObjectMeta: metav1.ObjectMeta{
				Name:      "argocd-repo-server-tls",
				Namespace: "argocd-operator",
				OwnerReferences: []metav1.OwnerReference{
					{
						APIVersion: "v1",
						Kind:       "Service",
						Name:       "argocd-repo-server",
						UID:        service.GetUID(),
					},
				},
			},
			Type: corev1.SecretTypeTLS,
			Data: map[string][]byte{
				corev1.TLSCertKey:       []byte("foo"),
				corev1.TLSPrivateKeyKey: []byte("bar"),
			},
		}
		objs := []runtime.Object{
			argocd,
			secret,
			service,
		}
		r := makeReconciler(t, argocd, objs...)
		want := []reconcile.Request{
			{
				NamespacedName: types.NamespacedName{
					Name:      "argocd",
					Namespace: "argocd-operator",
				},
			},
		}
		got := r.tlsSecretMapper(secret)
		if !reflect.DeepEqual(got, want) {
			t.Errorf("Reconciliation unsucessful: got: %v, want: %v", got, want)
		}
	})

	t.Run("Map with ownerReference on non-existing owner", func(t *testing.T) {
		service := &v1.Service{
			ObjectMeta: metav1.ObjectMeta{
				Name:      "argocd-repo-server",
				Namespace: "argocd-operator",
				OwnerReferences: []metav1.OwnerReference{
					{
						APIVersion: "argoproj.io/v1alpha1",
						Kind:       "ArgoCD",
						Name:       "argocd",
						UID:        argocd.GetUID(),
					},
				},
				UID: "service-123",
			},
		}
		secret := &corev1.Secret{
			ObjectMeta: metav1.ObjectMeta{
				Name:      "argocd-repo-server-tls",
				Namespace: "argocd-operator",
				OwnerReferences: []metav1.OwnerReference{
					{
						APIVersion: "v1",
						Kind:       "Service",
						Name:       "argocd-repo-server",
						UID:        service.GetUID(),
					},
				},
			},
			Type: corev1.SecretTypeTLS,
			Data: map[string][]byte{
				corev1.TLSCertKey:       []byte("foo"),
				corev1.TLSPrivateKeyKey: []byte("bar"),
			},
		}
		objs := []runtime.Object{
			argocd,
			secret,
		}
		r := makeReconciler(t, argocd, objs...)
		want := []reconcile.Request{}
		got := r.tlsSecretMapper(secret)
		if !reflect.DeepEqual(got, want) {
			t.Errorf("Reconciliation unsucessful: got: %v, want: %v", got, want)
		}
	})

	t.Run("Map with invalid owner", func(t *testing.T) {
		service := &v1.Service{
			ObjectMeta: metav1.ObjectMeta{
				Name:      "argocd-repo-server",
				Namespace: "argocd-operator",
				OwnerReferences: []metav1.OwnerReference{
					{
						APIVersion: "argoproj.io/v1alpha1",
						Kind:       "ArgoCD",
						Name:       "argocd",
						UID:        argocd.GetUID(),
					},
				},
				UID: "service-123",
			},
		}
		secret := &corev1.Secret{
			ObjectMeta: metav1.ObjectMeta{
				Name:      "argocd-repo-server-tls",
				Namespace: "argocd-operator",
				OwnerReferences: []metav1.OwnerReference{
					{
						APIVersion: "v1",
						Kind:       "Service",
						Name:       "argocd-server",
						UID:        service.GetUID(),
					},
				},
			},
			Type: corev1.SecretTypeTLS,
			Data: map[string][]byte{
				corev1.TLSCertKey:       []byte("foo"),
				corev1.TLSPrivateKeyKey: []byte("bar"),
			},
		}
		objs := []runtime.Object{
			argocd,
			secret,
			service,
		}
		r := makeReconciler(t, argocd, objs...)
		want := []reconcile.Request{}
		got := r.tlsSecretMapper(secret)
		if !reflect.DeepEqual(got, want) {
			t.Errorf("Reconciliation unsucessful: got: %v, want: %v", got, want)
		}
	})

	t.Run("Map with owner annotation", func(t *testing.T) {
		secret := &corev1.Secret{
			ObjectMeta: metav1.ObjectMeta{
				Name:      "argocd-repo-server-tls",
				Namespace: "argocd-operator",
				Annotations: map[string]string{
					common.ArgoCDArgoprojKeyName: "argocd",
				},
			},
			Type: corev1.SecretTypeTLS,
			Data: map[string][]byte{
				corev1.TLSCertKey:       []byte("foo"),
				corev1.TLSPrivateKeyKey: []byte("bar"),
			},
		}
		objs := []runtime.Object{
			secret,
		}
		r := makeReconciler(t, argocd, objs...)
		want := []reconcile.Request{
			{
				NamespacedName: types.NamespacedName{
					Name:      "argocd",
					Namespace: "argocd-operator",
				},
			},
		}
		got := r.tlsSecretMapper(secret)
		if !reflect.DeepEqual(got, want) {
			t.Errorf("Reconciliation unsucessful: got: %v, want: %v", got, want)
		}
	})

	t.Run("Map without owner and without annotation", func(t *testing.T) {
		secret := &corev1.Secret{
			ObjectMeta: metav1.ObjectMeta{
				Name:      "argocd-repo-server-tls",
				Namespace: "argocd-operator",
			},
			Type: corev1.SecretTypeTLS,
			Data: map[string][]byte{
				corev1.TLSCertKey:       []byte("foo"),
				corev1.TLSPrivateKeyKey: []byte("bar"),
			},
		}
		objs := []runtime.Object{
			secret,
		}
		r := makeReconciler(t, argocd, objs...)
		want := []reconcile.Request{}
		got := r.tlsSecretMapper(secret)
		if !reflect.DeepEqual(got, want) {
			t.Errorf("Reconciliation unsucessful: got: %v, want: %v", got, want)
		}
	})

}

<<<<<<< HEAD
func TestArgoCDReconciler_tlsSecretMapperRedis(t *testing.T) {
	argocd := &v1alpha1.ArgoCD{
=======
func TestReconcileArgoCD_tlsSecretMapperRedis(t *testing.T) {
	argocd := &argoproj.ArgoCD{
>>>>>>> 75d6cf4d
		ObjectMeta: metav1.ObjectMeta{
			Name:      "argocd",
			Namespace: "argocd-operator",
			UID:       "abcd",
		},
	}

	t.Run("Map with proper ownerReference", func(t *testing.T) {
		service := &v1.Service{
			ObjectMeta: metav1.ObjectMeta{
				Name:      "argocd-redis",
				Namespace: "argocd-operator",
				OwnerReferences: []metav1.OwnerReference{
					{
						APIVersion: "argoproj.io/v1alpha1",
						Kind:       "ArgoCD",
						Name:       "argocd",
						UID:        argocd.GetUID(),
					},
				},
				UID: "service-123",
			},
		}
		secret := &corev1.Secret{
			ObjectMeta: metav1.ObjectMeta{
				Name:      "argocd-operator-redis-tls",
				Namespace: "argocd-operator",
				OwnerReferences: []metav1.OwnerReference{
					{
						APIVersion: "v1",
						Kind:       "Service",
						Name:       "argocd-redis",
						UID:        service.GetUID(),
					},
				},
			},
			Type: corev1.SecretTypeTLS,
			Data: map[string][]byte{
				corev1.TLSCertKey:       []byte("foo"),
				corev1.TLSPrivateKeyKey: []byte("bar"),
			},
		}
		objs := []runtime.Object{
			argocd,
			secret,
			service,
		}
		r := makeReconciler(t, argocd, objs...)
		want := []reconcile.Request{
			{
				NamespacedName: types.NamespacedName{
					Name:      "argocd",
					Namespace: "argocd-operator",
				},
			},
		}
		got := r.tlsSecretMapper(secret)
		if !reflect.DeepEqual(got, want) {
			t.Errorf("Reconciliation unsucessful: got: %v, want: %v", got, want)
		}
	})

	t.Run("Map with ownerReference on non-existing owner", func(t *testing.T) {
		service := &v1.Service{
			ObjectMeta: metav1.ObjectMeta{
				Name:      "argocd-redis",
				Namespace: "argocd-operator",
				OwnerReferences: []metav1.OwnerReference{
					{
						APIVersion: "argoproj.io/v1alpha1",
						Kind:       "ArgoCD",
						Name:       "argocd",
						UID:        argocd.GetUID(),
					},
				},
				UID: "service-123",
			},
		}
		secret := &corev1.Secret{
			ObjectMeta: metav1.ObjectMeta{
				Name:      "argocd-operator-redis-tls",
				Namespace: "argocd-operator",
				OwnerReferences: []metav1.OwnerReference{
					{
						APIVersion: "v1",
						Kind:       "Service",
						Name:       "argocd-redis",
						UID:        service.GetUID(),
					},
				},
			},
			Type: corev1.SecretTypeTLS,
			Data: map[string][]byte{
				corev1.TLSCertKey:       []byte("foo"),
				corev1.TLSPrivateKeyKey: []byte("bar"),
			},
		}
		objs := []runtime.Object{
			argocd,
			secret,
		}
		r := makeReconciler(t, argocd, objs...)
		want := []reconcile.Request{}
		got := r.tlsSecretMapper(secret)
		if !reflect.DeepEqual(got, want) {
			t.Errorf("Reconciliation unsucessful: got: %v, want: %v", got, want)
		}
	})

	t.Run("Map with invalid owner", func(t *testing.T) {
		service := &v1.Service{
			ObjectMeta: metav1.ObjectMeta{
				Name:      "argocd-redis",
				Namespace: "argocd-operator",
				OwnerReferences: []metav1.OwnerReference{
					{
						APIVersion: "argoproj.io/v1alpha1",
						Kind:       "ArgoCD",
						Name:       "argocd",
						UID:        argocd.GetUID(),
					},
				},
				UID: "service-123",
			},
		}
		secret := &corev1.Secret{
			ObjectMeta: metav1.ObjectMeta{
				Name:      "argocd-operator-redis-tls",
				Namespace: "argocd-operator",
				OwnerReferences: []metav1.OwnerReference{
					{
						APIVersion: "v1",
						Kind:       "Service",
						Name:       "argocd-server",
						UID:        service.GetUID(),
					},
				},
			},
			Type: corev1.SecretTypeTLS,
			Data: map[string][]byte{
				corev1.TLSCertKey:       []byte("foo"),
				corev1.TLSPrivateKeyKey: []byte("bar"),
			},
		}
		objs := []runtime.Object{
			argocd,
			secret,
			service,
		}
		r := makeReconciler(t, argocd, objs...)
		want := []reconcile.Request{}
		got := r.tlsSecretMapper(secret)
		if !reflect.DeepEqual(got, want) {
			t.Errorf("Reconciliation unsucessful: got: %v, want: %v", got, want)
		}
	})

	t.Run("Map with owner annotation", func(t *testing.T) {
		secret := &corev1.Secret{
			ObjectMeta: metav1.ObjectMeta{
				Name:      "argocd-operator-redis-tls",
				Namespace: "argocd-operator",
				Annotations: map[string]string{
					common.ArgoCDArgoprojKeyName: "argocd",
				},
			},
			Type: corev1.SecretTypeTLS,
			Data: map[string][]byte{
				corev1.TLSCertKey:       []byte("foo"),
				corev1.TLSPrivateKeyKey: []byte("bar"),
			},
		}
		objs := []runtime.Object{
			secret,
		}
		r := makeReconciler(t, argocd, objs...)
		want := []reconcile.Request{
			{
				NamespacedName: types.NamespacedName{
					Name:      "argocd",
					Namespace: "argocd-operator",
				},
			},
		}
		got := r.tlsSecretMapper(secret)
		if !reflect.DeepEqual(got, want) {
			t.Errorf("Reconciliation unsucessful: got: %v, want: %v", got, want)
		}
	})

	t.Run("Map without owner and without annotation", func(t *testing.T) {
		secret := &corev1.Secret{
			ObjectMeta: metav1.ObjectMeta{
				Name:      "argocd-operator-redis-tls",
				Namespace: "argocd-operator",
			},
			Type: corev1.SecretTypeTLS,
			Data: map[string][]byte{
				corev1.TLSCertKey:       []byte("foo"),
				corev1.TLSPrivateKeyKey: []byte("bar"),
			},
		}
		objs := []runtime.Object{
			secret,
		}
		r := makeReconciler(t, argocd, objs...)
		want := []reconcile.Request{}
		got := r.tlsSecretMapper(secret)
		if !reflect.DeepEqual(got, want) {
			t.Errorf("Reconciliation unsucessful: got: %v, want: %v", got, want)
		}
	})

}

func TestArgoCDReconciler_namespaceResourceMapper(t *testing.T) {
	a := makeTestArgoCD()
	r := makeTestReconciler(t, a)
	a.Namespace = "newTestNamespace"

	// Fake client returns an error if ResourceVersion is not nil
	a.ResourceVersion = ""
	assert.NoError(t, r.Client.Create(context.TODO(), a))

	type test struct {
		name string
		o    client.Object
		want []reconcile.Request
	}

	tests := []test{
		{
			name: "test when namespace is labelled",
			o: &corev1.Namespace{
				ObjectMeta: metav1.ObjectMeta{
					Name: "testNamespace",
					Labels: map[string]string{
						common.ArgoCDArgoprojKeyManagedBy: a.Namespace,
					},
				},
			},
			want: []reconcile.Request{
				{
					NamespacedName: types.NamespacedName{
						Name:      a.Name,
						Namespace: a.Namespace,
					},
				},
			},
		},
		{
			name: "test when namespace is not labelled",
			o: &corev1.Namespace{
				ObjectMeta: metav1.ObjectMeta{
					Name:   "testNamespace",
					Labels: make(map[string]string),
				},
			},
			want: []reconcile.Request{},
		},
	}

	for _, tt := range tests {
		t.Run(tt.name, func(t *testing.T) {
			if got := r.namespaceResourceMapper(tt.o); !reflect.DeepEqual(got, tt.want) {
				t.Errorf("ArgoCDReconciler.namespaceResourceMapper(), got = %v, want = %v", got, tt.want)
			}
		})
	}
}<|MERGE_RESOLUTION|>--- conflicted
+++ resolved
@@ -103,13 +103,8 @@
 	}
 }
 
-<<<<<<< HEAD
 func TestArgoCDReconciler_tlsSecretMapperRepoServer(t *testing.T) {
 	argocd := &v1alpha1.ArgoCD{
-=======
-func TestReconcileArgoCD_tlsSecretMapperRepoServer(t *testing.T) {
-	argocd := &argoproj.ArgoCD{
->>>>>>> 75d6cf4d
 		ObjectMeta: metav1.ObjectMeta{
 			Name:      "argocd",
 			Namespace: "argocd-operator",
@@ -325,13 +320,8 @@
 
 }
 
-<<<<<<< HEAD
 func TestArgoCDReconciler_tlsSecretMapperRedis(t *testing.T) {
 	argocd := &v1alpha1.ArgoCD{
-=======
-func TestReconcileArgoCD_tlsSecretMapperRedis(t *testing.T) {
-	argocd := &argoproj.ArgoCD{
->>>>>>> 75d6cf4d
 		ObjectMeta: metav1.ObjectMeta{
 			Name:      "argocd",
 			Namespace: "argocd-operator",
