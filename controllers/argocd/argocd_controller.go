/*
Copyright 2019, 2021.

Licensed under the Apache License, Version 2.0 (the "License");
you may not use this file except in compliance with the License.
You may obtain a copy of the License at

    http://www.apache.org/licenses/LICENSE-2.0

Unless required by applicable law or agreed to in writing, software
distributed under the License is distributed on an "AS IS" BASIS,
WITHOUT WARRANTIES OR CONDITIONS OF ANY KIND, either express or implied.
See the License for the specific language governing permissions and
limitations under the License.
*/

package argocd

import (
	"context"
	"fmt"
	"time"

<<<<<<< HEAD
=======
	monitoringv1 "github.com/coreos/prometheus-operator/pkg/apis/monitoring/v1"
	oappsv1 "github.com/openshift/api/apps/v1"
	routev1 "github.com/openshift/api/route/v1"
>>>>>>> 648f98c0
	"github.com/prometheus/client_golang/prometheus"

	argoproj "github.com/argoproj-labs/argocd-operator/api/v1beta1"
	"github.com/argoproj-labs/argocd-operator/common"
	"github.com/argoproj-labs/argocd-operator/controllers/argocd/appcontroller"
	"github.com/argoproj-labs/argocd-operator/controllers/argocd/applicationset"
	"github.com/argoproj-labs/argocd-operator/controllers/argocd/configmap"
	"github.com/argoproj-labs/argocd-operator/controllers/argocd/notifications"
	"github.com/argoproj-labs/argocd-operator/controllers/argocd/redis"
	"github.com/argoproj-labs/argocd-operator/controllers/argocd/reposerver"
	"github.com/argoproj-labs/argocd-operator/controllers/argocd/secret"
	"github.com/argoproj-labs/argocd-operator/controllers/argocd/server"
	"github.com/argoproj-labs/argocd-operator/controllers/argocd/sso"
	"github.com/argoproj-labs/argocd-operator/pkg/cluster"
<<<<<<< HEAD

	"github.com/go-logr/logr"
	corev1 "k8s.io/api/core/v1"
=======
	"github.com/argoproj-labs/argocd-operator/pkg/monitoring"
	"github.com/argoproj-labs/argocd-operator/pkg/networking"
	"github.com/argoproj-labs/argocd-operator/pkg/workloads"

	"github.com/go-logr/logr"
	appsv1 "k8s.io/api/apps/v1"
	corev1 "k8s.io/api/core/v1"
	networkingv1 "k8s.io/api/networking/v1"
	v1 "k8s.io/api/rbac/v1"
>>>>>>> 648f98c0
	"k8s.io/apimachinery/pkg/api/errors"
	"k8s.io/apimachinery/pkg/labels"
	"k8s.io/apimachinery/pkg/runtime"

	ctrl "sigs.k8s.io/controller-runtime"
	"sigs.k8s.io/controller-runtime/pkg/builder"
	"sigs.k8s.io/controller-runtime/pkg/client"
	ctrlLog "sigs.k8s.io/controller-runtime/pkg/log"
	"sigs.k8s.io/controller-runtime/pkg/reconcile"
)

// blank assignment to verify that ArgoCDReconciler implements reconcile.Reconciler
var _ reconcile.Reconciler = &ArgoCDReconciler{}

// ArgoCDReconciler reconciles a ArgoCD object
// TODO(upgrade): rename to ArgoCDRecoonciler
type ReconcileArgoCD struct {
	client.Client
	Scheme            *runtime.Scheme
	ManagedNamespaces *corev1.NamespaceList
	// Stores a list of SourceNamespaces as values
	ManagedSourceNamespaces map[string]string
	// Stores label selector used to reconcile a subset of ArgoCD
	LabelSelector string
}

// ArgoCDReconciler reconciles a ArgoCD object
type ArgoCDReconciler struct {
	client.Client
	Scheme        *runtime.Scheme
	Instance      *argoproj.ArgoCD
	ClusterScoped bool
	Logger        logr.Logger

	ResourceManagedNamespaces map[string]string
	AppManagedNamespaces      map[string]string
	// Stores label selector used to reconcile a subset of ArgoCD
	LabelSelector string

	SecretController        *secret.SecretReconciler
	ConfigMapController     *configmap.ConfigMapReconciler
	RedisController         *redis.RedisReconciler
	ReposerverController    *reposerver.RepoServerReconciler
	ServerController        *server.ServerReconciler
	NotificationsController *notifications.NotificationsReconciler
	AppController           *appcontroller.AppControllerReconciler
	AppsetController        *applicationset.ApplicationSetReconciler
	SSOController           *sso.SSOReconciler
}

var log = ctrl.Log.WithName("controller_argocd")

// Map to keep track of running Argo CD instances using their namespaces as key and phase as value
// This map will be used for the performance metrics purposes
// Important note: This assumes that each instance only contains one Argo CD instance
// as, having multiple Argo CD instances in the same namespace is considered an anti-pattern
var ActiveInstanceMap = make(map[string]string)

//+kubebuilder:rbac:groups=rbac.authorization.k8s.io,resources=clusterroles;clusterrolebindings,verbs=*
//+kubebuilder:rbac:groups="",resources=configmaps;endpoints;events;persistentvolumeclaims;pods;namespaces;secrets;serviceaccounts;services;services/finalizers,verbs=*
//+kubebuilder:rbac:groups=apps.openshift.io,resources=deploymentconfigs,verbs=*
//+kubebuilder:rbac:groups=apps,resources=deployments;replicasets;daemonsets;statefulsets,verbs=*
//+kubebuilder:rbac:groups=apps,resourceNames=argocd-operator,resources=deployments/finalizers,verbs=update
//+kubebuilder:rbac:groups=argoproj.io,resources=argocds;argocds/finalizers;argocds/status,verbs=*
//+kubebuilder:rbac:groups=autoscaling,resources=horizontalpodautoscalers,verbs=*
//+kubebuilder:rbac:groups=batch,resources=cronjobs;jobs,verbs=*
//+kubebuilder:rbac:groups=config.openshift.io,resources=clusterversions,verbs=get;list;watch
//+kubebuilder:rbac:groups=networking.k8s.io,resources=ingresses,verbs=*
//+kubebuilder:rbac:groups=monitoring.coreos.com,resources=prometheuses;prometheusrules;servicemonitors,verbs=*
//+kubebuilder:rbac:groups=route.openshift.io,resources=routes;routes/custom-host,verbs=*
//+kubebuilder:rbac:groups=argoproj.io,resources=applications;appprojects,verbs=*
//+kubebuilder:rbac:groups=rbac.authorization.k8s.io,resources=*,verbs=*
//+kubebuilder:rbac:groups="",resources=pods;pods/log,verbs=get
//+kubebuilder:rbac:groups=template.openshift.io,resources=templates;templateinstances;templateconfigs,verbs=*
//+kubebuilder:rbac:groups="oauth.openshift.io",resources=oauthclients,verbs=get;list;watch;create;delete;patch;update

// Reconcile is part of the main kubernetes reconciliation loop which aims to
// move the current state of the cluster closer to the desired state.
// the ArgoCD object against the actual cluster state, and then
// perform operations to make the cluster state reflect the state specified by
// the user.
//
// For more details, check Reconcile and its Result here:
// - https://pkg.go.dev/sigs.k8s.io/controller-runtime@v0.9.2/pkg/reconcile

func (r *ArgoCDReconciler) Reconcile(ctx context.Context, request ctrl.Request) (ctrl.Result, error) {
	argocdControllerLog := ctrl.Log.WithName("argocd-controller")

	reconcileStartTS := time.Now()
	defer func() {
		ReconcileTime.WithLabelValues(request.Namespace).Observe(time.Since(reconcileStartTS).Seconds())
	}()

	argocd := &argoproj.ArgoCD{}
	err := r.Client.Get(ctx, request.NamespacedName, argocd)
	if err != nil {
		if errors.IsNotFound(err) {
			// Request object not found, could have been deleted after reconcile request.
			// Owned objects are automatically garbage collected. For additional cleanup logic use finalizers.
			// Return and don't requeue
			return reconcile.Result{}, nil
		}
		// Error reading the object - requeue the request.
		return reconcile.Result{}, err
	}

	newPhase := argocd.Status.Phase
	// If we discover a new Argo CD instance in a previously un-seen namespace
	// we add it to the map and increment active instance count by phase
	// as well as total active instance count
	if _, ok := ActiveInstanceMap[request.Namespace]; !ok {
		if newPhase != "" {
			ActiveInstanceMap[request.Namespace] = newPhase
			ActiveInstancesByPhase.WithLabelValues(newPhase).Inc()
			ActiveInstancesTotal.Inc()
		}
	} else {
		// If we discover an existing instance's phase has changed since we last saw it
		// increment instance count with new phase and decrement instance count with old phase
		// update the phase in corresponding map entry
		// total instance count remains the same
		if oldPhase := ActiveInstanceMap[argocd.Namespace]; oldPhase != newPhase {
			ActiveInstanceMap[argocd.Namespace] = newPhase
			ActiveInstancesByPhase.WithLabelValues(newPhase).Inc()
			ActiveInstancesByPhase.WithLabelValues(oldPhase).Dec()
		}
	}

	ActiveInstanceReconciliationCount.WithLabelValues(argocd.Namespace).Inc()

	r.Instance = argocd
	r.ClusterScoped = IsClusterConfigNs(r.Instance.Namespace)
	r.Logger = argocdControllerLog.WithValues("instance", r.Instance.Name, "instance-namespace", r.Instance.Namespace)

	// if r.Instance.GetDeletionTimestamp() != nil {

	// 	// Argo CD instance marked for deletion; remove entry from activeInstances map and decrement active instance count
	// 	// by phase as well as total
	// 	delete(ActiveInstanceMap, r.Instance.Namespace)
	// 	ActiveInstancesByPhase.WithLabelValues(newPhase).Dec()
	// 	ActiveInstancesTotal.Dec()
	// 	ActiveInstanceReconciliationCount.DeleteLabelValues(r.Instance.Namespace)
	// 	ReconcileTime.DeletePartialMatch(prometheus.Labels{"namespace": r.Instance.Namespace})

	// 	if r.Instance.IsDeletionFinalizerPresent() {
	// 		if err := r.deleteClusterResources(r.Instance); err != nil {
	// 			return reconcile.Result{}, fmt.Errorf("failed to delete ClusterResources: %w", err)
	// 		}

	// 		if isRemoveManagedByLabelOnArgoCDDeletion() {
	// 			if err := r.removeManagedByLabelFromNamespaces(r.Instance.Namespace); err != nil {
	// 				return reconcile.Result{}, fmt.Errorf("failed to remove label from namespace[%v], error: %w", r.Instance.Namespace, err)
	// 			}
	// 		}

	// 		if err := r.removeUnmanagedSourceNamespaceResources(r.Instance); err != nil {
	// 			return reconcile.Result{}, fmt.Errorf("failed to remove resources from sourceNamespaces, error: %w", err)
	// 		}

	// 		if err := r.removeDeletionFinalizer(r.Instance); err != nil {
	// 			return reconcile.Result{}, err
	// 		}

	// 	}
	// 	return reconcile.Result{}, nil
	// }
<<<<<<< HEAD

	// if !r.Instance.IsDeletionFinalizerPresent() {
	// 	if err := r.addDeletionFinalizer(r.Instance); err != nil {
	// 		return reconcile.Result{}, err
	// 	}
	// }
=======

	// if !r.Instance.IsDeletionFinalizerPresent() {
	// 	if err := r.addDeletionFinalizer(r.Instance); err != nil {
	// 		return reconcile.Result{}, err
	// 	}
	// }

	if err = r.setResourceManagedNamespaces(); err != nil {
		return reconcile.Result{}, err
	}

	if err = r.setAppManagedNamespaces(); err != nil {
		return reconcile.Result{}, err
	}

	r.InitializeControllerReconcilers()

	if err = r.reconcileControllers(); err != nil {
		return reconcile.Result{}, err
	}

	// Return and don't requeue
	return reconcile.Result{}, nil
}

// old reconcile function - leave as is
func (r *ReconcileArgoCD) Reconcile(ctx context.Context, request ctrl.Request) (ctrl.Result, error) {

	reconcileStartTS := time.Now()
	defer func() {
		ReconcileTime.WithLabelValues(request.Namespace).Observe(time.Since(reconcileStartTS).Seconds())
	}()

	reqLogger := ctrlLog.FromContext(ctx, "namespace", request.Namespace, "name", request.Name)
	reqLogger.Info("Reconciling ArgoCD")

	argocd := &argoproj.ArgoCD{}
	err := r.Client.Get(ctx, request.NamespacedName, argocd)
	if err != nil {
		if errors.IsNotFound(err) {
			// Request object not found, could have been deleted after reconcile request.
			// Owned objects are automatically garbage collected. For additional cleanup logic use finalizers.
			// Return and don't requeue
			return reconcile.Result{}, nil
		}
		// Error reading the object - requeue the request.
		return reconcile.Result{}, err
	}

	// Fetch labelSelector from r.LabelSelector (command-line option)
	labelSelector, err := labels.Parse(r.LabelSelector)
	if err != nil {
		reqLogger.Info(fmt.Sprintf("error parsing the labelSelector '%s'.", labelSelector))
		return reconcile.Result{}, err
	}
	// Match the value of labelSelector from ReconcileArgoCD to labels from the argocd instance
	if !labelSelector.Matches(labels.Set(argocd.Labels)) {
		reqLogger.Info(fmt.Sprintf("the ArgoCD instance '%s' does not match the label selector '%s' and skipping for reconciliation", request.NamespacedName, r.LabelSelector))
		return reconcile.Result{}, fmt.Errorf("error: failed to reconcile ArgoCD instance: '%s'", request.NamespacedName)
	}

	newPhase := argocd.Status.Phase
	// If we discover a new Argo CD instance in a previously un-seen namespace
	// we add it to the map and increment active instance count by phase
	// as well as total active instance count
	if _, ok := ActiveInstanceMap[request.Namespace]; !ok {
		if newPhase != "" {
			ActiveInstanceMap[request.Namespace] = newPhase
			ActiveInstancesByPhase.WithLabelValues(newPhase).Inc()
			ActiveInstancesTotal.Inc()
		}
	} else {
		// If we discover an existing instance's phase has changed since we last saw it
		// increment instance count with new phase and decrement instance count with old phase
		// update the phase in corresponding map entry
		// total instance count remains the same
		if oldPhase := ActiveInstanceMap[argocd.Namespace]; oldPhase != newPhase {
			ActiveInstanceMap[argocd.Namespace] = newPhase
			ActiveInstancesByPhase.WithLabelValues(newPhase).Inc()
			ActiveInstancesByPhase.WithLabelValues(oldPhase).Dec()
		}
	}

	ActiveInstanceReconciliationCount.WithLabelValues(argocd.Namespace).Inc()

	if argocd.GetDeletionTimestamp() != nil {

		// Argo CD instance marked for deletion; remove entry from activeInstances map and decrement active instance count
		// by phase as well as total
		delete(ActiveInstanceMap, argocd.Namespace)
		ActiveInstancesByPhase.WithLabelValues(newPhase).Dec()
		ActiveInstancesTotal.Dec()
		ActiveInstanceReconciliationCount.DeleteLabelValues(argocd.Namespace)
		ReconcileTime.DeletePartialMatch(prometheus.Labels{"namespace": argocd.Namespace})

		if argocd.IsDeletionFinalizerPresent() {
			if err := r.deleteClusterResources(argocd); err != nil {
				return reconcile.Result{}, fmt.Errorf("failed to delete ClusterResources: %w", err)
			}

			if isRemoveManagedByLabelOnArgoCDDeletion() {
				if err := r.removeManagedByLabelFromNamespaces(argocd.Namespace); err != nil {
					return reconcile.Result{}, fmt.Errorf("failed to remove label from namespace[%v], error: %w", argocd.Namespace, err)
				}
			}

			if err := r.removeUnmanagedSourceNamespaceResources(argocd); err != nil {
				return reconcile.Result{}, fmt.Errorf("failed to remove resources from sourceNamespaces, error: %w", err)
			}

			if err := r.removeDeletionFinalizer(argocd); err != nil {
				return reconcile.Result{}, err
			}

			// remove namespace of deleted Argo CD instance from deprecationEventEmissionTracker (if exists) so that if another instance
			// is created in the same namespace in the future, that instance is appropriately tracked
			delete(DeprecationEventEmissionTracker, argocd.Namespace)
		}
		return reconcile.Result{}, nil
	}

	if !argocd.IsDeletionFinalizerPresent() {
		if err := r.addDeletionFinalizer(argocd); err != nil {
			return reconcile.Result{}, err
		}
	}
>>>>>>> 648f98c0

	// get the latest version of argocd instance before reconciling
	if err = r.Client.Get(ctx, request.NamespacedName, argocd); err != nil {
		return reconcile.Result{}, err
	}

	if err = r.setManagedNamespaces(argocd); err != nil {
		return reconcile.Result{}, err
	}

<<<<<<< HEAD
	r.InitializeControllerReconcilers()
=======
	if err = r.setManagedSourceNamespaces(argocd); err != nil {
		return reconcile.Result{}, err
	}
>>>>>>> 648f98c0

	if err := r.reconcileResources(argocd); err != nil {
		// Error reconciling ArgoCD sub-resources - requeue the request.
		return reconcile.Result{}, err
	}

	// Return and don't requeue
	return reconcile.Result{}, nil
}

<<<<<<< HEAD
// old reconcile function - leave as is
func (r *ReconcileArgoCD) Reconcile(ctx context.Context, request ctrl.Request) (ctrl.Result, error) {
=======
// setResourceManagedNamespaces finds all namespaces carrying the managed-by label, adds the control plane namespace and stores that list in ArgoCDReconciler to be accessed later
func (r *ArgoCDReconciler) setResourceManagedNamespaces() error {
	r.ResourceManagedNamespaces = make(map[string]string)
	listOptions := []client.ListOption{
		client.MatchingLabels{
			common.ArgoCDArgoprojKeyManagedBy: r.Instance.Namespace,
		},
	}

	// get the list of namespaces managed by the Argo CD instance
	Managednamespaces, err := cluster.ListNamespaces(r.Client, listOptions)
	if err != nil {
		r.Logger.Error(err, "failed to retrieve list of managed namespaces")
		return err
	}

	r.Logger.Info("processing namespaces for resource management")

	for _, namespace := range Managednamespaces.Items {
		r.ResourceManagedNamespaces[namespace.Name] = ""
	}

	// get control plane namespace
	_, err = cluster.GetNamespace(r.Instance.Namespace, r.Client)
	if err != nil {
		r.Logger.Error(err, "failed to retrieve control plane namespace")
		return err
	}

	// append control-plane namespace to this map
	r.ResourceManagedNamespaces[r.Instance.Namespace] = ""
	return nil
}

// setAppManagedNamespaces sets and updates the list of namespaces that a cluster-scoped Argo CD instance is allowed to source Applications from. It is responsible for keeping cluster namespace labels in
// sync with the list provided in the Argo CD CR. It also detects conflicts if a newly specified namespace is already being managed by a different cluster scoped instance
func (r *ArgoCDReconciler) setAppManagedNamespaces() error {
	r.AppManagedNamespaces = make(map[string]string)
	allowedSourceNamespaces := make(map[string]string)

	if !r.ClusterScoped {
		r.Logger.V(1).Info("setSourceNamespaces: instance is not cluster scoped, skip processing namespaces for application management")
		return nil
	}

	r.Logger.Info("processing namespaces for application management")

	// Get list of existing namespaces currently carrying the ArgoCDAppsManagedBy label and convert to a map
	listOptions := []client.ListOption{
		client.MatchingLabels{
			common.ArgoCDArgoprojKeyManagedByClusterArgoCD: r.Instance.Namespace,
		},
	}

	existingManagedNamespaces, err := cluster.ListNamespaces(r.Client, listOptions)
	if err != nil {
		r.Logger.Error(err, "setSourceNamespaces: failed to list namespaces")
		return err
	}
	existingManagedNsMap := make(map[string]string)
	for _, ns := range existingManagedNamespaces.Items {
		existingManagedNsMap[ns.Name] = ""
	}

	// Get list of desired namespaces that should be carrying the ArgoCDAppsManagedBy label and convert to a map
	desiredManagedNsMap := make(map[string]string)
	for _, ns := range r.Instance.Spec.SourceNamespaces {
		desiredManagedNsMap[ns] = ""
	}

	// check if any of the desired namespaces are missing the label. If yes, add ArgoCDArgoprojKeyManagedByClusterArgoCD to it
	for _, desiredNs := range r.Instance.Spec.SourceNamespaces {
		if _, ok := existingManagedNsMap[desiredNs]; !ok {
			ns, err := cluster.GetNamespace(desiredNs, r.Client)
			if err != nil {
				r.Logger.Error(err, "setSourceNamespaces: failed to retrieve namespace", "name", ns.Name)
				continue
			}

			// sanity check
			if len(ns.Labels) == 0 {
				ns.Labels = make(map[string]string)
			}
			// check if desired namespace is already being managed by a different cluster scoped Argo CD instance. If yes, skip it
			// If not, add ArgoCDArgoprojKeyManagedByClusterArgoCD to it and add it to allowedSourceNamespaces
			if val, ok := ns.Labels[common.ArgoCDArgoprojKeyManagedByClusterArgoCD]; ok && val != r.Instance.Namespace {
				r.Logger.V(1).Info("setSourceNamespaces: skipping namespace as it is already managed by a different instance", "namespace", ns.Name, "managing-instance-namespace", val)
				continue
			} else {
				ns.Labels[common.ArgoCDArgoprojKeyManagedByClusterArgoCD] = r.Instance.Namespace
				allowedSourceNamespaces[desiredNs] = ""
			}
			err = cluster.UpdateNamespace(ns, r.Client)
			if err != nil {
				r.Logger.Error(err, "setSourceNamespaces: failed to update namespace", "namespace", ns.Name)
				continue
			}
			r.Logger.V(1).Info("setSourceNamespaces: labeled namespace", "namespace", ns.Name)
			continue
		}
		allowedSourceNamespaces[desiredNs] = ""
		continue
	}

	// check if any of the exisiting namespaces are carrying the label when they should not be. If yes, remove it
	for existingNs := range existingManagedNsMap {
		if _, ok := desiredManagedNsMap[existingNs]; !ok {
			ns, err := cluster.GetNamespace(existingNs, r.Client)
			if err != nil {
				r.Logger.Error(err, "setSourceNamespaces: failed to retrieve namespace", "name", ns.Name)
				continue
			}
			delete(ns.Labels, common.ArgoCDArgoprojKeyManagedByClusterArgoCD)
			err = cluster.UpdateNamespace(ns, r.Client)
			if err != nil {
				r.Logger.Error(err, "setSourceNamespaces: failed to update namespace", "namespace", ns.Name)
				continue
			}
			r.Logger.V(1).Info("setSourceNamespaces: unlabeled namespace", "namespace", ns.Name)
			continue
		}
	}

	r.AppManagedNamespaces = allowedSourceNamespaces
	return nil
}
>>>>>>> 648f98c0

	reconcileStartTS := time.Now()
	defer func() {
		ReconcileTime.WithLabelValues(request.Namespace).Observe(time.Since(reconcileStartTS).Seconds())
	}()

	reqLogger := ctrlLog.FromContext(ctx, "namespace", request.Namespace, "name", request.Name)
	reqLogger.Info("Reconciling ArgoCD")

	argocd := &argoproj.ArgoCD{}
	err := r.Client.Get(ctx, request.NamespacedName, argocd)
	if err != nil {
		if errors.IsNotFound(err) {
			// Request object not found, could have been deleted after reconcile request.
			// Owned objects are automatically garbage collected. For additional cleanup logic use finalizers.
			// Return and don't requeue
			return reconcile.Result{}, nil
		}
		// Error reading the object - requeue the request.
		return reconcile.Result{}, err
	}

	// Fetch labelSelector from r.LabelSelector (command-line option)
	labelSelector, err := labels.Parse(r.LabelSelector)
	if err != nil {
		reqLogger.Info(fmt.Sprintf("error parsing the labelSelector '%s'.", labelSelector))
		return reconcile.Result{}, err
	}
	// Match the value of labelSelector from ReconcileArgoCD to labels from the argocd instance
	if !labelSelector.Matches(labels.Set(argocd.Labels)) {
		reqLogger.Info(fmt.Sprintf("the ArgoCD instance '%s' does not match the label selector '%s' and skipping for reconciliation", request.NamespacedName, r.LabelSelector))
		return reconcile.Result{}, fmt.Errorf("Error: failed to reconcile ArgoCD instance: '%s'", request.NamespacedName)
	}

	newPhase := argocd.Status.Phase
	// If we discover a new Argo CD instance in a previously un-seen namespace
	// we add it to the map and increment active instance count by phase
	// as well as total active instance count
	if _, ok := ActiveInstanceMap[request.Namespace]; !ok {
		if newPhase != "" {
			ActiveInstanceMap[request.Namespace] = newPhase
			ActiveInstancesByPhase.WithLabelValues(newPhase).Inc()
			ActiveInstancesTotal.Inc()
		}
	} else {
		// If we discover an existing instance's phase has changed since we last saw it
		// increment instance count with new phase and decrement instance count with old phase
		// update the phase in corresponding map entry
		// total instance count remains the same
		if oldPhase := ActiveInstanceMap[argocd.Namespace]; oldPhase != newPhase {
			ActiveInstanceMap[argocd.Namespace] = newPhase
			ActiveInstancesByPhase.WithLabelValues(newPhase).Inc()
			ActiveInstancesByPhase.WithLabelValues(oldPhase).Dec()
		}
	}

	ActiveInstanceReconciliationCount.WithLabelValues(argocd.Namespace).Inc()

	if argocd.GetDeletionTimestamp() != nil {

		// Argo CD instance marked for deletion; remove entry from activeInstances map and decrement active instance count
		// by phase as well as total
		delete(ActiveInstanceMap, argocd.Namespace)
		ActiveInstancesByPhase.WithLabelValues(newPhase).Dec()
		ActiveInstancesTotal.Dec()
		ActiveInstanceReconciliationCount.DeleteLabelValues(argocd.Namespace)
		ReconcileTime.DeletePartialMatch(prometheus.Labels{"namespace": argocd.Namespace})

		if argocd.IsDeletionFinalizerPresent() {
			if err := r.deleteClusterResources(argocd); err != nil {
				return reconcile.Result{}, fmt.Errorf("failed to delete ClusterResources: %w", err)
			}

			if isRemoveManagedByLabelOnArgoCDDeletion() {
				if err := r.removeManagedByLabelFromNamespaces(argocd.Namespace); err != nil {
					return reconcile.Result{}, fmt.Errorf("failed to remove label from namespace[%v], error: %w", argocd.Namespace, err)
				}
			}

			if err := r.removeUnmanagedSourceNamespaceResources(argocd); err != nil {
				return reconcile.Result{}, fmt.Errorf("failed to remove resources from sourceNamespaces, error: %w", err)
			}

			if err := r.removeDeletionFinalizer(argocd); err != nil {
				return reconcile.Result{}, err
			}

			// remove namespace of deleted Argo CD instance from deprecationEventEmissionTracker (if exists) so that if another instance
			// is created in the same namespace in the future, that instance is appropriately tracked
			delete(DeprecationEventEmissionTracker, argocd.Namespace)
		}
		return reconcile.Result{}, nil
	}

	if !argocd.IsDeletionFinalizerPresent() {
		if err := r.addDeletionFinalizer(argocd); err != nil {
			return reconcile.Result{}, err
		}
	}

	// get the latest version of argocd instance before reconciling
	if err = r.Client.Get(ctx, request.NamespacedName, argocd); err != nil {
		return reconcile.Result{}, err
	}

	if err = r.setManagedNamespaces(argocd); err != nil {
		return reconcile.Result{}, err
	}

	if err = r.setManagedSourceNamespaces(argocd); err != nil {
		return reconcile.Result{}, err
	}

	if err := r.reconcileResources(argocd); err != nil {
		// Error reconciling ArgoCD sub-resources - requeue the request.
		return reconcile.Result{}, err
	}

	// Return and don't requeue
	return reconcile.Result{}, nil
}

<<<<<<< HEAD
// setResourceManagedNamespaces finds all namespaces carrying the managed-by label, adds the control plane namespace and stores that list in ArgoCDReconciler to be accessed later
func (r *ArgoCDReconciler) setResourceManagedNamespaces() error {
	r.ResourceManagedNamespaces = make(map[string]string)
	listOptions := []client.ListOption{
		client.MatchingLabels{
			common.ArgoCDArgoprojKeyManagedBy: r.Instance.Namespace,
		},
	}
=======
// SetupWithManager sets up the controller with the Manager.
func (r *ReconcileArgoCD) SetupWithManager(mgr ctrl.Manager) error {
	bldr := ctrl.NewControllerManagedBy(mgr)
	r.setResourceWatches(bldr, r.clusterResourceMapper, r.tlsSecretMapper, r.namespaceResourceMapper, r.clusterSecretResourceMapper, r.applicationSetSCMTLSConfigMapMapper)
	return bldr.Complete(r)
}
>>>>>>> 648f98c0

// SetupWithManager sets up the controller with the Manager.
func (r *ArgoCDReconciler) SetupWithManager(mgr ctrl.Manager) error {
	bldr := ctrl.NewControllerManagedBy(mgr)
	r.setResourceWatches(bldr)
	return bldr.Complete(r)
}

// TO DO: THIS IS INCOMPLETE
func (r *ArgoCDReconciler) setResourceWatches(bldr *builder.Builder) *builder.Builder {
	// Watch for changes to primary resource ArgoCD
	bldr.For(&argoproj.ArgoCD{})

	// Watch for changes to ConfigMap sub-resources owned by ArgoCD instances.
	bldr.Owns(&corev1.ConfigMap{})

	// Watch for changes to Secret sub-resources owned by ArgoCD instances.
	bldr.Owns(&corev1.Secret{})

	// Watch for changes to Service sub-resources owned by ArgoCD instances.
	bldr.Owns(&corev1.Service{})

<<<<<<< HEAD
// setAppManagedNamespaces sets and updates the list of namespaces that a cluster-scoped Argo CD instance is allowed to source Applications from. It is responsible for keeping cluster namespace labels in
// sync with the list provided in the Argo CD CR. It also detects conflicts if a newly specified namespace is already being managed by a different cluster scoped instance
func (r *ArgoCDReconciler) setAppManagedNamespaces() error {
	r.AppManagedNamespaces = make(map[string]string)
	allowedSourceNamespaces := make(map[string]string)
=======
	// Watch for changes to Deployment sub-resources owned by ArgoCD instances.
	bldr.Owns(&appsv1.Deployment{})
>>>>>>> 648f98c0

	// Watch for changes to Secret sub-resources owned by ArgoCD instances.
	bldr.Owns(&appsv1.StatefulSet{})

	// Watch for changes to Ingress sub-resources owned by ArgoCD instances.
	bldr.Owns(&networkingv1.Ingress{})

	bldr.Owns(&v1.Role{})

	bldr.Owns(&v1.RoleBinding{})

	if networking.IsRouteAPIAvailable() {
		// Watch OpenShift Route sub-resources owned by ArgoCD instances.
		bldr.Owns(&routev1.Route{})
	}

	if monitoring.IsPrometheusAPIAvailable() {
		// Watch Prometheus sub-resources owned by ArgoCD instances.
		bldr.Owns(&monitoringv1.Prometheus{})

		// Watch Prometheus ServiceMonitor sub-resources owned by ArgoCD instances.
		bldr.Owns(&monitoringv1.ServiceMonitor{})
	}

	if workloads.IsTemplateAPIAvailable() {
		// Watch for the changes to Deployment Config
		bldr.Owns(&oappsv1.DeploymentConfig{})

<<<<<<< HEAD
	r.AppManagedNamespaces = allowedSourceNamespaces
	return nil
}

func (r *ArgoCDReconciler) reconcileControllers() error {

	// core components, return reconciliation errors
	if err := r.SecretController.Reconcile(); err != nil {
		r.Logger.Error(err, "failed to reconcile secret controller")
		return err
	}

	if err := r.ConfigMapController.Reconcile(); err != nil {
		r.Logger.Error(err, "failed to reconcile configmap controller")
		return err
	}

	if err := r.AppController.Reconcile(); err != nil {
		r.Logger.Error(err, "failed to reconcile application controller")
		return err
	}

	if err := r.ServerController.Reconcile(); err != nil {
		r.Logger.Error(err, "failed to reconcile server")
		return err
	}

	if r.Instance.Spec.Redis.IsEnabled() {
		if err := r.RedisController.Reconcile(); err != nil {
			r.Logger.Error(err, "failed to reconcile redis controller")
			return err
		}
	} else {
		if err := r.RedisController.DeleteResources(); err != nil {
			r.Logger.Error(err, "failed to delete redis controller")
			return err
		}
	}

	if err := r.ReposerverController.Reconcile(); err != nil {
		r.Logger.Error(err, "failed to reconcile reposerver controller")
		return err
	}

	// non-core components, don't return reconciliation errors
	if r.Instance.Spec.ApplicationSet != nil {
		if err := r.AppsetController.Reconcile(); err != nil {
			r.Logger.Error(err, "failed to reconcile applicationset controller")
		}
	} else {
		if err := r.AppsetController.DeleteResources(); err != nil {
			r.Logger.Error(err, "failed to delete applicationset resources")
		}
	}

	if r.Instance.Spec.Notifications.Enabled {
		if err := r.NotificationsController.Reconcile(); err != nil {
			r.Logger.Error(err, "failed to reconcile notifications controller")
		}
	} else {
		if err := r.NotificationsController.DeleteResources(); err != nil {
			r.Logger.Error(err, "failed to delete notifications resources")
		}
	}

	if err := r.SSOController.Reconcile(); err != nil {
		r.Logger.Error(err, "failed to reconcile SSO controller")
	}

	return nil
}

func (r *ArgoCDReconciler) InitializeControllerReconcilers() {
	r.SecretController = &secret.SecretReconciler{
		Client:            r.Client,
		Scheme:            r.Scheme,
		Instance:          r.Instance,
		ClusterScoped:     r.ClusterScoped,
		ManagedNamespaces: r.ResourceManagedNamespaces,
	}

	r.ConfigMapController = &configmap.ConfigMapReconciler{
		Client:   &r.Client,
		Scheme:   r.Scheme,
		Instance: r.Instance,
	}

	r.RedisController = &redis.RedisReconciler{
		Client:   r.Client,
		Scheme:   r.Scheme,
		Instance: r.Instance,
	}

	r.ReposerverController = &reposerver.RepoServerReconciler{
		Client:   r.Client,
		Scheme:   r.Scheme,
		Instance: r.Instance,
	}

	r.ServerController = &server.ServerReconciler{
		Client:            r.Client,
		Scheme:            r.Scheme,
		Instance:          r.Instance,
		ClusterScoped:     r.ClusterScoped,
		ManagedNamespaces: r.ResourceManagedNamespaces,
		SourceNamespaces:  r.AppManagedNamespaces,
	}

	r.NotificationsController = &notifications.NotificationsReconciler{
		Client:   r.Client,
		Scheme:   r.Scheme,
		Instance: r.Instance,
	}

	r.AppController = &appcontroller.AppControllerReconciler{
		Client:            r.Client,
		Scheme:            r.Scheme,
		Instance:          r.Instance,
		ClusterScoped:     r.ClusterScoped,
		ManagedNamespaces: r.ResourceManagedNamespaces,
		SourceNamespaces:  r.AppManagedNamespaces,
	}

	r.AppsetController = &applicationset.ApplicationSetReconciler{
		Client:   r.Client,
		Scheme:   r.Scheme,
		Instance: r.Instance,
	}

	r.SSOController = &sso.SSOReconciler{
		Client:   &r.Client,
		Scheme:   r.Scheme,
		Instance: r.Instance,
	}
}

// SetupWithManager sets up the controller with the Manager.
func (r *ReconcileArgoCD) SetupWithManager(mgr ctrl.Manager) error {
	bldr := ctrl.NewControllerManagedBy(mgr)
	r.setResourceWatches(bldr, r.clusterResourceMapper, r.tlsSecretMapper, r.namespaceResourceMapper, r.clusterSecretResourceMapper, r.applicationSetSCMTLSConfigMapMapper)
	return bldr.Complete(r)
=======
	}
	return bldr
>>>>>>> 648f98c0
}<|MERGE_RESOLUTION|>--- conflicted
+++ resolved
@@ -21,12 +21,9 @@
 	"fmt"
 	"time"
 
-<<<<<<< HEAD
-=======
 	monitoringv1 "github.com/coreos/prometheus-operator/pkg/apis/monitoring/v1"
 	oappsv1 "github.com/openshift/api/apps/v1"
 	routev1 "github.com/openshift/api/route/v1"
->>>>>>> 648f98c0
 	"github.com/prometheus/client_golang/prometheus"
 
 	argoproj "github.com/argoproj-labs/argocd-operator/api/v1beta1"
@@ -41,11 +38,6 @@
 	"github.com/argoproj-labs/argocd-operator/controllers/argocd/server"
 	"github.com/argoproj-labs/argocd-operator/controllers/argocd/sso"
 	"github.com/argoproj-labs/argocd-operator/pkg/cluster"
-<<<<<<< HEAD
-
-	"github.com/go-logr/logr"
-	corev1 "k8s.io/api/core/v1"
-=======
 	"github.com/argoproj-labs/argocd-operator/pkg/monitoring"
 	"github.com/argoproj-labs/argocd-operator/pkg/networking"
 	"github.com/argoproj-labs/argocd-operator/pkg/workloads"
@@ -55,7 +47,6 @@
 	corev1 "k8s.io/api/core/v1"
 	networkingv1 "k8s.io/api/networking/v1"
 	v1 "k8s.io/api/rbac/v1"
->>>>>>> 648f98c0
 	"k8s.io/apimachinery/pkg/api/errors"
 	"k8s.io/apimachinery/pkg/labels"
 	"k8s.io/apimachinery/pkg/runtime"
@@ -222,14 +213,6 @@
 	// 	}
 	// 	return reconcile.Result{}, nil
 	// }
-<<<<<<< HEAD
-
-	// if !r.Instance.IsDeletionFinalizerPresent() {
-	// 	if err := r.addDeletionFinalizer(r.Instance); err != nil {
-	// 		return reconcile.Result{}, err
-	// 	}
-	// }
-=======
 
 	// if !r.Instance.IsDeletionFinalizerPresent() {
 	// 	if err := r.addDeletionFinalizer(r.Instance); err != nil {
@@ -288,7 +271,7 @@
 	// Match the value of labelSelector from ReconcileArgoCD to labels from the argocd instance
 	if !labelSelector.Matches(labels.Set(argocd.Labels)) {
 		reqLogger.Info(fmt.Sprintf("the ArgoCD instance '%s' does not match the label selector '%s' and skipping for reconciliation", request.NamespacedName, r.LabelSelector))
-		return reconcile.Result{}, fmt.Errorf("error: failed to reconcile ArgoCD instance: '%s'", request.NamespacedName)
+		return reconcile.Result{}, fmt.Errorf("Error: failed to reconcile ArgoCD instance: '%s'", request.NamespacedName)
 	}
 
 	newPhase := argocd.Status.Phase
@@ -356,7 +339,6 @@
 			return reconcile.Result{}, err
 		}
 	}
->>>>>>> 648f98c0
 
 	// get the latest version of argocd instance before reconciling
 	if err = r.Client.Get(ctx, request.NamespacedName, argocd); err != nil {
@@ -367,13 +349,9 @@
 		return reconcile.Result{}, err
 	}
 
-<<<<<<< HEAD
-	r.InitializeControllerReconcilers()
-=======
 	if err = r.setManagedSourceNamespaces(argocd); err != nil {
 		return reconcile.Result{}, err
 	}
->>>>>>> 648f98c0
 
 	if err := r.reconcileResources(argocd); err != nil {
 		// Error reconciling ArgoCD sub-resources - requeue the request.
@@ -384,10 +362,6 @@
 	return reconcile.Result{}, nil
 }
 
-<<<<<<< HEAD
-// old reconcile function - leave as is
-func (r *ReconcileArgoCD) Reconcile(ctx context.Context, request ctrl.Request) (ctrl.Result, error) {
-=======
 // setResourceManagedNamespaces finds all namespaces carrying the managed-by label, adds the control plane namespace and stores that list in ArgoCDReconciler to be accessed later
 func (r *ArgoCDReconciler) setResourceManagedNamespaces() error {
 	r.ResourceManagedNamespaces = make(map[string]string)
@@ -493,7 +467,7 @@
 	}
 
 	// check if any of the exisiting namespaces are carrying the label when they should not be. If yes, remove it
-	for existingNs := range existingManagedNsMap {
+	for existingNs, _ := range existingManagedNsMap {
 		if _, ok := desiredManagedNsMap[existingNs]; !ok {
 			ns, err := cluster.GetNamespace(existingNs, r.Client)
 			if err != nil {
@@ -511,210 +485,6 @@
 		}
 	}
 
-	r.AppManagedNamespaces = allowedSourceNamespaces
-	return nil
-}
->>>>>>> 648f98c0
-
-	reconcileStartTS := time.Now()
-	defer func() {
-		ReconcileTime.WithLabelValues(request.Namespace).Observe(time.Since(reconcileStartTS).Seconds())
-	}()
-
-	reqLogger := ctrlLog.FromContext(ctx, "namespace", request.Namespace, "name", request.Name)
-	reqLogger.Info("Reconciling ArgoCD")
-
-	argocd := &argoproj.ArgoCD{}
-	err := r.Client.Get(ctx, request.NamespacedName, argocd)
-	if err != nil {
-		if errors.IsNotFound(err) {
-			// Request object not found, could have been deleted after reconcile request.
-			// Owned objects are automatically garbage collected. For additional cleanup logic use finalizers.
-			// Return and don't requeue
-			return reconcile.Result{}, nil
-		}
-		// Error reading the object - requeue the request.
-		return reconcile.Result{}, err
-	}
-
-	// Fetch labelSelector from r.LabelSelector (command-line option)
-	labelSelector, err := labels.Parse(r.LabelSelector)
-	if err != nil {
-		reqLogger.Info(fmt.Sprintf("error parsing the labelSelector '%s'.", labelSelector))
-		return reconcile.Result{}, err
-	}
-	// Match the value of labelSelector from ReconcileArgoCD to labels from the argocd instance
-	if !labelSelector.Matches(labels.Set(argocd.Labels)) {
-		reqLogger.Info(fmt.Sprintf("the ArgoCD instance '%s' does not match the label selector '%s' and skipping for reconciliation", request.NamespacedName, r.LabelSelector))
-		return reconcile.Result{}, fmt.Errorf("Error: failed to reconcile ArgoCD instance: '%s'", request.NamespacedName)
-	}
-
-	newPhase := argocd.Status.Phase
-	// If we discover a new Argo CD instance in a previously un-seen namespace
-	// we add it to the map and increment active instance count by phase
-	// as well as total active instance count
-	if _, ok := ActiveInstanceMap[request.Namespace]; !ok {
-		if newPhase != "" {
-			ActiveInstanceMap[request.Namespace] = newPhase
-			ActiveInstancesByPhase.WithLabelValues(newPhase).Inc()
-			ActiveInstancesTotal.Inc()
-		}
-	} else {
-		// If we discover an existing instance's phase has changed since we last saw it
-		// increment instance count with new phase and decrement instance count with old phase
-		// update the phase in corresponding map entry
-		// total instance count remains the same
-		if oldPhase := ActiveInstanceMap[argocd.Namespace]; oldPhase != newPhase {
-			ActiveInstanceMap[argocd.Namespace] = newPhase
-			ActiveInstancesByPhase.WithLabelValues(newPhase).Inc()
-			ActiveInstancesByPhase.WithLabelValues(oldPhase).Dec()
-		}
-	}
-
-	ActiveInstanceReconciliationCount.WithLabelValues(argocd.Namespace).Inc()
-
-	if argocd.GetDeletionTimestamp() != nil {
-
-		// Argo CD instance marked for deletion; remove entry from activeInstances map and decrement active instance count
-		// by phase as well as total
-		delete(ActiveInstanceMap, argocd.Namespace)
-		ActiveInstancesByPhase.WithLabelValues(newPhase).Dec()
-		ActiveInstancesTotal.Dec()
-		ActiveInstanceReconciliationCount.DeleteLabelValues(argocd.Namespace)
-		ReconcileTime.DeletePartialMatch(prometheus.Labels{"namespace": argocd.Namespace})
-
-		if argocd.IsDeletionFinalizerPresent() {
-			if err := r.deleteClusterResources(argocd); err != nil {
-				return reconcile.Result{}, fmt.Errorf("failed to delete ClusterResources: %w", err)
-			}
-
-			if isRemoveManagedByLabelOnArgoCDDeletion() {
-				if err := r.removeManagedByLabelFromNamespaces(argocd.Namespace); err != nil {
-					return reconcile.Result{}, fmt.Errorf("failed to remove label from namespace[%v], error: %w", argocd.Namespace, err)
-				}
-			}
-
-			if err := r.removeUnmanagedSourceNamespaceResources(argocd); err != nil {
-				return reconcile.Result{}, fmt.Errorf("failed to remove resources from sourceNamespaces, error: %w", err)
-			}
-
-			if err := r.removeDeletionFinalizer(argocd); err != nil {
-				return reconcile.Result{}, err
-			}
-
-			// remove namespace of deleted Argo CD instance from deprecationEventEmissionTracker (if exists) so that if another instance
-			// is created in the same namespace in the future, that instance is appropriately tracked
-			delete(DeprecationEventEmissionTracker, argocd.Namespace)
-		}
-		return reconcile.Result{}, nil
-	}
-
-	if !argocd.IsDeletionFinalizerPresent() {
-		if err := r.addDeletionFinalizer(argocd); err != nil {
-			return reconcile.Result{}, err
-		}
-	}
-
-	// get the latest version of argocd instance before reconciling
-	if err = r.Client.Get(ctx, request.NamespacedName, argocd); err != nil {
-		return reconcile.Result{}, err
-	}
-
-	if err = r.setManagedNamespaces(argocd); err != nil {
-		return reconcile.Result{}, err
-	}
-
-	if err = r.setManagedSourceNamespaces(argocd); err != nil {
-		return reconcile.Result{}, err
-	}
-
-	if err := r.reconcileResources(argocd); err != nil {
-		// Error reconciling ArgoCD sub-resources - requeue the request.
-		return reconcile.Result{}, err
-	}
-
-	// Return and don't requeue
-	return reconcile.Result{}, nil
-}
-
-<<<<<<< HEAD
-// setResourceManagedNamespaces finds all namespaces carrying the managed-by label, adds the control plane namespace and stores that list in ArgoCDReconciler to be accessed later
-func (r *ArgoCDReconciler) setResourceManagedNamespaces() error {
-	r.ResourceManagedNamespaces = make(map[string]string)
-	listOptions := []client.ListOption{
-		client.MatchingLabels{
-			common.ArgoCDArgoprojKeyManagedBy: r.Instance.Namespace,
-		},
-	}
-=======
-// SetupWithManager sets up the controller with the Manager.
-func (r *ReconcileArgoCD) SetupWithManager(mgr ctrl.Manager) error {
-	bldr := ctrl.NewControllerManagedBy(mgr)
-	r.setResourceWatches(bldr, r.clusterResourceMapper, r.tlsSecretMapper, r.namespaceResourceMapper, r.clusterSecretResourceMapper, r.applicationSetSCMTLSConfigMapMapper)
-	return bldr.Complete(r)
-}
->>>>>>> 648f98c0
-
-// SetupWithManager sets up the controller with the Manager.
-func (r *ArgoCDReconciler) SetupWithManager(mgr ctrl.Manager) error {
-	bldr := ctrl.NewControllerManagedBy(mgr)
-	r.setResourceWatches(bldr)
-	return bldr.Complete(r)
-}
-
-// TO DO: THIS IS INCOMPLETE
-func (r *ArgoCDReconciler) setResourceWatches(bldr *builder.Builder) *builder.Builder {
-	// Watch for changes to primary resource ArgoCD
-	bldr.For(&argoproj.ArgoCD{})
-
-	// Watch for changes to ConfigMap sub-resources owned by ArgoCD instances.
-	bldr.Owns(&corev1.ConfigMap{})
-
-	// Watch for changes to Secret sub-resources owned by ArgoCD instances.
-	bldr.Owns(&corev1.Secret{})
-
-	// Watch for changes to Service sub-resources owned by ArgoCD instances.
-	bldr.Owns(&corev1.Service{})
-
-<<<<<<< HEAD
-// setAppManagedNamespaces sets and updates the list of namespaces that a cluster-scoped Argo CD instance is allowed to source Applications from. It is responsible for keeping cluster namespace labels in
-// sync with the list provided in the Argo CD CR. It also detects conflicts if a newly specified namespace is already being managed by a different cluster scoped instance
-func (r *ArgoCDReconciler) setAppManagedNamespaces() error {
-	r.AppManagedNamespaces = make(map[string]string)
-	allowedSourceNamespaces := make(map[string]string)
-=======
-	// Watch for changes to Deployment sub-resources owned by ArgoCD instances.
-	bldr.Owns(&appsv1.Deployment{})
->>>>>>> 648f98c0
-
-	// Watch for changes to Secret sub-resources owned by ArgoCD instances.
-	bldr.Owns(&appsv1.StatefulSet{})
-
-	// Watch for changes to Ingress sub-resources owned by ArgoCD instances.
-	bldr.Owns(&networkingv1.Ingress{})
-
-	bldr.Owns(&v1.Role{})
-
-	bldr.Owns(&v1.RoleBinding{})
-
-	if networking.IsRouteAPIAvailable() {
-		// Watch OpenShift Route sub-resources owned by ArgoCD instances.
-		bldr.Owns(&routev1.Route{})
-	}
-
-	if monitoring.IsPrometheusAPIAvailable() {
-		// Watch Prometheus sub-resources owned by ArgoCD instances.
-		bldr.Owns(&monitoringv1.Prometheus{})
-
-		// Watch Prometheus ServiceMonitor sub-resources owned by ArgoCD instances.
-		bldr.Owns(&monitoringv1.ServiceMonitor{})
-	}
-
-	if workloads.IsTemplateAPIAvailable() {
-		// Watch for the changes to Deployment Config
-		bldr.Owns(&oappsv1.DeploymentConfig{})
-
-<<<<<<< HEAD
 	r.AppManagedNamespaces = allowedSourceNamespaces
 	return nil
 }
@@ -856,8 +626,59 @@
 	bldr := ctrl.NewControllerManagedBy(mgr)
 	r.setResourceWatches(bldr, r.clusterResourceMapper, r.tlsSecretMapper, r.namespaceResourceMapper, r.clusterSecretResourceMapper, r.applicationSetSCMTLSConfigMapMapper)
 	return bldr.Complete(r)
-=======
+}
+
+// SetupWithManager sets up the controller with the Manager.
+func (r *ArgoCDReconciler) SetupWithManager(mgr ctrl.Manager) error {
+	bldr := ctrl.NewControllerManagedBy(mgr)
+	r.setResourceWatches(bldr)
+	return bldr.Complete(r)
+}
+
+// TO DO: THIS IS INCOMPLETE
+func (r *ArgoCDReconciler) setResourceWatches(bldr *builder.Builder) *builder.Builder {
+	// Watch for changes to primary resource ArgoCD
+	bldr.For(&argoproj.ArgoCD{})
+
+	// Watch for changes to ConfigMap sub-resources owned by ArgoCD instances.
+	bldr.Owns(&corev1.ConfigMap{})
+
+	// Watch for changes to Secret sub-resources owned by ArgoCD instances.
+	bldr.Owns(&corev1.Secret{})
+
+	// Watch for changes to Service sub-resources owned by ArgoCD instances.
+	bldr.Owns(&corev1.Service{})
+
+	// Watch for changes to Deployment sub-resources owned by ArgoCD instances.
+	bldr.Owns(&appsv1.Deployment{})
+
+	// Watch for changes to Secret sub-resources owned by ArgoCD instances.
+	bldr.Owns(&appsv1.StatefulSet{})
+
+	// Watch for changes to Ingress sub-resources owned by ArgoCD instances.
+	bldr.Owns(&networkingv1.Ingress{})
+
+	bldr.Owns(&v1.Role{})
+
+	bldr.Owns(&v1.RoleBinding{})
+
+	if networking.IsRouteAPIAvailable() {
+		// Watch OpenShift Route sub-resources owned by ArgoCD instances.
+		bldr.Owns(&routev1.Route{})
+	}
+
+	if monitoring.IsPrometheusAPIAvailable() {
+		// Watch Prometheus sub-resources owned by ArgoCD instances.
+		bldr.Owns(&monitoringv1.Prometheus{})
+
+		// Watch Prometheus ServiceMonitor sub-resources owned by ArgoCD instances.
+		bldr.Owns(&monitoringv1.ServiceMonitor{})
+	}
+
+	if workloads.IsTemplateAPIAvailable() {
+		// Watch for the changes to Deployment Config
+		bldr.Owns(&oappsv1.DeploymentConfig{})
+
 	}
 	return bldr
->>>>>>> 648f98c0
 }