--- conflicted
+++ resolved
@@ -388,21 +388,15 @@
 
 func (r *ArgoCDReconciler) reconcileControllers() error {
 
-<<<<<<< HEAD
+	if err := r.reconcileSecrets(); err != nil {
+		r.Logger.Error(err, "failed to reconcile required secrets")
+		return err
+	}
+
 	if err := r.reconcileConfigMaps(); err != nil {
 		r.Logger.Error(err, "failed to reconcile required config maps")
-=======
-	// core components, return reconciliation errors
-	if err := r.reconcileSecrets(); err != nil {
-		r.Logger.Error(err, "failed to reconcile required secrets")
->>>>>>> 1a86c379
-		return err
-	}
-
-	// if err := r.reconcileConfigMaps(); err != nil {
-	// 	r.Logger.Error(err, "failed to reconcile required config maps")
-	// 	return err
-	// }
+		return err
+	}
 
 	if err := r.AppController.Reconcile(); err != nil {
 		r.Logger.Error(err, "failed to reconcile application controller")
