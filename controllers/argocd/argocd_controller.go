--- conflicted
+++ resolved
@@ -34,6 +34,7 @@
 	"github.com/argoproj-labs/argocd-operator/controllers/argocd/reposerver"
 	"github.com/argoproj-labs/argocd-operator/controllers/argocd/server"
 	"github.com/argoproj-labs/argocd-operator/controllers/argocd/sso"
+	"github.com/argoproj-labs/argocd-operator/pkg/argoutil"
 	"github.com/argoproj-labs/argocd-operator/pkg/cluster"
 	"github.com/argoproj-labs/argocd-operator/pkg/monitoring"
 	"github.com/argoproj-labs/argocd-operator/pkg/openshift"
@@ -58,6 +59,14 @@
 const (
 	ArgoCDController = "argocd-controller"
 )
+
+var (
+	caResourceName string
+)
+
+func (r *ArgoCDReconciler) varSetter() {
+	caResourceName = argoutil.GenerateResourceName(r.Instance.Name, common.ArgoCDCASuffix)
+}
 
 // blank assignment to verify that ArgoCDReconciler implements reconcile.Reconciler
 var _ reconcile.Reconciler = &ArgoCDReconciler{}
@@ -87,11 +96,6 @@
 	// Stores label selector used to reconcile a subset of ArgoCD
 	LabelSelector string
 
-<<<<<<< HEAD
-	ConfigMapController     *configmap.ConfigMapReconciler
-=======
-	SecretController        *secret.SecretReconciler
->>>>>>> fb1b5c85
 	RedisController         *redis.RedisReconciler
 	ReposerverController    *reposerver.RepoServerReconciler
 	ServerController        *server.ServerReconciler
@@ -137,6 +141,7 @@
 // - https://pkg.go.dev/sigs.k8s.io/controller-runtime@v0.9.2/pkg/reconcile
 
 func (r *ArgoCDReconciler) Reconcile(ctx context.Context, request ctrl.Request) (ctrl.Result, error) {
+
 	reconcileStartTS := time.Now()
 	defer func() {
 		ReconcileTime.WithLabelValues(request.Namespace).Observe(time.Since(reconcileStartTS).Seconds())
@@ -243,6 +248,8 @@
 	}
 
 	r.InitializeControllerReconcilers()
+
+	r.varSetter()
 
 	if err = r.reconcileControllers(); err != nil {
 		return reconcile.Result{}, err
@@ -381,24 +388,14 @@
 
 func (r *ArgoCDReconciler) reconcileControllers() error {
 
-<<<<<<< HEAD
-	if err := r.ConfigMapController.Reconcile(); err != nil {
-		r.Logger.Error(err, "failed to reconcile configmap controller")
-=======
 	// core components, return reconciliation errors
-	if err := r.reconcileConfigMaps(); err != nil {
-		r.Logger.Error(err, "failed to reconcile required config maps")
-		return err
-	}
-
-	if err := r.SecretController.Reconcile(); err != nil {
-		r.Logger.Error(err, "failed to reconcile secret controller")
->>>>>>> fb1b5c85
-		return err
-	}
-
-	// if err := r.reconcileSecrets(); err != nil {
-	// 	r.Logger.Error(err, "failed to reconcile required secrets")
+	if err := r.reconcileSecrets(); err != nil {
+		r.Logger.Error(err, "failed to reconcile required secrets")
+		return err
+	}
+
+	// if err := r.reconcileConfigMaps(); err != nil {
+	// 	r.Logger.Error(err, "failed to reconcile required config maps")
 	// 	return err
 	// }
 
@@ -461,21 +458,6 @@
 }
 
 func (r *ArgoCDReconciler) InitializeControllerReconcilers() {
-<<<<<<< HEAD
-	configMapController := &configmap.ConfigMapReconciler{
-		Client:   &r.Client,
-		Scheme:   r.Scheme,
-		Instance: r.Instance,
-=======
-
-	secretController := &secret.SecretReconciler{
-		Client:            r.Client,
-		Scheme:            r.Scheme,
-		Instance:          r.Instance,
-		ClusterScoped:     r.ClusterScoped,
-		ManagedNamespaces: r.ResourceManagedNamespaces,
->>>>>>> fb1b5c85
-	}
 
 	redisController := &redis.RedisReconciler{
 		Client:   r.Client,
@@ -547,12 +529,6 @@
 	r.NotificationsController = notificationsController
 
 	r.SSOController = ssoController
-
-<<<<<<< HEAD
-	r.ConfigMapController = configMapController
-=======
-	r.SecretController = secretController
->>>>>>> fb1b5c85
 
 }
 
