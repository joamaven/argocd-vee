// Copyright 2020 ArgoCD Operator Developers
//
// Licensed under the Apache License, Version 2.0 (the "License");
// you may not use this file except in compliance with the License.
// You may obtain a copy of the License at
//
// 	http://www.apache.org/licenses/LICENSE-2.0
//
// Unless required by applicable law or agreed to in writing, software
// distributed under the License is distributed on an "AS IS" BASIS,
// WITHOUT WARRANTIES OR CONDITIONS OF ANY KIND, either express or implied.
// See the License for the specific language governing permissions and
// limitations under the License.

package argocd

import (
	"context"
	"fmt"
	"reflect"
	"testing"

	"github.com/google/go-cmp/cmp"
	"github.com/stretchr/testify/assert"
	"gopkg.in/yaml.v2"
	corev1 "k8s.io/api/core/v1"
	metav1 "k8s.io/apimachinery/pkg/apis/meta/v1"
	"k8s.io/apimachinery/pkg/types"
	logf "sigs.k8s.io/controller-runtime/pkg/log"
	"sigs.k8s.io/controller-runtime/pkg/reconcile"

	argoproj "github.com/argoproj-labs/argocd-operator/api/v1beta1"
	"github.com/argoproj-labs/argocd-operator/common"
	"github.com/argoproj-labs/argocd-operator/pkg/util"
)

var _ reconcile.Reconciler = &ArgoCDReconciler{}

func TestArgoCDReconciler_reconcileTLSCerts(t *testing.T) {
	logf.SetLogger(ZapLogger(true))
	a := makeTestArgoCD(initialCerts(t, "root-ca.example.com"))
	r := makeTestReconciler(t, a)

	assert.NoError(t, r.reconcileTLSCerts(a))

	configMap := &corev1.ConfigMap{}
	assert.NoError(t, r.Client.Get(
		context.TODO(),
		types.NamespacedName{
			Name:      common.ArgoCDTLSCertsConfigMapName,
			Namespace: a.Namespace,
		},
		configMap))

	want := []string{"root-ca.example.com"}
	if k := stringMapKeys(configMap.Data); !reflect.DeepEqual(want, k) {
		t.Fatalf("got %#v, want %#v\n", k, want)
	}
}

func TestArgoCDReconciler_reconcileTLSCerts_configMapUpdate(t *testing.T) {
	logf.SetLogger(ZapLogger(true))
	a := makeTestArgoCD(initialCerts(t, "root-ca.example.com"))
	r := makeTestReconciler(t, a)

	assert.NoError(t, r.reconcileTLSCerts(a))

	configMap := &corev1.ConfigMap{}
	assert.NoError(t, r.Client.Get(
		context.TODO(),
		types.NamespacedName{
			Name:      common.ArgoCDTLSCertsConfigMapName,
			Namespace: a.Namespace,
		},
		configMap))

	want := []string{"root-ca.example.com"}
	if k := stringMapKeys(configMap.Data); !reflect.DeepEqual(want, k) {
		t.Fatalf("got %#v, want %#v\n", k, want)
	}

	// update a new cert in argocd-tls-certs-cm
	testPEM := generateEncodedPEM(t, "example.com")

	configMap.Data["example.com"] = string(testPEM)
	assert.NoError(t, r.Client.Update(context.TODO(), configMap))

	// verify that a new reconciliation does not remove example.com from
	// argocd-tls-certs-cm
	assert.NoError(t, r.reconcileTLSCerts(a))

	want = []string{"example.com", "root-ca.example.com"}
	if k := stringMapKeys(configMap.Data); !reflect.DeepEqual(want, k) {
		t.Fatalf("got %#v, want %#v\n", k, want)
	}
}

func TestArgoCDReconciler_reconcileTLSCerts_withInitialCertsUpdate(t *testing.T) {
	logf.SetLogger(ZapLogger(true))
	a := makeTestArgoCD()
	r := makeTestReconciler(t, a)
	assert.NoError(t, r.reconcileTLSCerts(a))

	a = makeTestArgoCD(initialCerts(t, "testing.example.com"))
	assert.NoError(t, r.reconcileTLSCerts(a))

	configMap := &corev1.ConfigMap{}
	assert.NoError(t, r.Client.Get(
		context.TODO(),
		types.NamespacedName{
			Name:      common.ArgoCDTLSCertsConfigMapName,
			Namespace: a.Namespace,
		},
		configMap))

	// Any certs added to .spec.tls.intialCerts of Argo CD CR after the cluster creation
	// should not affect the argocd-tls-certs-cm configmap.
	want := []string{}
	if k := stringMapKeys(configMap.Data); !reflect.DeepEqual(want, k) {
		t.Fatalf("got %#v, want %#v\n", k, want)
	}
}

func TestArgoCDReconciler_reconcileArgoConfigMap(t *testing.T) {
	logf.SetLogger(ZapLogger(true))

	defaultConfigMapData := map[string]string{
<<<<<<< HEAD
		"application.instanceLabelKey":       common.AppK8sKeyInstance,
		"application.resourceTrackingMethod": argoprojv1alpha1.ResourceTrackingMethodLabel.String(),
=======
		"application.instanceLabelKey":       common.ArgoCDDefaultApplicationInstanceLabelKey,
		"application.resourceTrackingMethod": argoproj.ResourceTrackingMethodLabel.String(),
>>>>>>> 75d6cf4d
		"admin.enabled":                      "true",
		"configManagementPlugins":            "",
		"dex.config":                         "",
		"ga.anonymizeusers":                  "false",
		"ga.trackingid":                      "",
		"help.chatText":                      "",
		"help.chatUrl":                       "",
		"kustomize.buildOptions":             "",
		"oidc.config":                        "",
		"repositories":                       "",
		"repository.credentials":             "",
		"resource.inclusions":                "",
		"resource.exclusions":                "",
		"statusbadge.enabled":                "false",
		"url":                                "https://argocd-server",
		"users.anonymous.enabled":            "false",
	}

	cmdTests := []struct {
		name     string
		opts     []argoCDOpt
		dataDiff map[string]string
	}{
		{
			"defaults",
			[]argoCDOpt{},
			map[string]string{},
		},
		{
			"with-banner",
			[]argoCDOpt{func(a *argoproj.ArgoCD) {
				a.Spec.Banner = &argoproj.Banner{
					Content: "Custom Styles - Banners",
				}
			}},
			map[string]string{
				"users.anonymous.enabled": "false",
				"ui.bannercontent":        "Custom Styles - Banners",
			},
		},
		{
			"with-banner-and-url",
			[]argoCDOpt{func(a *argoproj.ArgoCD) {
				a.Spec.Banner = &argoproj.Banner{
					Content: "Custom Styles - Banners",
					URL:     "https://argo-cd.readthedocs.io/en/stable/operator-manual/custom-styles/#banners",
				}
			}},
			map[string]string{
				"ui.bannercontent": "Custom Styles - Banners",
				"ui.bannerurl":     "https://argo-cd.readthedocs.io/en/stable/operator-manual/custom-styles/#banners",
			},
		},
	}

	for _, tt := range cmdTests {
		a := makeTestArgoCD(tt.opts...)
		a.Spec.SSO = &argoproj.ArgoCDSSOSpec{
			Provider: argoproj.SSOProviderTypeDex,
		}
		r := makeTestReconciler(t, a)

		err := r.reconcileArgoConfigMap(a)
		assert.NoError(t, err)

		cm := &corev1.ConfigMap{}
		err = r.Client.Get(context.TODO(), types.NamespacedName{
			Name:      common.ArgoCDConfigMapName,
			Namespace: testNamespace,
		}, cm)
		assert.NoError(t, err)

		want := merge(defaultConfigMapData, tt.dataDiff)

		if diff := cmp.Diff(want, cm.Data); diff != "" {
			t.Fatalf("reconcileArgoConfigMap (%s) failed:\n%s", tt.name, diff)
		}
	}
}

func TestArgoCDReconciler_reconcileEmptyArgoConfigMap(t *testing.T) {
	logf.SetLogger(ZapLogger(true))
	a := makeTestArgoCD()
	r := makeTestReconciler(t, a)

	// An empty Argo CD Configmap
	emptyArgoConfigmap := &corev1.ConfigMap{
		ObjectMeta: metav1.ObjectMeta{
			Name:      common.ArgoCDConfigMapName,
			Namespace: a.Namespace,
		},
	}

	err := r.Client.Create(context.TODO(), emptyArgoConfigmap)
	assert.NoError(t, err)

	err = r.reconcileArgoConfigMap(a)
	assert.NoError(t, err)

	cm := &corev1.ConfigMap{}
	err = r.Client.Get(context.TODO(), types.NamespacedName{
		Name:      common.ArgoCDConfigMapName,
		Namespace: testNamespace,
	}, cm)
	assert.NoError(t, err)
}

func TestArgoCDReconcilerCM_withRepoCredentials(t *testing.T) {
	logf.SetLogger(ZapLogger(true))
	a := makeTestArgoCD()
	a.Spec.RepositoryCredentials = `
- url: https://github.com/test/gitops.git
  passwordSecret:
    name: test
    key: password
  usernameSecret:
    name: test
    key: username`

	cm := &corev1.ConfigMap{
		ObjectMeta: metav1.ObjectMeta{
			Name:      common.ArgoCDConfigMapName,
			Namespace: testNamespace,
		},
		Data: map[string]string{
			"application.instanceLabelKey": "mycompany.com/appname",
			"admin.enabled":                "true",
		},
	}
	r := makeTestReconciler(t, a, cm)

	err := r.reconcileArgoConfigMap(a)
	assert.NoError(t, err)

	err = r.Client.Get(context.TODO(), types.NamespacedName{
		Name:      common.ArgoCDConfigMapName,
		Namespace: testNamespace,
	}, cm)
	assert.NoError(t, err)

	if got := cm.Data[common.ArgoCDKeyRepositoryCredentials]; got != a.Spec.RepositoryCredentials {
		t.Fatalf("reconcileArgoConfigMap failed: got %s, want %s", got, a.Spec.RepositoryCredentials)
	}
}

func TestArgoCDReconciler_reconcileArgoConfigMap_withDisableAdmin(t *testing.T) {
	logf.SetLogger(ZapLogger(true))
	a := makeTestArgoCD(func(a *argoproj.ArgoCD) {
		a.Spec.DisableAdmin = true
	})
	r := makeTestReconciler(t, a)

	err := r.reconcileArgoConfigMap(a)
	assert.NoError(t, err)

	cm := &corev1.ConfigMap{}
	err = r.Client.Get(context.TODO(), types.NamespacedName{
		Name:      common.ArgoCDConfigMapName,
		Namespace: testNamespace,
	}, cm)
	assert.NoError(t, err)

	if c := cm.Data["admin.enabled"]; c != "false" {
		t.Fatalf("reconcileArgoConfigMap failed got %q, want %q", c, "false")
	}
}

func TestArgoCDReconciler_reconcileArgoConfigMap_withDexConnector(t *testing.T) {
	logf.SetLogger(ZapLogger(true))

	tests := []struct {
		name             string
		updateCrSpecFunc func(cr *argoproj.ArgoCD)
	}{
		{
			name: "dex config using .spec.sso.provider=dex + .spec.sso.dex",
			updateCrSpecFunc: func(cr *argoproj.ArgoCD) {
				cr.Spec.SSO = &argoproj.ArgoCDSSOSpec{
					Provider: argoproj.SSOProviderTypeDex,
					Dex: &argoproj.ArgoCDDexSpec{
						OpenShiftOAuth: true,
					},
				}
			},
		},
	}

	for _, test := range tests {
		t.Run(test.name, func(t *testing.T) {
			sa := &corev1.ServiceAccount{
				TypeMeta:   metav1.TypeMeta{Kind: "ServiceAccount", APIVersion: "v1"},
				ObjectMeta: metav1.ObjectMeta{Name: "argocd-argocd-dex-server", Namespace: "argocd"},
				Secrets: []corev1.ObjectReference{{
					Name: "token",
				}},
			}

			a := makeTestArgoCD(func(a *argoproj.ArgoCD) {
				a.Spec.SSO = &argoproj.ArgoCDSSOSpec{
					Provider: argoproj.SSOProviderTypeDex,
					Dex: &argoproj.ArgoCDDexSpec{
						OpenShiftOAuth: false,
					},
				}
			})

			secret := util.NewSecretWithName(a, "token")
			r := makeTestReconciler(t, a, sa, secret)

			if test.updateCrSpecFunc != nil {
				test.updateCrSpecFunc(a)
			}
			err := r.reconcileArgoConfigMap(a)
			assert.NoError(t, err)

			cm := &corev1.ConfigMap{}
			err = r.Client.Get(context.TODO(), types.NamespacedName{
				Name:      common.ArgoCDConfigMapName,
				Namespace: testNamespace,
			}, cm)
			assert.NoError(t, err)

			dex, ok := cm.Data["dex.config"]
			if !ok {
				t.Fatal("reconcileArgoConfigMap with dex failed")
			}

			m := make(map[string]interface{})
			err = yaml.Unmarshal([]byte(dex), &m)
			assert.NoError(t, err, fmt.Sprintf("failed to unmarshal %s", dex))

			connectors, ok := m["connectors"]
			if !ok {
				t.Fatal("no connectors found in dex.config")
			}
			dexConnector := connectors.([]interface{})[0].(map[interface{}]interface{})
			config := dexConnector["config"]
			assert.Equal(t, config.(map[interface{}]interface{})["clientID"], "system:serviceaccount:argocd:argocd-argocd-dex-server")
		})
	}

}

func TestArgoCDReconciler_reconcileArgoConfigMap_withDexDisabled(t *testing.T) {
	logf.SetLogger(ZapLogger(true))

	tests := []struct {
		name   string
		argoCD *argoproj.ArgoCD
	}{
		{
			name: "dex disabled by removing .spec.sso",
			argoCD: makeTestArgoCD(func(cr *argoproj.ArgoCD) {
				cr.Spec.SSO = nil
			}),
		},
		{
			name: "dex disabled by switching provider",
			argoCD: makeTestArgoCD(func(cr *argoproj.ArgoCD) {
				cr.Spec.SSO = &argoproj.ArgoCDSSOSpec{
					Provider: argoproj.SSOProviderTypeKeycloak,
				}
			}),
		},
	}

	for _, test := range tests {
		t.Run(test.name, func(t *testing.T) {
			r := makeTestReconciler(t, test.argoCD)

			err := r.reconcileArgoConfigMap(test.argoCD)
			assert.NoError(t, err)

			cm := &corev1.ConfigMap{}
			err = r.Client.Get(context.TODO(), types.NamespacedName{
				Name:      common.ArgoCDConfigMapName,
				Namespace: testNamespace,
			}, cm)
			assert.NoError(t, err)

			if c, ok := cm.Data["dex.config"]; ok {
				t.Fatalf("reconcileArgoConfigMap failed, dex.config = %q", c)
			}
		})
	}
}

// When dex is enabled, dexConfig should be present in argocd-cm, when disabled, it should be removed
func TestArgoCDReconciler_reconcileArgoConfigMap_dexConfigDeletedwhenDexDisabled(t *testing.T) {
	logf.SetLogger(ZapLogger(true))

	tests := []struct {
		name              string
		updateCrFunc      func(cr *argoproj.ArgoCD)
		argoCD            *argoproj.ArgoCD
		wantConfigRemoved bool
	}{
		{
			name: "dex disabled by removing .spec.sso.provider",
			updateCrFunc: func(cr *argoproj.ArgoCD) {
				cr.Spec.SSO = nil
			},
			argoCD: makeTestArgoCD(func(cr *argoproj.ArgoCD) {
				cr.Spec.SSO = &argoproj.ArgoCDSSOSpec{
					Provider: argoproj.SSOProviderTypeDex,
					Dex: &argoproj.ArgoCDDexSpec{
						Config: "test-dex-config",
					},
				}
			}),
			wantConfigRemoved: true,
		},
		{
			name: "dex disabled by switching provider",
			updateCrFunc: func(cr *argoproj.ArgoCD) {
				cr.Spec.SSO = &argoproj.ArgoCDSSOSpec{
					Provider: argoproj.SSOProviderTypeKeycloak,
				}
			},
			argoCD: makeTestArgoCD(func(cr *argoproj.ArgoCD) {
				cr.Spec.SSO = &argoproj.ArgoCDSSOSpec{
					Provider: argoproj.SSOProviderTypeDex,
					Dex: &argoproj.ArgoCDDexSpec{
						OpenShiftOAuth: true,
					},
				}
			}),
			wantConfigRemoved: true,
		},
	}

	for _, test := range tests {
		t.Run(test.name, func(t *testing.T) {
			sa := &corev1.ServiceAccount{
				TypeMeta:   metav1.TypeMeta{Kind: "ServiceAccount", APIVersion: "v1"},
				ObjectMeta: metav1.ObjectMeta{Name: "argocd-argocd-dex-server", Namespace: "argocd"},
				Secrets: []corev1.ObjectReference{{
					Name: "token",
				}},
			}
			secret := util.NewSecretWithName(test.argoCD, "token")

			r := makeTestReconciler(t, test.argoCD, sa, secret)

			err := r.reconcileArgoConfigMap(test.argoCD)
			assert.NoError(t, err)

			cm := &corev1.ConfigMap{}
			err = r.Client.Get(context.TODO(), types.NamespacedName{
				Name:      common.ArgoCDConfigMapName,
				Namespace: testNamespace,
			}, cm)
			assert.NoError(t, err)

			if _, ok := cm.Data["dex.config"]; !ok {
				t.Fatalf("reconcileArgoConfigMap failed,could not find dexConfig")
			}

			if test.updateCrFunc != nil {
				test.updateCrFunc(test.argoCD)
			}

			err = r.reconcileDexConfiguration(cm, test.argoCD)
			assert.NoError(t, err)

			err = r.Client.Get(context.TODO(), types.NamespacedName{
				Name:      common.ArgoCDConfigMapName,
				Namespace: testNamespace,
			}, cm)
			assert.NoError(t, err)

			if c, ok := cm.Data["dex.config"]; ok && c != "" {
				if test.wantConfigRemoved {
					t.Fatalf("reconcileArgoConfigMap failed, dex.config = %q", c)
				}
			}
		})
	}
}

func TestArgoCDReconciler_reconcileArgoConfigMap_withKustomizeVersions(t *testing.T) {
	logf.SetLogger(ZapLogger(true))
	a := makeTestArgoCD(func(a *argoproj.ArgoCD) {
		kv := argoproj.KustomizeVersionSpec{
			Version: "v4.1.0",
			Path:    "/path/to/kustomize-4.1",
		}
		var kvs []argoproj.KustomizeVersionSpec
		kvs = append(kvs, kv)
		a.Spec.KustomizeVersions = kvs
	})
	r := makeTestReconciler(t, a)

	err := r.reconcileArgoConfigMap(a)
	assert.NoError(t, err)

	cm := &corev1.ConfigMap{}
	err = r.Client.Get(context.TODO(), types.NamespacedName{
		Name:      common.ArgoCDConfigMapName,
		Namespace: testNamespace,
	}, cm)
	assert.NoError(t, err)

	if diff := cmp.Diff(cm.Data["kustomize.version.v4.1.0"], "/path/to/kustomize-4.1"); diff != "" {
		t.Fatalf("failed to reconcile configmap:\n%s", diff)
	}
}

func TestArgoCDReconciler_reconcileGPGKeysConfigMap(t *testing.T) {
	logf.SetLogger(ZapLogger(true))
	a := makeTestArgoCD(func(a *argoproj.ArgoCD) {
		a.Spec.DisableAdmin = true
	})
	r := makeTestReconciler(t, a)

	err := r.reconcileGPGKeysConfigMap(a)
	assert.NoError(t, err)

	cm := &corev1.ConfigMap{}
	err = r.Client.Get(context.TODO(), types.NamespacedName{
		Name:      common.ArgoCDGPGKeysConfigMapName,
		Namespace: testNamespace,
	}, cm)
	assert.NoError(t, err)
	// Currently the gpg keys configmap is empty
}

func TestArgoCDReconciler_reconcileArgoConfigMap_withResourceTrackingMethod(t *testing.T) {
	logf.SetLogger(ZapLogger(true))
	a := makeTestArgoCD()
	r := makeTestReconciler(t, a)

	err := r.reconcileArgoConfigMap(a)
	assert.NoError(t, err)

	cm := &corev1.ConfigMap{}

	t.Run("Check default tracking method", func(t *testing.T) {
		err = r.Client.Get(context.TODO(), types.NamespacedName{
			Name:      common.ArgoCDConfigMapName,
			Namespace: testNamespace,
		}, cm)
		assert.NoError(t, err)

		rtm, ok := cm.Data[common.ArgoCDKeyResourceTrackingMethod]
		assert.Equal(t, argoproj.ResourceTrackingMethodLabel.String(), rtm)
		assert.True(t, ok)
	})

	t.Run("Tracking method label", func(t *testing.T) {
		err = r.Client.Get(context.TODO(), types.NamespacedName{
			Name:      common.ArgoCDConfigMapName,
			Namespace: testNamespace,
		}, cm)
		assert.NoError(t, err)

		rtm, ok := cm.Data[common.ArgoCDKeyResourceTrackingMethod]
		assert.Equal(t, argoproj.ResourceTrackingMethodLabel.String(), rtm)
		assert.True(t, ok)
	})

	t.Run("Set tracking method to annotation+label", func(t *testing.T) {
		a.Spec.ResourceTrackingMethod = argoproj.ResourceTrackingMethodAnnotationAndLabel.String()
		err = r.reconcileArgoConfigMap(a)
		assert.NoError(t, err)

		err = r.Client.Get(context.TODO(), types.NamespacedName{
			Name:      common.ArgoCDConfigMapName,
			Namespace: testNamespace,
		}, cm)
		assert.NoError(t, err)

		rtm, ok := cm.Data[common.ArgoCDKeyResourceTrackingMethod]
		assert.True(t, ok)
		assert.Equal(t, argoproj.ResourceTrackingMethodAnnotationAndLabel.String(), rtm)
	})

	t.Run("Set tracking method to annotation", func(t *testing.T) {
		a.Spec.ResourceTrackingMethod = argoproj.ResourceTrackingMethodAnnotation.String()
		err = r.reconcileArgoConfigMap(a)
		assert.NoError(t, err)

		err = r.Client.Get(context.TODO(), types.NamespacedName{
			Name:      common.ArgoCDConfigMapName,
			Namespace: testNamespace,
		}, cm)
		assert.NoError(t, err)

		rtm, ok := cm.Data[common.ArgoCDKeyResourceTrackingMethod]
		assert.True(t, ok)
		assert.Equal(t, argoproj.ResourceTrackingMethodAnnotation.String(), rtm)
	})

	// Invalid value sets the default "label"
	t.Run("Set tracking method to invalid value", func(t *testing.T) {
		a.Spec.ResourceTrackingMethod = "anotaions"
		err = r.reconcileArgoConfigMap(a)
		assert.NoError(t, err)

		err = r.Client.Get(context.TODO(), types.NamespacedName{
			Name:      common.ArgoCDConfigMapName,
			Namespace: testNamespace,
		}, cm)
		assert.NoError(t, err)

		rtm, ok := cm.Data[common.ArgoCDKeyResourceTrackingMethod]
		assert.True(t, ok)
		assert.Equal(t, argoproj.ResourceTrackingMethodLabel.String(), rtm)
	})

}

func TestArgoCDReconciler_reconcileArgoConfigMap_withResourceInclusions(t *testing.T) {
	logf.SetLogger(ZapLogger(true))
	customizations := "testing: testing"
	updatedCustomizations := "updated-testing: updated-testing"

	a := makeTestArgoCD(func(a *argoproj.ArgoCD) {
		a.Spec.ResourceInclusions = customizations
	})
	r := makeTestReconciler(t, a)

	err := r.reconcileArgoConfigMap(a)
	assert.NoError(t, err)

	cm := &corev1.ConfigMap{}
	err = r.Client.Get(context.TODO(), types.NamespacedName{
		Name:      common.ArgoCDConfigMapName,
		Namespace: testNamespace,
	}, cm)
	assert.NoError(t, err)

	if c := cm.Data["resource.inclusions"]; c != customizations {
		t.Fatalf("reconcileArgoConfigMap failed got %q, want %q", c, customizations)
	}

	a.Spec.ResourceInclusions = updatedCustomizations
	err = r.reconcileArgoConfigMap(a)
	assert.NoError(t, err)

	err = r.Client.Get(context.TODO(), types.NamespacedName{
		Name:      common.ArgoCDConfigMapName,
		Namespace: testNamespace,
	}, cm)
	assert.NoError(t, err)

	if c := cm.Data["resource.inclusions"]; c != updatedCustomizations {
		t.Fatalf("reconcileArgoConfigMap failed got %q, want %q", c, updatedCustomizations)
	}

}

<<<<<<< HEAD
func TestArgoCDReconciler_reconcileArgoConfigMap_withResourceCustomizations(t *testing.T) {
	logf.SetLogger(ZapLogger(true))
	customizations := "testing: testing"
	a := makeTestArgoCD(func(a *argoprojv1alpha1.ArgoCD) {
		a.Spec.ResourceCustomizations = customizations
	})
	r := makeTestReconciler(t, a)

	err := r.reconcileArgoConfigMap(a)
	assert.NoError(t, err)

	cm := &corev1.ConfigMap{}
	err = r.Client.Get(context.TODO(), types.NamespacedName{
		Name:      common.ArgoCDConfigMapName,
		Namespace: testNamespace,
	}, cm)
	assert.NoError(t, err)

	if c := cm.Data["resource.customizations"]; c != customizations {
		t.Fatalf("reconcileArgoConfigMap failed got %q, want %q", c, customizations)
	}
}

func TestArgoCDReconciler_reconcileArgoConfigMap_withNewResourceCustomizations(t *testing.T) {
=======
func TestReconcileArgoCD_reconcileArgoConfigMap_withNewResourceCustomizations(t *testing.T) {
>>>>>>> 75d6cf4d
	logf.SetLogger(ZapLogger(true))

	desiredIgnoreDifferenceCustomization :=
		`jqpathexpressions:
- a
- b
jsonpointers:
- a
- b
managedfieldsmanagers:
- a
- b
`

	health := []argoproj.ResourceHealthCheck{
		{
			Group: "healthFoo",
			Kind:  "healthFoo",
			Check: "healthFoo",
		},
		{
			Group: "healthBar",
			Kind:  "healthBar",
			Check: "healthBar",
		},
	}
	actions := []argoproj.ResourceAction{
		{
			Group:  "actionsFoo",
			Kind:   "actionsFoo",
			Action: "actionsFoo",
		},
		{
			Group:  "actionsBar",
			Kind:   "actionsBar",
			Action: "actionsBar",
		},
	}
	ignoreDifferences := argoproj.ResourceIgnoreDifference{
		All: &argoproj.IgnoreDifferenceCustomization{
			JqPathExpressions:     []string{"a", "b"},
			JsonPointers:          []string{"a", "b"},
			ManagedFieldsManagers: []string{"a", "b"},
		},
		ResourceIdentifiers: []argoproj.ResourceIdentifiers{
			{
				Group: "ignoreDiffBar",
				Kind:  "ignoreDiffBar",
				Customization: argoproj.IgnoreDifferenceCustomization{
					JqPathExpressions:     []string{"a", "b"},
					JsonPointers:          []string{"a", "b"},
					ManagedFieldsManagers: []string{"a", "b"},
				},
			},
		},
	}

	a := makeTestArgoCD(func(a *argoproj.ArgoCD) {
		a.Spec.ResourceHealthChecks = health
		a.Spec.ResourceActions = actions
		a.Spec.ResourceIgnoreDifferences = &ignoreDifferences
	})
	r := makeTestReconciler(t, a)

	err := r.reconcileArgoConfigMap(a)
	assert.NoError(t, err)

	cm := &corev1.ConfigMap{}
	err = r.Client.Get(context.TODO(), types.NamespacedName{
		Name:      common.ArgoCDConfigMapName,
		Namespace: testNamespace,
	}, cm)
	assert.NoError(t, err)

	desiredCM := make(map[string]string)
	desiredCM["resource.customizations.health.healthFoo_healthFoo"] = "healthFoo"
	desiredCM["resource.customizations.health.healthBar_healthBar"] = "healthBar"
	desiredCM["resource.customizations.actions.actionsFoo_actionsFoo"] = "actionsFoo"
	desiredCM["resource.customizations.actions.actionsBar_actionsBar"] = "actionsBar"
	desiredCM["resource.customizations.ignoreDifferences.all"] = desiredIgnoreDifferenceCustomization
	desiredCM["resource.customizations.ignoreDifferences.ignoreDiffBar_ignoreDiffBar"] = desiredIgnoreDifferenceCustomization

	for k, v := range desiredCM {
		if value, ok := cm.Data[k]; !ok || value != v {
			t.Fatalf("reconcileArgoConfigMap failed got %q, want %q", value, desiredCM[k])
		}
	}
}

<<<<<<< HEAD
func TestReconcile_emitEventOnDeprecatedResourceCustomizations(t *testing.T) {
	logf.SetLogger(ZapLogger(true))

	DeprecationEventEmissionTracker = make(map[string]DeprecationEventEmissionStatus)

	resourceCustomizationsEvent := &corev1.Event{
		Reason:  "DeprecationNotice",
		Message: "ResourceCustomizations is deprecated, please use the new formats `ResourceHealthChecks`, `ResourceIgnoreDifferences`, and `ResourceActions` instead.",
		Action:  "Deprecated",
	}

	tests := []struct {
		name       string
		argoCD     *argoprojv1alpha1.ArgoCD
		wantEvents []*corev1.Event
	}{
		{
			name: "ResourceCustomizations used",
			argoCD: makeTestArgoCD(func(ac *argoprojv1alpha1.ArgoCD) {
				ac.Spec.ResourceCustomizations = "testing: testing"
			}),
			wantEvents: []*corev1.Event{resourceCustomizationsEvent},
		},
	}
	for _, test := range tests {
		t.Run(test.name, func(t *testing.T) {
			r := makeFakeReconciler(t, test.argoCD)
			err := r.reconcileArgoConfigMap(test.argoCD)
			assert.NoError(t, err)
			gotEventList := &corev1.EventList{}
			err = r.Client.List(context.TODO(), gotEventList)
			assert.NoError(t, err)
			assert.Equal(t, len(test.wantEvents), len(gotEventList.Items))
		})
	}
}
func TestArgoCDReconciler_reconcileArgoConfigMap_withExtraConfig(t *testing.T) {
=======
func TestReconcileArgoCD_reconcileArgoConfigMap_withExtraConfig(t *testing.T) {
>>>>>>> 75d6cf4d
	a := makeTestArgoCD()
	r := makeTestReconciler(t, a)

	err := r.reconcileArgoConfigMap(a)
	assert.NoError(t, err)

	// Verify Argo CD configmap is created.
	cm := &corev1.ConfigMap{}
	err = r.Client.Get(context.TODO(), types.NamespacedName{
		Name:      common.ArgoCDConfigMapName,
		Namespace: testNamespace,
	}, cm)
	assert.NoError(t, err)

	// Verify that updates to the configmap are rejected(reconciled back to default) by the operator.
	cm.Data["ping"] = "pong"
	err = r.Client.Update(context.TODO(), cm)
	assert.NoError(t, err)

	err = r.reconcileArgoConfigMap(a)
	assert.NoError(t, err)

	err = r.Client.Get(context.TODO(), types.NamespacedName{
		Name:      common.ArgoCDConfigMapName,
		Namespace: testNamespace,
	}, cm)
	assert.NoError(t, err)

	assert.Equal(t, cm.Data["ping"], "")

	// Verify that operator updates argocd-cm according to ExtraConfig.
	a.Spec.ExtraConfig = map[string]string{
		"foo": "bar",
	}

	err = r.reconcileArgoConfigMap(a)
	assert.NoError(t, err)

	err = r.Client.Get(context.TODO(), types.NamespacedName{
		Name:      common.ArgoCDConfigMapName,
		Namespace: testNamespace,
	}, cm)
	assert.NoError(t, err)

	assert.Equal(t, cm.Data["foo"], "bar")

	// Verify that ExtraConfig overrides FirstClass entries
	a.Spec.DisableAdmin = true
	a.Spec.ExtraConfig["admin.enabled"] = "true"

	err = r.reconcileArgoConfigMap(a)
	assert.NoError(t, err)

	err = r.Client.Get(context.TODO(), types.NamespacedName{
		Name:      common.ArgoCDConfigMapName,
		Namespace: testNamespace,
	}, cm)

	assert.NoError(t, err)
	assert.Equal(t, cm.Data["admin.enabled"], "true")

	// Verify that deletion of a field from ExtraConfig does not delete any existing configuration
	// created by FirstClass citizens.
	a.Spec.ExtraConfig = make(map[string]string, 0)

	err = r.reconcileArgoConfigMap(a)
	assert.NoError(t, err)

	err = r.Client.Get(context.TODO(), types.NamespacedName{
		Name:      common.ArgoCDConfigMapName,
		Namespace: testNamespace,
	}, cm)

	assert.NoError(t, err)
	assert.Equal(t, cm.Data["admin.enabled"], "false")

}

func Test_reconcileRBAC(t *testing.T) {
	a := makeTestArgoCD()
	r := makeTestReconciler(t, a)

	err := r.reconcileRBAC(a)
	assert.NoError(t, err)

	// Verify ArgoCD CR can be used to configure the RBAC policy matcher mode.\
	matcherMode := "regex"
	a.Spec.RBAC.PolicyMatcherMode = &matcherMode

	err = r.reconcileRBAC(a)
	assert.NoError(t, err)

	cm := &corev1.ConfigMap{}
	err = r.Client.Get(context.TODO(), types.NamespacedName{
		Name:      common.ArgoCDRBACConfigMapName,
		Namespace: testNamespace,
	}, cm)

	assert.NoError(t, err)
	assert.Equal(t, cm.Data["policy.matchMode"], matcherMode)
}<|MERGE_RESOLUTION|>--- conflicted
+++ resolved
@@ -125,13 +125,8 @@
 	logf.SetLogger(ZapLogger(true))
 
 	defaultConfigMapData := map[string]string{
-<<<<<<< HEAD
 		"application.instanceLabelKey":       common.AppK8sKeyInstance,
 		"application.resourceTrackingMethod": argoprojv1alpha1.ResourceTrackingMethodLabel.String(),
-=======
-		"application.instanceLabelKey":       common.ArgoCDDefaultApplicationInstanceLabelKey,
-		"application.resourceTrackingMethod": argoproj.ResourceTrackingMethodLabel.String(),
->>>>>>> 75d6cf4d
 		"admin.enabled":                      "true",
 		"configManagementPlugins":            "",
 		"dex.config":                         "",
@@ -684,34 +679,7 @@
 
 }
 
-<<<<<<< HEAD
-func TestArgoCDReconciler_reconcileArgoConfigMap_withResourceCustomizations(t *testing.T) {
-	logf.SetLogger(ZapLogger(true))
-	customizations := "testing: testing"
-	a := makeTestArgoCD(func(a *argoprojv1alpha1.ArgoCD) {
-		a.Spec.ResourceCustomizations = customizations
-	})
-	r := makeTestReconciler(t, a)
-
-	err := r.reconcileArgoConfigMap(a)
-	assert.NoError(t, err)
-
-	cm := &corev1.ConfigMap{}
-	err = r.Client.Get(context.TODO(), types.NamespacedName{
-		Name:      common.ArgoCDConfigMapName,
-		Namespace: testNamespace,
-	}, cm)
-	assert.NoError(t, err)
-
-	if c := cm.Data["resource.customizations"]; c != customizations {
-		t.Fatalf("reconcileArgoConfigMap failed got %q, want %q", c, customizations)
-	}
-}
-
-func TestArgoCDReconciler_reconcileArgoConfigMap_withNewResourceCustomizations(t *testing.T) {
-=======
 func TestReconcileArgoCD_reconcileArgoConfigMap_withNewResourceCustomizations(t *testing.T) {
->>>>>>> 75d6cf4d
 	logf.SetLogger(ZapLogger(true))
 
 	desiredIgnoreDifferenceCustomization :=
@@ -801,47 +769,7 @@
 	}
 }
 
-<<<<<<< HEAD
-func TestReconcile_emitEventOnDeprecatedResourceCustomizations(t *testing.T) {
-	logf.SetLogger(ZapLogger(true))
-
-	DeprecationEventEmissionTracker = make(map[string]DeprecationEventEmissionStatus)
-
-	resourceCustomizationsEvent := &corev1.Event{
-		Reason:  "DeprecationNotice",
-		Message: "ResourceCustomizations is deprecated, please use the new formats `ResourceHealthChecks`, `ResourceIgnoreDifferences`, and `ResourceActions` instead.",
-		Action:  "Deprecated",
-	}
-
-	tests := []struct {
-		name       string
-		argoCD     *argoprojv1alpha1.ArgoCD
-		wantEvents []*corev1.Event
-	}{
-		{
-			name: "ResourceCustomizations used",
-			argoCD: makeTestArgoCD(func(ac *argoprojv1alpha1.ArgoCD) {
-				ac.Spec.ResourceCustomizations = "testing: testing"
-			}),
-			wantEvents: []*corev1.Event{resourceCustomizationsEvent},
-		},
-	}
-	for _, test := range tests {
-		t.Run(test.name, func(t *testing.T) {
-			r := makeFakeReconciler(t, test.argoCD)
-			err := r.reconcileArgoConfigMap(test.argoCD)
-			assert.NoError(t, err)
-			gotEventList := &corev1.EventList{}
-			err = r.Client.List(context.TODO(), gotEventList)
-			assert.NoError(t, err)
-			assert.Equal(t, len(test.wantEvents), len(gotEventList.Items))
-		})
-	}
-}
-func TestArgoCDReconciler_reconcileArgoConfigMap_withExtraConfig(t *testing.T) {
-=======
 func TestReconcileArgoCD_reconcileArgoConfigMap_withExtraConfig(t *testing.T) {
->>>>>>> 75d6cf4d
 	a := makeTestArgoCD()
 	r := makeTestReconciler(t, a)
 
