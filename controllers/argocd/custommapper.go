package argocd

import (
	"context"
	"fmt"
	"strings"

	argoprojv1alpha1 "github.com/argoproj-labs/argocd-operator/api/v1alpha1"
	"github.com/argoproj-labs/argocd-operator/common"

	corev1 "k8s.io/api/core/v1"
	v1 "k8s.io/apimachinery/pkg/apis/meta/v1"
	"sigs.k8s.io/controller-runtime/pkg/client"
	"sigs.k8s.io/controller-runtime/pkg/reconcile"
)

func (r *ArgoCDReconciler) clusterResourceMapper(o client.Object) []reconcile.Request {
	crbAnnotations := o.GetAnnotations()
	namespacedArgoCDObject := client.ObjectKey{}

	for k, v := range crbAnnotations {
		if k == common.ArgoCDArgoprojKeyName {
			namespacedArgoCDObject.Name = v
		} else if k == common.ArgoCDArgoprojKeyNamespace {
			namespacedArgoCDObject.Namespace = v
		}
	}

	var result = []reconcile.Request{}
	if namespacedArgoCDObject.Name != "" && namespacedArgoCDObject.Namespace != "" {
		result = []reconcile.Request{
			{NamespacedName: namespacedArgoCDObject},
		}
	}
	return result
}

// isSecretOfInterest returns true if the name of the given secret matches one of the
// well-known tls secrets used to secure communication amongst the Argo CD components.
func isSecretOfInterest(o client.Object) bool {
	if strings.HasSuffix(o.GetName(), "-repo-server-tls") {
		return true
	}
	if o.GetName() == common.ArgoCDRedisServerTLSSecretName {
		return true
	}
	return false
}

// isOwnerOfInterest returns true if the given owner is one of the Argo CD services that
// may have been made the owner of the tls secret created by the OpenShift service CA, used
// to secure communication amongst the Argo CD components.
func isOwnerOfInterest(owner v1.OwnerReference) bool {
	if owner.Kind != "Service" {
		return false
	}
	if strings.HasSuffix(owner.Name, "-repo-server") {
		return true
	}
	if strings.HasSuffix(owner.Name, "-redis") {
		return true
	}
	return false
}

// tlsSecretMapper maps a watch event on a secret of type TLS back to the
// ArgoCD object that we want to reconcile.
func (r *ArgoCDReconciler) tlsSecretMapper(o client.Object) []reconcile.Request {
	var result = []reconcile.Request{}

	if !isSecretOfInterest(o) {
		return result
	}
	namespacedArgoCDObject := client.ObjectKey{}

	secretOwnerRefs := o.GetOwnerReferences()
	if len(secretOwnerRefs) > 0 {
		// OpenShift service CA makes the owner reference for the TLS secret to the
		// service, which in turn is owned by the controller. This method performs
		// a lookup of the controller through the intermediate owning service.
		for _, secretOwner := range secretOwnerRefs {
			if isOwnerOfInterest(secretOwner) {
				key := client.ObjectKey{Name: secretOwner.Name, Namespace: o.GetNamespace()}
				svc := &corev1.Service{}

				// Get the owning object of the secret
				err := r.Client.Get(context.TODO(), key, svc)
				if err != nil {
					log.Error(err, fmt.Sprintf("could not get owner of secret %s", o.GetName()))
					return result
				}

				// If there's an object of kind ArgoCD in the owner's list,
				// this will be our reconciled object.
				serviceOwnerRefs := svc.GetOwnerReferences()
				for _, serviceOwner := range serviceOwnerRefs {
					if serviceOwner.Kind == "ArgoCD" {
						namespacedArgoCDObject.Name = serviceOwner.Name
						namespacedArgoCDObject.Namespace = svc.ObjectMeta.Namespace
						result = []reconcile.Request{
							{NamespacedName: namespacedArgoCDObject},
						}
						return result
					}
				}
			}
		}
	} else {
		// For secrets without owner (i.e. manually created), we apply some
		// heuristics. This may not be as accurate (e.g. if the user made a
		// typo in the resource's name), but should be good enough for now.
		secret, ok := o.(*corev1.Secret)
		if !ok {
			return result
		}
		if owner, ok := secret.Annotations[common.ArgoCDArgoprojKeyName]; ok {
			namespacedArgoCDObject.Name = owner
			namespacedArgoCDObject.Namespace = o.GetNamespace()
			result = []reconcile.Request{
				{NamespacedName: namespacedArgoCDObject},
			}
		}
	}

	return result
}

// namespaceResourceMapper maps a watch event on a namespace, back to the
// ArgoCD object that we want to reconcile.
func (r *ArgoCDReconciler) namespaceResourceMapper(o client.Object) []reconcile.Request {
	var result = []reconcile.Request{}

	labels := o.GetLabels()
<<<<<<< HEAD
	if v, ok := labels[common.ArgoCDResourcesManagedByLabel]; ok {
=======
	if v, ok := labels[common.ArgoCDArgoprojKeyManagedBy]; ok {
>>>>>>> ba3cdca9
		argocds := &argoprojv1alpha1.ArgoCDList{}
		if err := r.Client.List(context.TODO(), argocds, &client.ListOptions{Namespace: v}); err != nil {
			return result
		}

		if len(argocds.Items) != 1 {
			return result
		}

		argocd := argocds.Items[0]
		namespacedName := client.ObjectKey{
			Name:      argocd.Name,
			Namespace: argocd.Namespace,
		}
		result = []reconcile.Request{
			{NamespacedName: namespacedName},
		}
	}

	return result
}

// clusterSecretResourceMapper maps a watch event on a namespace, back to the
// ArgoCD object that we want to reconcile.
func (r *ArgoCDReconciler) clusterSecretResourceMapper(o client.Object) []reconcile.Request {
	var result = []reconcile.Request{}

	labels := o.GetLabels()
	if v, ok := labels[common.ArgoCDArgoprojKeySecretType]; ok && v == "cluster" {
		argocds := &argoprojv1alpha1.ArgoCDList{}
		if err := r.Client.List(context.TODO(), argocds, &client.ListOptions{Namespace: o.GetNamespace()}); err != nil {
			return result
		}

		if len(argocds.Items) != 1 {
			return result
		}

		argocd := argocds.Items[0]
		namespacedName := client.ObjectKey{
			Name:      argocd.Name,
			Namespace: argocd.Namespace,
		}
		result = []reconcile.Request{
			{NamespacedName: namespacedName},
		}
	}

	return result
}<|MERGE_RESOLUTION|>--- conflicted
+++ resolved
@@ -131,11 +131,7 @@
 	var result = []reconcile.Request{}
 
 	labels := o.GetLabels()
-<<<<<<< HEAD
-	if v, ok := labels[common.ArgoCDResourcesManagedByLabel]; ok {
-=======
 	if v, ok := labels[common.ArgoCDArgoprojKeyManagedBy]; ok {
->>>>>>> ba3cdca9
 		argocds := &argoprojv1alpha1.ArgoCDList{}
 		if err := r.Client.List(context.TODO(), argocds, &client.ListOptions{Namespace: v}); err != nil {
 			return result
