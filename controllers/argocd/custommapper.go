package argocd

import (
	"context"
	"fmt"
	"strings"

	argoproj "github.com/argoproj-labs/argocd-operator/api/v1beta1"
	"github.com/argoproj-labs/argocd-operator/common"

	corev1 "k8s.io/api/core/v1"
	v1 "k8s.io/apimachinery/pkg/apis/meta/v1"
	"sigs.k8s.io/controller-runtime/pkg/client"
	"sigs.k8s.io/controller-runtime/pkg/reconcile"
)

func (r *ArgoCDReconciler) clusterResourceMapper(o client.Object) []reconcile.Request {
	crbAnnotations := o.GetAnnotations()
	namespacedArgoCDObject := client.ObjectKey{}

	for k, v := range crbAnnotations {
		if k == common.ArgoCDArgoprojKeyName {
			namespacedArgoCDObject.Name = v
		} else if k == common.ArgoCDArgoprojKeyNamespace {
			namespacedArgoCDObject.Namespace = v
		}
	}

	var result = []reconcile.Request{}
	if namespacedArgoCDObject.Name != "" && namespacedArgoCDObject.Namespace != "" {
		result = []reconcile.Request{
			{NamespacedName: namespacedArgoCDObject},
		}
	}
	return result
}

// isSecretOfInterest returns true if the name of the given secret matches one of the
// well-known tls secrets used to secure communication amongst the Argo CD components.
func isSecretOfInterest(o client.Object) bool {
	if strings.HasSuffix(o.GetName(), "-repo-server-tls") {
		return true
	}
	if o.GetName() == common.ArgoCDRedisServerTLSSecretName {
		return true
	}
	return false
}

// isOwnerOfInterest returns true if the given owner is one of the Argo CD services that
// may have been made the owner of the tls secret created by the OpenShift service CA, used
// to secure communication amongst the Argo CD components.
func isOwnerOfInterest(owner v1.OwnerReference) bool {
	if owner.Kind != "Service" {
		return false
	}
	if strings.HasSuffix(owner.Name, "-repo-server") {
		return true
	}
	if strings.HasSuffix(owner.Name, "-redis") {
		return true
	}
	return false
}

// tlsSecretMapper maps a watch event on a secret of type TLS back to the
// ArgoCD object that we want to reconcile.
func (r *ArgoCDReconciler) tlsSecretMapper(o client.Object) []reconcile.Request {
	var result = []reconcile.Request{}

	if !isSecretOfInterest(o) {
		return result
	}
	namespacedArgoCDObject := client.ObjectKey{}

	secretOwnerRefs := o.GetOwnerReferences()
	if len(secretOwnerRefs) > 0 {
		// OpenShift service CA makes the owner reference for the TLS secret to the
		// service, which in turn is owned by the controller. This method performs
		// a lookup of the controller through the intermediate owning service.
		for _, secretOwner := range secretOwnerRefs {
			if isOwnerOfInterest(secretOwner) {
				key := client.ObjectKey{Name: secretOwner.Name, Namespace: o.GetNamespace()}
				svc := &corev1.Service{}

				// Get the owning object of the secret
				err := r.Client.Get(context.TODO(), key, svc)
				if err != nil {
					log.Error(err, fmt.Sprintf("could not get owner of secret %s", o.GetName()))
					return result
				}

				// If there's an object of kind ArgoCD in the owner's list,
				// this will be our reconciled object.
				serviceOwnerRefs := svc.GetOwnerReferences()
				for _, serviceOwner := range serviceOwnerRefs {
					if serviceOwner.Kind == "ArgoCD" {
						namespacedArgoCDObject.Name = serviceOwner.Name
						namespacedArgoCDObject.Namespace = svc.ObjectMeta.Namespace
						result = []reconcile.Request{
							{NamespacedName: namespacedArgoCDObject},
						}
						return result
					}
				}
			}
		}
	} else {
		// For secrets without owner (i.e. manually created), we apply some
		// heuristics. This may not be as accurate (e.g. if the user made a
		// typo in the resource's name), but should be good enough for now.
		secret, ok := o.(*corev1.Secret)
		if !ok {
			return result
		}
		if owner, ok := secret.Annotations[common.ArgoCDArgoprojKeyName]; ok {
			namespacedArgoCDObject.Name = owner
			namespacedArgoCDObject.Namespace = o.GetNamespace()
			result = []reconcile.Request{
				{NamespacedName: namespacedArgoCDObject},
			}
		}
	}

	return result
}

// namespaceResourceMapper maps a watch event on a namespace, back to the
// ArgoCD object that we want to reconcile.
func (r *ArgoCDReconciler) namespaceResourceMapper(o client.Object) []reconcile.Request {
	var result = []reconcile.Request{}

	labels := o.GetLabels()
<<<<<<< HEAD
	if v, ok := labels[common.ArgoCDArgoprojKeyManagedBy]; ok {
		argocds := &argoprojv1alpha1.ArgoCDList{}
=======
	if v, ok := labels[common.ArgoCDManagedByLabel]; ok {
		argocds := &argoproj.ArgoCDList{}
>>>>>>> 75d6cf4d
		if err := r.Client.List(context.TODO(), argocds, &client.ListOptions{Namespace: v}); err != nil {
			return result
		}

		if len(argocds.Items) != 1 {
			return result
		}

		argocd := argocds.Items[0]
		namespacedName := client.ObjectKey{
			Name:      argocd.Name,
			Namespace: argocd.Namespace,
		}
		result = []reconcile.Request{
			{NamespacedName: namespacedName},
		}
	}

	return result
}

// clusterSecretResourceMapper maps a watch event on a namespace, back to the
// ArgoCD object that we want to reconcile.
func (r *ArgoCDReconciler) clusterSecretResourceMapper(o client.Object) []reconcile.Request {
	var result = []reconcile.Request{}

	labels := o.GetLabels()
<<<<<<< HEAD
	if v, ok := labels[common.ArgoCDArgoprojKeySecretType]; ok && v == "cluster" {
		argocds := &argoprojv1alpha1.ArgoCDList{}
=======
	if v, ok := labels[common.ArgoCDSecretTypeLabel]; ok && v == "cluster" {
		argocds := &argoproj.ArgoCDList{}
		if err := r.Client.List(context.TODO(), argocds, &client.ListOptions{Namespace: o.GetNamespace()}); err != nil {
			return result
		}

		if len(argocds.Items) != 1 {
			return result
		}

		argocd := argocds.Items[0]
		namespacedName := client.ObjectKey{
			Name:      argocd.Name,
			Namespace: argocd.Namespace,
		}
		result = []reconcile.Request{
			{NamespacedName: namespacedName},
		}
	}

	return result
}

// applicationSetSCMTLSConfigMapMapper maps a watch event on a configmap with name "argocd-appset-gitlab-scm-tls-certs-cm",
// back to the ArgoCD object that we want to reconcile.
func (r *ReconcileArgoCD) applicationSetSCMTLSConfigMapMapper(o client.Object) []reconcile.Request {
	var result = []reconcile.Request{}

	if o.GetName() == common.ArgoCDAppSetGitlabSCMTLSCertsConfigMapName {
		argocds := &argoproj.ArgoCDList{}
>>>>>>> 75d6cf4d
		if err := r.Client.List(context.TODO(), argocds, &client.ListOptions{Namespace: o.GetNamespace()}); err != nil {
			return result
		}

		if len(argocds.Items) != 1 {
			return result
		}

		argocd := argocds.Items[0]
		namespacedName := client.ObjectKey{
			Name:      argocd.Name,
			Namespace: argocd.Namespace,
		}
		result = []reconcile.Request{
			{NamespacedName: namespacedName},
		}
	}

	return result
}<|MERGE_RESOLUTION|>--- conflicted
+++ resolved
@@ -131,13 +131,8 @@
 	var result = []reconcile.Request{}
 
 	labels := o.GetLabels()
-<<<<<<< HEAD
 	if v, ok := labels[common.ArgoCDArgoprojKeyManagedBy]; ok {
 		argocds := &argoprojv1alpha1.ArgoCDList{}
-=======
-	if v, ok := labels[common.ArgoCDManagedByLabel]; ok {
-		argocds := &argoproj.ArgoCDList{}
->>>>>>> 75d6cf4d
 		if err := r.Client.List(context.TODO(), argocds, &client.ListOptions{Namespace: v}); err != nil {
 			return result
 		}
@@ -165,10 +160,6 @@
 	var result = []reconcile.Request{}
 
 	labels := o.GetLabels()
-<<<<<<< HEAD
-	if v, ok := labels[common.ArgoCDArgoprojKeySecretType]; ok && v == "cluster" {
-		argocds := &argoprojv1alpha1.ArgoCDList{}
-=======
 	if v, ok := labels[common.ArgoCDSecretTypeLabel]; ok && v == "cluster" {
 		argocds := &argoproj.ArgoCDList{}
 		if err := r.Client.List(context.TODO(), argocds, &client.ListOptions{Namespace: o.GetNamespace()}); err != nil {
@@ -199,7 +190,6 @@
 
 	if o.GetName() == common.ArgoCDAppSetGitlabSCMTLSCertsConfigMapName {
 		argocds := &argoproj.ArgoCDList{}
->>>>>>> 75d6cf4d
 		if err := r.Client.List(context.TODO(), argocds, &client.ListOptions{Namespace: o.GetNamespace()}); err != nil {
 			return result
 		}
