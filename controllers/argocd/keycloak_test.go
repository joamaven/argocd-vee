--- conflicted
+++ resolved
@@ -388,19 +388,11 @@
 		},
 		{
 			name: ".spec.sso.keycloak.verifyTLS false",
-<<<<<<< HEAD
 			argoCD: makeTestArgoCD(func(ac *argoprojv1alpha1.ArgoCD) {
 				ac.Spec.SSO = &v1alpha1.ArgoCDSSOSpec{
 					Provider: argoappv1.SSOProviderTypeKeycloak,
 					Keycloak: &v1alpha1.ArgoCDKeycloakSpec{
 						VerifyTLS: util.BoolPtr(false),
-=======
-			argoCD: makeTestArgoCD(func(ac *argoproj.ArgoCD) {
-				ac.Spec.SSO = &argoproj.ArgoCDSSOSpec{
-					Provider: argoproj.SSOProviderTypeKeycloak,
-					Keycloak: &argoproj.ArgoCDKeycloakSpec{
-						VerifyTLS: boolPtr(false),
->>>>>>> 75d6cf4d
 					},
 				}
 			}),
@@ -408,19 +400,11 @@
 		},
 		{
 			name: ".spec.sso.keycloak.verifyTLS true",
-<<<<<<< HEAD
 			argoCD: makeTestArgoCD(func(ac *argoprojv1alpha1.ArgoCD) {
 				ac.Spec.SSO = &v1alpha1.ArgoCDSSOSpec{
 					Provider: argoappv1.SSOProviderTypeKeycloak,
 					Keycloak: &v1alpha1.ArgoCDKeycloakSpec{
 						VerifyTLS: util.BoolPtr(true),
-=======
-			argoCD: makeTestArgoCD(func(ac *argoproj.ArgoCD) {
-				ac.Spec.SSO = &argoproj.ArgoCDSSOSpec{
-					Provider: argoproj.SSOProviderTypeKeycloak,
-					Keycloak: &argoproj.ArgoCDKeycloakSpec{
-						VerifyTLS: boolPtr(true),
->>>>>>> 75d6cf4d
 					},
 				}
 			}),
