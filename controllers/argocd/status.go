--- conflicted
+++ resolved
@@ -232,19 +232,12 @@
 
 	deploy := newDeploymentWithSuffix("notifications-controller", "controller", cr)
 	if argoutil.IsObjectFound(r.Client, cr.Namespace, deploy.Name, deploy) {
-<<<<<<< HEAD
-		status = "Running"
-	} else {
-		if cr.Spec.Notifications.Enabled {
-			status = "Unknown"
-=======
 		status = "Pending"
 
 		if deploy.Spec.Replicas != nil {
 			if deploy.Status.ReadyReplicas == *deploy.Spec.Replicas {
 				status = "Running"
 			}
->>>>>>> 5c8492ad
 		}
 	}
 
