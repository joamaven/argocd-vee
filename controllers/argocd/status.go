// Copyright 2020 ArgoCD Operator Developers
//
// Licensed under the Apache License, Version 2.0 (the "License");
// you may not use this file except in compliance with the License.
// You may obtain a copy of the License at
//
// 	http://www.apache.org/licenses/LICENSE-2.0
//
// Unless required by applicable law or agreed to in writing, software
// distributed under the License is distributed on an "AS IS" BASIS,
// WITHOUT WARRANTIES OR CONDITIONS OF ANY KIND, either express or implied.
// See the License for the specific language governing permissions and
// limitations under the License.

package argocd

import (
	"context"
	"reflect"
	"strings"

	oappsv1 "github.com/openshift/api/apps/v1"
	routev1 "github.com/openshift/api/route/v1"
	corev1 "k8s.io/api/core/v1"
	metav1 "k8s.io/apimachinery/pkg/apis/meta/v1"
	"k8s.io/apimachinery/pkg/labels"
	"sigs.k8s.io/controller-runtime/pkg/client"

	argoproj "github.com/argoproj-labs/argocd-operator/api/v1beta1"
<<<<<<< HEAD
	"github.com/argoproj-labs/argocd-operator/pkg/networking"
	"github.com/argoproj-labs/argocd-operator/pkg/util"
	"github.com/argoproj-labs/argocd-operator/pkg/workloads"
)

// reconcileStatus will ensure that all of the Status properties are updated for the given ArgoCD.
func (r *ArgoCDReconciler) reconcileStatus(cr *argoproj.ArgoCD) error {
=======
	"github.com/argoproj-labs/argocd-operator/pkg/argoutil"
)

// reconcileStatus will ensure that all of the Status properties are updated for the given ArgoCD.
func (r *ReconcileArgoCD) reconcileStatus(cr *argoproj.ArgoCD) error {
>>>>>>> aa399a55
	if err := r.reconcileStatusApplicationController(cr); err != nil {
		return err
	}

	if err := r.reconcileStatusSSO(cr); err != nil {
		log.Info(err.Error())
	}

	if err := r.reconcileStatusPhase(cr); err != nil {
		return err
	}

	if err := r.reconcileStatusRedis(cr); err != nil {
		return err
	}

	if err := r.reconcileStatusRepo(cr); err != nil {
		return err
	}

	if err := r.reconcileStatusServer(cr); err != nil {
		return err
	}

	if err := r.reconcileStatusHost(cr); err != nil {
		return err
	}

	if err := r.reconcileStatusNotifications(cr); err != nil {
		return err
	}

	if err := r.reconcileStatusApplicationSetController(cr); err != nil {
		return err
	}

	return nil
}

// reconcileStatusApplicationController will ensure that the ApplicationController Status is updated for the given ArgoCD.
<<<<<<< HEAD
func (r *ArgoCDReconciler) reconcileStatusApplicationController(cr *argoproj.ArgoCD) error {
=======
func (r *ReconcileArgoCD) reconcileStatusApplicationController(cr *argoproj.ArgoCD) error {
>>>>>>> aa399a55
	status := "Unknown"

	ss := newStatefulSetWithSuffix("application-controller", "application-controller", cr)
	if util.IsObjectFound(r.Client, cr.Namespace, ss.Name, ss) {
		status = "Pending"

		if ss.Spec.Replicas != nil {
			if ss.Status.ReadyReplicas == *ss.Spec.Replicas {
				status = "Running"
			}
		}
	}

	if cr.Status.ApplicationController != status {
		cr.Status.ApplicationController = status
		return r.Client.Status().Update(context.TODO(), cr)
	}
	return nil
}

// reconcileStatusDex will ensure that the Dex status is updated for the given ArgoCD.
<<<<<<< HEAD
func (r *ArgoCDReconciler) reconcileStatusDex(cr *argoproj.ArgoCD) error {
=======
func (r *ReconcileArgoCD) reconcileStatusDex(cr *argoproj.ArgoCD) error {
>>>>>>> aa399a55
	status := "Unknown"

	deploy := newDeploymentWithSuffix("dex-server", "dex-server", cr)
	if util.IsObjectFound(r.Client, cr.Namespace, deploy.Name, deploy) {
		status = "Pending"

		if deploy.Spec.Replicas != nil {
			if deploy.Status.ReadyReplicas == *deploy.Spec.Replicas {
				status = "Running"
			}
		}
	}

	if cr.Status.SSO != status {
		cr.Status.SSO = status
		return r.Client.Status().Update(context.TODO(), cr)
	}

	return nil
}

// reconcileStatusKeycloak will ensure that the Keycloak status is updated for the given ArgoCD.
<<<<<<< HEAD
func (r *ArgoCDReconciler) reconcileStatusKeycloak(cr *argoproj.ArgoCD) error {
=======
func (r *ReconcileArgoCD) reconcileStatusKeycloak(cr *argoproj.ArgoCD) error {
>>>>>>> aa399a55
	status := "Unknown"

	if workloads.IsTemplateAPIAvailable() {
		// keycloak is installed using OpenShift templates.
		dc := &oappsv1.DeploymentConfig{
			ObjectMeta: metav1.ObjectMeta{
				Name:      defaultKeycloakIdentifier,
				Namespace: cr.Namespace,
			},
		}
		if util.IsObjectFound(r.Client, cr.Namespace, dc.Name, dc) {
			status = "Pending"

			if dc.Status.ReadyReplicas == dc.Spec.Replicas {
				status = "Running"
			}
		}

	} else {
		d := newDeploymentWithName(defaultKeycloakIdentifier, defaultKeycloakIdentifier, cr)
		if util.IsObjectFound(r.Client, cr.Namespace, d.Name, d) {
			status = "Pending"

			if d.Spec.Replicas != nil {
				if d.Status.ReadyReplicas == *d.Spec.Replicas {
					status = "Running"
				}
			}
		}
	}

	if cr.Status.SSO != status {
		cr.Status.SSO = status
		return r.Client.Status().Update(context.TODO(), cr)
	}

	return nil
}

// reconcileStatusApplicationSetController will ensure that the ApplicationSet controller status is updated for the given ArgoCD.
<<<<<<< HEAD
func (r *ArgoCDReconciler) reconcileStatusApplicationSetController(cr *argoproj.ArgoCD) error {
=======
func (r *ReconcileArgoCD) reconcileStatusApplicationSetController(cr *argoproj.ArgoCD) error {
>>>>>>> aa399a55
	status := "Unknown"

	deploy := newDeploymentWithSuffix("applicationset-controller", "controller", cr)
	if util.IsObjectFound(r.Client, cr.Namespace, deploy.Name, deploy) {
		status = "Pending"

		if deploy.Spec.Replicas != nil {
			if deploy.Status.ReadyReplicas == *deploy.Spec.Replicas {
				status = "Running"
			}
		}
	}

	if cr.Status.ApplicationSetController != status {
		cr.Status.ApplicationSetController = status
		return r.Client.Status().Update(context.TODO(), cr)
	}
	return nil
}

// reconcileStatusSSOConfig will ensure that the SSOConfig status is updated for the given ArgoCD.
<<<<<<< HEAD
func (r *ArgoCDReconciler) reconcileStatusSSO(cr *argoproj.ArgoCD) error {
=======
func (r *ReconcileArgoCD) reconcileStatusSSO(cr *argoproj.ArgoCD) error {
>>>>>>> aa399a55

	// set status to track ssoConfigLegalStatus so it is always up to date with latest sso situation
	status := ssoConfigLegalStatus

	// perform dex/keycloak status reconciliation only if sso configurations are legal
	if status == ssoLegalSuccess {
		if cr.Spec.SSO != nil && cr.Spec.SSO.Provider.ToLower() == argoproj.SSOProviderTypeDex {
			return r.reconcileStatusDex(cr)
		} else if cr.Spec.SSO != nil && cr.Spec.SSO.Provider.ToLower() == argoproj.SSOProviderTypeKeycloak {
			return r.reconcileStatusKeycloak(cr)
		}
	} else {
		// illegal/unknown sso configurations
		if cr.Status.SSO != status {
			cr.Status.SSO = status
			return r.Client.Status().Update(context.TODO(), cr)
		}
	}

	return nil
}

// reconcileStatusPhase will ensure that the Status Phase is updated for the given ArgoCD.
<<<<<<< HEAD
func (r *ArgoCDReconciler) reconcileStatusPhase(cr *argoproj.ArgoCD) error {
=======
func (r *ReconcileArgoCD) reconcileStatusPhase(cr *argoproj.ArgoCD) error {
>>>>>>> aa399a55
	var phase string

	if ((!cr.Spec.Controller.IsEnabled() && cr.Status.ApplicationController == "Unknown") || cr.Status.ApplicationController == "Running") &&
		((!cr.Spec.Redis.IsEnabled() && cr.Status.Redis == "Unknown") || cr.Status.Redis == "Running") &&
		((!cr.Spec.Repo.IsEnabled() && cr.Status.Repo == "Unknown") || cr.Status.Repo == "Running") &&
		((!cr.Spec.Server.IsEnabled() && cr.Status.Server == "Unknown") || cr.Status.Server == "Running") {
		phase = "Available"
	} else {
		phase = "Pending"
	}

	if cr.Status.Phase != phase {
		cr.Status.Phase = phase
		return r.Client.Status().Update(context.TODO(), cr)
	}
	return nil
}

// reconcileStatusRedis will ensure that the Redis status is updated for the given ArgoCD.
<<<<<<< HEAD
func (r *ArgoCDReconciler) reconcileStatusRedis(cr *argoproj.ArgoCD) error {
=======
func (r *ReconcileArgoCD) reconcileStatusRedis(cr *argoproj.ArgoCD) error {
>>>>>>> aa399a55
	status := "Unknown"

	if !cr.Spec.HA.Enabled {
		deploy := newDeploymentWithSuffix("redis", "redis", cr)
		if util.IsObjectFound(r.Client, cr.Namespace, deploy.Name, deploy) {
			status = "Pending"

			if deploy.Spec.Replicas != nil {
				if deploy.Status.ReadyReplicas == *deploy.Spec.Replicas {
					status = "Running"
				}
			}
		}
	} else {
		ss := newStatefulSetWithSuffix("redis-ha-server", "redis-ha-server", cr)
		if util.IsObjectFound(r.Client, cr.Namespace, ss.Name, ss) {
			status = "Pending"

			if ss.Status.ReadyReplicas == *ss.Spec.Replicas {
				status = "Running"
			}
		}
		// TODO: Add check for HA proxy deployment here as well?
	}

	if cr.Status.Redis != status {
		cr.Status.Redis = status
		return r.Client.Status().Update(context.TODO(), cr)
	}
	return nil
}

// reconcileStatusRepo will ensure that the Repo status is updated for the given ArgoCD.
<<<<<<< HEAD
func (r *ArgoCDReconciler) reconcileStatusRepo(cr *argoproj.ArgoCD) error {
=======
func (r *ReconcileArgoCD) reconcileStatusRepo(cr *argoproj.ArgoCD) error {
>>>>>>> aa399a55
	status := "Unknown"

	deploy := newDeploymentWithSuffix("repo-server", "repo-server", cr)
	if util.IsObjectFound(r.Client, cr.Namespace, deploy.Name, deploy) {
		status = "Pending"

		if deploy.Spec.Replicas != nil {
			if deploy.Status.ReadyReplicas == *deploy.Spec.Replicas {
				status = "Running"
			}
		}
	}

	if cr.Status.Repo != status {
		cr.Status.Repo = status
		return r.Client.Status().Update(context.TODO(), cr)
	}
	return nil
}

// reconcileStatusServer will ensure that the Server status is updated for the given ArgoCD.
<<<<<<< HEAD
func (r *ArgoCDReconciler) reconcileStatusServer(cr *argoproj.ArgoCD) error {
=======
func (r *ReconcileArgoCD) reconcileStatusServer(cr *argoproj.ArgoCD) error {
>>>>>>> aa399a55
	status := "Unknown"

	deploy := newDeploymentWithSuffix("server", "server", cr)
	if util.IsObjectFound(r.Client, cr.Namespace, deploy.Name, deploy) {
		status = "Pending"

		// TODO: Refactor these checks.
		if deploy.Spec.Replicas != nil {
			if deploy.Status.ReadyReplicas == *deploy.Spec.Replicas {
				status = "Running"
			}
		}
	}

	if cr.Status.Server != status {
		cr.Status.Server = status
		return r.Client.Status().Update(context.TODO(), cr)
	}
	return nil
}

// reconcileStatusNotifications will ensure that the Notifications status is updated for the given ArgoCD.
<<<<<<< HEAD
func (r *ArgoCDReconciler) reconcileStatusNotifications(cr *argoproj.ArgoCD) error {
=======
func (r *ReconcileArgoCD) reconcileStatusNotifications(cr *argoproj.ArgoCD) error {
>>>>>>> aa399a55
	status := "Unknown"

	deploy := newDeploymentWithSuffix("notifications-controller", "controller", cr)
	if util.IsObjectFound(r.Client, cr.Namespace, deploy.Name, deploy) {
		status = "Pending"

		if deploy.Spec.Replicas != nil {
			if deploy.Status.ReadyReplicas == *deploy.Spec.Replicas {
				status = "Running"
			}
		}
	}

	if cr.Status.NotificationsController != status {
		if !cr.Spec.Notifications.Enabled {
			cr.Status.NotificationsController = ""
		} else {
			cr.Status.NotificationsController = status
		}
		return r.Client.Status().Update(context.TODO(), cr)
	}
	return nil
}

// reconcileStatusHost will ensure that the host status is updated for the given ArgoCD.
<<<<<<< HEAD
func (r *ArgoCDReconciler) reconcileStatusHost(cr *argoproj.ArgoCD) error {
=======
func (r *ReconcileArgoCD) reconcileStatusHost(cr *argoproj.ArgoCD) error {
>>>>>>> aa399a55
	cr.Status.Host = ""

	if (cr.Spec.Server.Route.Enabled || cr.Spec.Server.Ingress.Enabled) && networking.IsRouteAPIAvailable() {
		route := newRouteWithSuffix("server", cr)

		// The Red Hat OpenShift ingress controller implementation is designed to watch ingress objects and create one or more routes
		// to fulfill the conditions specified.
		// But the names of such created route resources are randomly generated so it is better to identify the routes using Labels
		// instead of Name.
		// 1. If a user creates ingress on openshift, Ingress controller generates a route for the ingress with random name.
		// 2. If a user creates route on openshift, Ingress controller processes the route with provided name.
		routeList := &routev1.RouteList{}
		opts := &client.ListOptions{
			LabelSelector: labels.SelectorFromSet(map[string]string{
				"app.kubernetes.io/name": route.Name,
			}),
			Namespace: cr.Namespace,
		}

		if err := r.Client.List(context.TODO(), routeList, opts); err != nil {
			return err
		}

		if len(routeList.Items) == 0 {
			log.Info("argocd-server route requested but not found on cluster")
			return nil
		} else {
			route = &routeList.Items[0]
			// status.ingress not available
			if route.Status.Ingress == nil {
				cr.Status.Host = ""
				cr.Status.Phase = "Pending"
			} else {
				// conditions exist and type is RouteAdmitted
				if len(route.Status.Ingress[0].Conditions) > 0 && route.Status.Ingress[0].Conditions[0].Type == routev1.RouteAdmitted {
					if route.Status.Ingress[0].Conditions[0].Status == corev1.ConditionTrue {
						cr.Status.Host = route.Status.Ingress[0].Host
					} else {
						cr.Status.Host = ""
						cr.Status.Phase = "Pending"
					}
				} else {
					// no conditions are available
					if route.Status.Ingress[0].Host != "" {
						cr.Status.Host = route.Status.Ingress[0].Host
					} else {
						cr.Status.Host = "Unavailable"
						cr.Status.Phase = "Pending"
					}
				}
			}
		}
	} else if cr.Spec.Server.Ingress.Enabled {
		ingress := newIngressWithSuffix("server", cr)
		if !util.IsObjectFound(r.Client, cr.Namespace, ingress.Name, ingress) {
			log.Info("argocd-server ingress requested but not found on cluster")
			cr.Status.Phase = "Pending"
			return nil
		} else {
			if !reflect.DeepEqual(ingress.Status.LoadBalancer, corev1.LoadBalancerStatus{}) && len(ingress.Status.LoadBalancer.Ingress) > 0 {
				var s []string
				var hosts string
				for _, ingressElement := range ingress.Status.LoadBalancer.Ingress {
					if ingressElement.Hostname != "" {
						s = append(s, ingressElement.Hostname)
						continue
					} else if ingressElement.IP != "" {
						s = append(s, ingressElement.IP)
						continue
					}
				}
				hosts = strings.Join(s, ", ")
				cr.Status.Host = hosts
			}
		}
	}
	return r.Client.Status().Update(context.TODO(), cr)
}<|MERGE_RESOLUTION|>--- conflicted
+++ resolved
@@ -27,21 +27,12 @@
 	"sigs.k8s.io/controller-runtime/pkg/client"
 
 	argoproj "github.com/argoproj-labs/argocd-operator/api/v1beta1"
-<<<<<<< HEAD
-	"github.com/argoproj-labs/argocd-operator/pkg/networking"
-	"github.com/argoproj-labs/argocd-operator/pkg/util"
+	"github.com/argoproj-labs/argocd-operator/pkg/argoutil"
 	"github.com/argoproj-labs/argocd-operator/pkg/workloads"
 )
 
 // reconcileStatus will ensure that all of the Status properties are updated for the given ArgoCD.
-func (r *ArgoCDReconciler) reconcileStatus(cr *argoproj.ArgoCD) error {
-=======
-	"github.com/argoproj-labs/argocd-operator/pkg/argoutil"
-)
-
-// reconcileStatus will ensure that all of the Status properties are updated for the given ArgoCD.
 func (r *ReconcileArgoCD) reconcileStatus(cr *argoproj.ArgoCD) error {
->>>>>>> aa399a55
 	if err := r.reconcileStatusApplicationController(cr); err != nil {
 		return err
 	}
@@ -82,15 +73,11 @@
 }
 
 // reconcileStatusApplicationController will ensure that the ApplicationController Status is updated for the given ArgoCD.
-<<<<<<< HEAD
-func (r *ArgoCDReconciler) reconcileStatusApplicationController(cr *argoproj.ArgoCD) error {
-=======
 func (r *ReconcileArgoCD) reconcileStatusApplicationController(cr *argoproj.ArgoCD) error {
->>>>>>> aa399a55
 	status := "Unknown"
 
 	ss := newStatefulSetWithSuffix("application-controller", "application-controller", cr)
-	if util.IsObjectFound(r.Client, cr.Namespace, ss.Name, ss) {
+	if argoutil.IsObjectFound(r.Client, cr.Namespace, ss.Name, ss) {
 		status = "Pending"
 
 		if ss.Spec.Replicas != nil {
@@ -108,15 +95,11 @@
 }
 
 // reconcileStatusDex will ensure that the Dex status is updated for the given ArgoCD.
-<<<<<<< HEAD
-func (r *ArgoCDReconciler) reconcileStatusDex(cr *argoproj.ArgoCD) error {
-=======
 func (r *ReconcileArgoCD) reconcileStatusDex(cr *argoproj.ArgoCD) error {
->>>>>>> aa399a55
 	status := "Unknown"
 
 	deploy := newDeploymentWithSuffix("dex-server", "dex-server", cr)
-	if util.IsObjectFound(r.Client, cr.Namespace, deploy.Name, deploy) {
+	if argoutil.IsObjectFound(r.Client, cr.Namespace, deploy.Name, deploy) {
 		status = "Pending"
 
 		if deploy.Spec.Replicas != nil {
@@ -135,11 +118,7 @@
 }
 
 // reconcileStatusKeycloak will ensure that the Keycloak status is updated for the given ArgoCD.
-<<<<<<< HEAD
-func (r *ArgoCDReconciler) reconcileStatusKeycloak(cr *argoproj.ArgoCD) error {
-=======
 func (r *ReconcileArgoCD) reconcileStatusKeycloak(cr *argoproj.ArgoCD) error {
->>>>>>> aa399a55
 	status := "Unknown"
 
 	if workloads.IsTemplateAPIAvailable() {
@@ -150,7 +129,7 @@
 				Namespace: cr.Namespace,
 			},
 		}
-		if util.IsObjectFound(r.Client, cr.Namespace, dc.Name, dc) {
+		if argoutil.IsObjectFound(r.Client, cr.Namespace, dc.Name, dc) {
 			status = "Pending"
 
 			if dc.Status.ReadyReplicas == dc.Spec.Replicas {
@@ -160,7 +139,7 @@
 
 	} else {
 		d := newDeploymentWithName(defaultKeycloakIdentifier, defaultKeycloakIdentifier, cr)
-		if util.IsObjectFound(r.Client, cr.Namespace, d.Name, d) {
+		if argoutil.IsObjectFound(r.Client, cr.Namespace, d.Name, d) {
 			status = "Pending"
 
 			if d.Spec.Replicas != nil {
@@ -180,15 +159,11 @@
 }
 
 // reconcileStatusApplicationSetController will ensure that the ApplicationSet controller status is updated for the given ArgoCD.
-<<<<<<< HEAD
-func (r *ArgoCDReconciler) reconcileStatusApplicationSetController(cr *argoproj.ArgoCD) error {
-=======
 func (r *ReconcileArgoCD) reconcileStatusApplicationSetController(cr *argoproj.ArgoCD) error {
->>>>>>> aa399a55
 	status := "Unknown"
 
 	deploy := newDeploymentWithSuffix("applicationset-controller", "controller", cr)
-	if util.IsObjectFound(r.Client, cr.Namespace, deploy.Name, deploy) {
+	if argoutil.IsObjectFound(r.Client, cr.Namespace, deploy.Name, deploy) {
 		status = "Pending"
 
 		if deploy.Spec.Replicas != nil {
@@ -206,11 +181,7 @@
 }
 
 // reconcileStatusSSOConfig will ensure that the SSOConfig status is updated for the given ArgoCD.
-<<<<<<< HEAD
-func (r *ArgoCDReconciler) reconcileStatusSSO(cr *argoproj.ArgoCD) error {
-=======
 func (r *ReconcileArgoCD) reconcileStatusSSO(cr *argoproj.ArgoCD) error {
->>>>>>> aa399a55
 
 	// set status to track ssoConfigLegalStatus so it is always up to date with latest sso situation
 	status := ssoConfigLegalStatus
@@ -234,11 +205,7 @@
 }
 
 // reconcileStatusPhase will ensure that the Status Phase is updated for the given ArgoCD.
-<<<<<<< HEAD
-func (r *ArgoCDReconciler) reconcileStatusPhase(cr *argoproj.ArgoCD) error {
-=======
 func (r *ReconcileArgoCD) reconcileStatusPhase(cr *argoproj.ArgoCD) error {
->>>>>>> aa399a55
 	var phase string
 
 	if ((!cr.Spec.Controller.IsEnabled() && cr.Status.ApplicationController == "Unknown") || cr.Status.ApplicationController == "Running") &&
@@ -258,16 +225,12 @@
 }
 
 // reconcileStatusRedis will ensure that the Redis status is updated for the given ArgoCD.
-<<<<<<< HEAD
-func (r *ArgoCDReconciler) reconcileStatusRedis(cr *argoproj.ArgoCD) error {
-=======
 func (r *ReconcileArgoCD) reconcileStatusRedis(cr *argoproj.ArgoCD) error {
->>>>>>> aa399a55
 	status := "Unknown"
 
 	if !cr.Spec.HA.Enabled {
 		deploy := newDeploymentWithSuffix("redis", "redis", cr)
-		if util.IsObjectFound(r.Client, cr.Namespace, deploy.Name, deploy) {
+		if argoutil.IsObjectFound(r.Client, cr.Namespace, deploy.Name, deploy) {
 			status = "Pending"
 
 			if deploy.Spec.Replicas != nil {
@@ -278,7 +241,7 @@
 		}
 	} else {
 		ss := newStatefulSetWithSuffix("redis-ha-server", "redis-ha-server", cr)
-		if util.IsObjectFound(r.Client, cr.Namespace, ss.Name, ss) {
+		if argoutil.IsObjectFound(r.Client, cr.Namespace, ss.Name, ss) {
 			status = "Pending"
 
 			if ss.Status.ReadyReplicas == *ss.Spec.Replicas {
@@ -296,15 +259,11 @@
 }
 
 // reconcileStatusRepo will ensure that the Repo status is updated for the given ArgoCD.
-<<<<<<< HEAD
-func (r *ArgoCDReconciler) reconcileStatusRepo(cr *argoproj.ArgoCD) error {
-=======
 func (r *ReconcileArgoCD) reconcileStatusRepo(cr *argoproj.ArgoCD) error {
->>>>>>> aa399a55
 	status := "Unknown"
 
 	deploy := newDeploymentWithSuffix("repo-server", "repo-server", cr)
-	if util.IsObjectFound(r.Client, cr.Namespace, deploy.Name, deploy) {
+	if argoutil.IsObjectFound(r.Client, cr.Namespace, deploy.Name, deploy) {
 		status = "Pending"
 
 		if deploy.Spec.Replicas != nil {
@@ -322,15 +281,11 @@
 }
 
 // reconcileStatusServer will ensure that the Server status is updated for the given ArgoCD.
-<<<<<<< HEAD
-func (r *ArgoCDReconciler) reconcileStatusServer(cr *argoproj.ArgoCD) error {
-=======
 func (r *ReconcileArgoCD) reconcileStatusServer(cr *argoproj.ArgoCD) error {
->>>>>>> aa399a55
 	status := "Unknown"
 
 	deploy := newDeploymentWithSuffix("server", "server", cr)
-	if util.IsObjectFound(r.Client, cr.Namespace, deploy.Name, deploy) {
+	if argoutil.IsObjectFound(r.Client, cr.Namespace, deploy.Name, deploy) {
 		status = "Pending"
 
 		// TODO: Refactor these checks.
@@ -349,15 +304,11 @@
 }
 
 // reconcileStatusNotifications will ensure that the Notifications status is updated for the given ArgoCD.
-<<<<<<< HEAD
-func (r *ArgoCDReconciler) reconcileStatusNotifications(cr *argoproj.ArgoCD) error {
-=======
 func (r *ReconcileArgoCD) reconcileStatusNotifications(cr *argoproj.ArgoCD) error {
->>>>>>> aa399a55
 	status := "Unknown"
 
 	deploy := newDeploymentWithSuffix("notifications-controller", "controller", cr)
-	if util.IsObjectFound(r.Client, cr.Namespace, deploy.Name, deploy) {
+	if argoutil.IsObjectFound(r.Client, cr.Namespace, deploy.Name, deploy) {
 		status = "Pending"
 
 		if deploy.Spec.Replicas != nil {
@@ -379,14 +330,10 @@
 }
 
 // reconcileStatusHost will ensure that the host status is updated for the given ArgoCD.
-<<<<<<< HEAD
-func (r *ArgoCDReconciler) reconcileStatusHost(cr *argoproj.ArgoCD) error {
-=======
 func (r *ReconcileArgoCD) reconcileStatusHost(cr *argoproj.ArgoCD) error {
->>>>>>> aa399a55
 	cr.Status.Host = ""
 
-	if (cr.Spec.Server.Route.Enabled || cr.Spec.Server.Ingress.Enabled) && networking.IsRouteAPIAvailable() {
+	if (cr.Spec.Server.Route.Enabled || cr.Spec.Server.Ingress.Enabled) && IsRouteAPIAvailable() {
 		route := newRouteWithSuffix("server", cr)
 
 		// The Red Hat OpenShift ingress controller implementation is designed to watch ingress objects and create one or more routes
@@ -438,7 +385,7 @@
 		}
 	} else if cr.Spec.Server.Ingress.Enabled {
 		ingress := newIngressWithSuffix("server", cr)
-		if !util.IsObjectFound(r.Client, cr.Namespace, ingress.Name, ingress) {
+		if !argoutil.IsObjectFound(r.Client, cr.Namespace, ingress.Name, ingress) {
 			log.Info("argocd-server ingress requested but not found on cluster")
 			cr.Status.Phase = "Pending"
 			return nil
