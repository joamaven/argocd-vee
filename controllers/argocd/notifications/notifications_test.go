package notifications

import (
	"testing"

	"github.com/stretchr/testify/assert"
	"k8s.io/apimachinery/pkg/runtime"
	"k8s.io/client-go/kubernetes/scheme"
	"sigs.k8s.io/controller-runtime/pkg/client/fake"

	argoproj "github.com/argoproj-labs/argocd-operator/api/v1beta1"
	"github.com/argoproj-labs/argocd-operator/common"
	"github.com/argoproj-labs/argocd-operator/tests/test"
)

var testExpectedLabels = common.DefaultResourceLabels(test.TestArgoCDName, test.TestNamespace, common.ArgoCDNotificationsControllerComponent)

func makeTestNotificationsReconciler(t *testing.T, objs ...runtime.Object) *NotificationsReconciler {
	s := scheme.Scheme
	assert.NoError(t, argoproj.AddToScheme(s))

	cl := fake.NewClientBuilder().WithScheme(s).WithRuntimeObjects(objs...).Build()

	return &NotificationsReconciler{
		Client:   cl,
		Scheme:   s,
<<<<<<< HEAD
		Instance: test.MakeTestArgoCD(),
		Logger:   logger,
=======
		Instance: argocdcommon.MakeTestArgoCD(),
>>>>>>> 10a3bcde
	}
}

func TestNotificationsReconciler_Reconcile(t *testing.T) {
	ns := test.MakeTestNamespace()
	resourceName = test.TestArgoCDName
	tests := []struct {
		name         string
		resourceName string
		setupClient  func() *NotificationsReconciler
		wantErr      bool
	}{
		{
			name:         "successful reconcile",
			resourceName: test.TestArgoCDName,
			setupClient: func() *NotificationsReconciler {
				return makeTestNotificationsReconciler(t, ns)
			},
			wantErr: false,
		},
	}
	for _, tt := range tests {
		nr := tt.setupClient()
		err := nr.Reconcile()
		assert.NoError(t, err)
		if (err != nil) != tt.wantErr {
			if tt.wantErr {
				t.Errorf("Expected error but did not get one")
			} else {
				t.Errorf("Unexpected error: %v", err)
			}
		}
	}
}

func TestNotificationsReconciler_DeleteResources(t *testing.T) {
	resourceName = test.TestArgoCDName
	tests := []struct {
		name         string
		resourceName string
		setupClient  func() *NotificationsReconciler
		wantErr      bool
	}{
		{
			name:         "successful delete",
			resourceName: test.TestArgoCDName,
			setupClient: func() *NotificationsReconciler {
				return makeTestNotificationsReconciler(t)
			},
			wantErr: false,
		},
	}
	for _, tt := range tests {
		t.Run(tt.name, func(t *testing.T) {
			nr := tt.setupClient()
			if err := nr.DeleteResources(); (err != nil) != tt.wantErr {
				if tt.wantErr {
					t.Errorf("Expected error but did not get one")
				} else {
					t.Errorf("Unexpected error: %v", err)
				}
			}
		})
	}
}<|MERGE_RESOLUTION|>--- conflicted
+++ resolved
@@ -24,12 +24,7 @@
 	return &NotificationsReconciler{
 		Client:   cl,
 		Scheme:   s,
-<<<<<<< HEAD
 		Instance: test.MakeTestArgoCD(),
-		Logger:   logger,
-=======
-		Instance: argocdcommon.MakeTestArgoCD(),
->>>>>>> 10a3bcde
 	}
 }
 
