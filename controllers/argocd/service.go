--- conflicted
+++ resolved
@@ -25,12 +25,8 @@
 
 	argoproj "github.com/argoproj-labs/argocd-operator/api/v1beta1"
 	"github.com/argoproj-labs/argocd-operator/common"
-<<<<<<< HEAD
+	"github.com/argoproj-labs/argocd-operator/pkg/argoutil"
 	"github.com/argoproj-labs/argocd-operator/pkg/networking"
-	"github.com/argoproj-labs/argocd-operator/pkg/util"
-=======
-	"github.com/argoproj-labs/argocd-operator/pkg/argoutil"
->>>>>>> aa399a55
 )
 
 // getArgoServerServiceType will return the server Service type for the ArgoCD.
@@ -47,7 +43,7 @@
 		ObjectMeta: metav1.ObjectMeta{
 			Name:      cr.Name,
 			Namespace: cr.Namespace,
-			Labels:    common.DefaultLabels(cr.Name, cr.Name, ""),
+			Labels:    common.DefaultLabels(cr.Name),
 		},
 	}
 }
@@ -71,13 +67,9 @@
 }
 
 // reconcileGrafanaService will ensure that the Service for Grafana is present.
-<<<<<<< HEAD
-func (r *ArgoCDReconciler) reconcileGrafanaService(cr *argoproj.ArgoCD) error {
-=======
 func (r *ReconcileArgoCD) reconcileGrafanaService(cr *argoproj.ArgoCD) error {
->>>>>>> aa399a55
 	svc := newServiceWithSuffix("grafana", "grafana", cr)
-	if util.IsObjectFound(r.Client, cr.Namespace, svc.Name, svc) {
+	if argoutil.IsObjectFound(r.Client, cr.Namespace, svc.Name, svc) {
 		if !cr.Spec.Grafana.Enabled {
 			// Service exists but enabled flag has been set to false, delete the Service
 			return r.Client.Delete(context.TODO(), svc)
@@ -90,7 +82,7 @@
 	}
 
 	svc.Spec.Selector = map[string]string{
-		common.AppK8sKeyName: util.NameWithSuffix(cr.Name, "grafana"),
+		common.AppK8sKeyName: argoutil.NameWithSuffix(cr.Name, "grafana"),
 	}
 
 	svc.Spec.Ports = []corev1.ServicePort{
@@ -111,19 +103,15 @@
 }
 
 // reconcileMetricsService will ensure that the Service for the Argo CD application controller metrics is present.
-<<<<<<< HEAD
-func (r *ArgoCDReconciler) reconcileMetricsService(cr *argoproj.ArgoCD) error {
-=======
 func (r *ReconcileArgoCD) reconcileMetricsService(cr *argoproj.ArgoCD) error {
->>>>>>> aa399a55
 	svc := newServiceWithSuffix("metrics", "metrics", cr)
-	if util.IsObjectFound(r.Client, cr.Namespace, svc.Name, svc) {
+	if argoutil.IsObjectFound(r.Client, cr.Namespace, svc.Name, svc) {
 		// Service found, do nothing
 		return nil
 	}
 
 	svc.Spec.Selector = map[string]string{
-		common.AppK8sKeyName: util.NameWithSuffix(cr.Name, "application-controller"),
+		common.AppK8sKeyName: argoutil.NameWithSuffix(cr.Name, "application-controller"),
 	}
 
 	svc.Spec.Ports = []corev1.ServicePort{
@@ -142,19 +130,11 @@
 }
 
 // reconcileRedisHAAnnounceServices will ensure that the announce Services are present for Redis when running in HA mode.
-<<<<<<< HEAD
-func (r *ArgoCDReconciler) reconcileRedisHAAnnounceServices(cr *argoproj.ArgoCD) error {
-	for i := int32(0); i < common.ArgoCDDefaultRedisHAReplicas; i++ {
-		svc := newServiceWithSuffix(fmt.Sprintf("redis-ha-announce-%d", i), "redis", cr)
-		if util.IsObjectFound(r.Client, cr.Namespace, svc.Name, svc) {
-			if !cr.Spec.HA.Enabled {
-=======
 func (r *ReconcileArgoCD) reconcileRedisHAAnnounceServices(cr *argoproj.ArgoCD) error {
 	for i := int32(0); i < common.ArgoCDDefaultRedisHAReplicas; i++ {
 		svc := newServiceWithSuffix(fmt.Sprintf("redis-ha-announce-%d", i), "redis", cr)
 		if argoutil.IsObjectFound(r.Client, cr.Namespace, svc.Name, svc) {
 			if !cr.Spec.HA.Enabled || !cr.Spec.Redis.IsEnabled() {
->>>>>>> aa399a55
 				return r.Client.Delete(context.TODO(), svc)
 			}
 			return nil // Service found, do nothing
@@ -171,8 +151,8 @@
 		svc.Spec.PublishNotReadyAddresses = true
 
 		svc.Spec.Selector = map[string]string{
-			common.AppK8sKeyName:            util.NameWithSuffix(cr.Name, "redis-ha"),
-			common.StatefulSetK8sKeyPodName: util.NameWithSuffix(cr.Name, fmt.Sprintf("redis-ha-server-%d", i)),
+			common.AppK8sKeyName:            argoutil.NameWithSuffix(cr.Name, "redis-ha"),
+			common.StatefulSetK8sKeyPodName: argoutil.NameWithSuffix(cr.Name, fmt.Sprintf("redis-ha-server-%d", i)),
 		}
 
 		svc.Spec.Ports = []corev1.ServicePort{
@@ -201,17 +181,10 @@
 }
 
 // reconcileRedisHAMasterService will ensure that the "master" Service is present for Redis when running in HA mode.
-<<<<<<< HEAD
-func (r *ArgoCDReconciler) reconcileRedisHAMasterService(cr *argoproj.ArgoCD) error {
-	svc := newServiceWithSuffix("redis-ha", "redis", cr)
-	if util.IsObjectFound(r.Client, cr.Namespace, svc.Name, svc) {
-		if !cr.Spec.HA.Enabled {
-=======
 func (r *ReconcileArgoCD) reconcileRedisHAMasterService(cr *argoproj.ArgoCD) error {
 	svc := newServiceWithSuffix("redis-ha", "redis", cr)
 	if argoutil.IsObjectFound(r.Client, cr.Namespace, svc.Name, svc) {
 		if !cr.Spec.HA.Enabled || !cr.Spec.Redis.IsEnabled() {
->>>>>>> aa399a55
 			return r.Client.Delete(context.TODO(), svc)
 		}
 		return nil // Service found, do nothing
@@ -222,7 +195,7 @@
 	}
 
 	svc.Spec.Selector = map[string]string{
-		common.AppK8sKeyName: util.NameWithSuffix(cr.Name, "redis-ha"),
+		common.AppK8sKeyName: argoutil.NameWithSuffix(cr.Name, "redis-ha"),
 	}
 
 	svc.Spec.Ports = []corev1.ServicePort{
@@ -246,13 +219,9 @@
 }
 
 // reconcileRedisHAProxyService will ensure that the HA Proxy Service is present for Redis when running in HA mode.
-<<<<<<< HEAD
-func (r *ArgoCDReconciler) reconcileRedisHAProxyService(cr *argoproj.ArgoCD) error {
-=======
 func (r *ReconcileArgoCD) reconcileRedisHAProxyService(cr *argoproj.ArgoCD) error {
->>>>>>> aa399a55
 	svc := newServiceWithSuffix("redis-ha-haproxy", "redis", cr)
-	if util.IsObjectFound(r.Client, cr.Namespace, svc.Name, svc) {
+	if argoutil.IsObjectFound(r.Client, cr.Namespace, svc.Name, svc) {
 
 		if !cr.Spec.HA.Enabled || !cr.Spec.Redis.IsEnabled() {
 			return r.Client.Delete(context.TODO(), svc)
@@ -271,7 +240,7 @@
 	ensureAutoTLSAnnotation(svc, common.ArgoCDRedisServerTLSSecretName, cr.Spec.Redis.WantsAutoTLS())
 
 	svc.Spec.Selector = map[string]string{
-		common.AppK8sKeyName: util.NameWithSuffix(cr.Name, "redis-ha-haproxy"),
+		common.AppK8sKeyName: argoutil.NameWithSuffix(cr.Name, "redis-ha-haproxy"),
 	}
 
 	svc.Spec.Ports = []corev1.ServicePort{
@@ -290,11 +259,7 @@
 }
 
 // reconcileRedisHAServices will ensure that all required Services are present for Redis when running in HA mode.
-<<<<<<< HEAD
-func (r *ArgoCDReconciler) reconcileRedisHAServices(cr *argoproj.ArgoCD) error {
-=======
 func (r *ReconcileArgoCD) reconcileRedisHAServices(cr *argoproj.ArgoCD) error {
->>>>>>> aa399a55
 
 	if err := r.reconcileRedisHAAnnounceServices(cr); err != nil {
 		return err
@@ -311,12 +276,6 @@
 }
 
 // reconcileRedisService will ensure that the Service for Redis is present.
-<<<<<<< HEAD
-func (r *ArgoCDReconciler) reconcileRedisService(cr *argoproj.ArgoCD) error {
-	svc := newServiceWithSuffix("redis", "redis", cr)
-
-	if util.IsObjectFound(r.Client, cr.Namespace, svc.Name, svc) {
-=======
 func (r *ReconcileArgoCD) reconcileRedisService(cr *argoproj.ArgoCD) error {
 	svc := newServiceWithSuffix("redis", "redis", cr)
 
@@ -324,7 +283,6 @@
 		if !cr.Spec.Redis.IsEnabled() {
 			return r.Client.Delete(context.TODO(), svc)
 		}
->>>>>>> aa399a55
 		if ensureAutoTLSAnnotation(svc, common.ArgoCDRedisServerTLSSecretName, cr.Spec.Redis.WantsAutoTLS()) {
 			return r.Client.Update(context.TODO(), svc)
 		}
@@ -341,7 +299,7 @@
 	ensureAutoTLSAnnotation(svc, common.ArgoCDRedisServerTLSSecretName, cr.Spec.Redis.WantsAutoTLS())
 
 	svc.Spec.Selector = map[string]string{
-		common.AppK8sKeyName: util.NameWithSuffix(cr.Name, "redis"),
+		common.AppK8sKeyName: argoutil.NameWithSuffix(cr.Name, "redis"),
 	}
 
 	svc.Spec.Ports = []corev1.ServicePort{
@@ -400,12 +358,6 @@
 }
 
 // reconcileRepoService will ensure that the Service for the Argo CD repo server is present.
-<<<<<<< HEAD
-func (r *ArgoCDReconciler) reconcileRepoService(cr *argoproj.ArgoCD) error {
-	svc := newServiceWithSuffix("repo-server", "repo-server", cr)
-
-	if util.IsObjectFound(r.Client, cr.Namespace, svc.Name, svc) {
-=======
 func (r *ReconcileArgoCD) reconcileRepoService(cr *argoproj.ArgoCD) error {
 	svc := newServiceWithSuffix("repo-server", "repo-server", cr)
 
@@ -413,7 +365,6 @@
 		if !cr.Spec.Repo.IsEnabled() {
 			return r.Client.Delete(context.TODO(), svc)
 		}
->>>>>>> aa399a55
 		if ensureAutoTLSAnnotation(svc, common.ArgoCDRepoServerTLSSecretName, cr.Spec.Repo.WantsAutoTLS()) {
 			return r.Client.Update(context.TODO(), svc)
 		}
@@ -427,7 +378,7 @@
 	ensureAutoTLSAnnotation(svc, common.ArgoCDRepoServerTLSSecretName, cr.Spec.Repo.WantsAutoTLS())
 
 	svc.Spec.Selector = map[string]string{
-		common.AppK8sKeyName: util.NameWithSuffix(cr.Name, "repo-server"),
+		common.AppK8sKeyName: argoutil.NameWithSuffix(cr.Name, "repo-server"),
 	}
 
 	svc.Spec.Ports = []corev1.ServicePort{
@@ -451,18 +402,14 @@
 }
 
 // reconcileServerMetricsService will ensure that the Service for the Argo CD server metrics is present.
-<<<<<<< HEAD
-func (r *ArgoCDReconciler) reconcileServerMetricsService(cr *argoproj.ArgoCD) error {
-=======
 func (r *ReconcileArgoCD) reconcileServerMetricsService(cr *argoproj.ArgoCD) error {
->>>>>>> aa399a55
 	svc := newServiceWithSuffix("server-metrics", "server", cr)
-	if util.IsObjectFound(r.Client, cr.Namespace, svc.Name, svc) {
-		return nil // Service found, do nothing
-	}
-
-	svc.Spec.Selector = map[string]string{
-		common.AppK8sKeyName: util.NameWithSuffix(cr.Name, "server"),
+	if argoutil.IsObjectFound(r.Client, cr.Namespace, svc.Name, svc) {
+		return nil // Service found, do nothing
+	}
+
+	svc.Spec.Selector = map[string]string{
+		common.AppK8sKeyName: argoutil.NameWithSuffix(cr.Name, "server"),
 	}
 
 	svc.Spec.Ports = []corev1.ServicePort{
@@ -481,18 +428,12 @@
 }
 
 // reconcileServerService will ensure that the Service is present for the Argo CD server component.
-<<<<<<< HEAD
-func (r *ArgoCDReconciler) reconcileServerService(cr *argoproj.ArgoCD) error {
-	svc := newServiceWithSuffix("server", "server", cr)
-	if util.IsObjectFound(r.Client, cr.Namespace, svc.Name, svc) {
-=======
 func (r *ReconcileArgoCD) reconcileServerService(cr *argoproj.ArgoCD) error {
 	svc := newServiceWithSuffix("server", "server", cr)
 	if argoutil.IsObjectFound(r.Client, cr.Namespace, svc.Name, svc) {
 		if !cr.Spec.Server.IsEnabled() {
 			return r.Client.Delete(context.TODO(), svc)
 		}
->>>>>>> aa399a55
 		if ensureAutoTLSAnnotation(svc, common.ArgoCDServerTLSSecretName, cr.Spec.Server.WantsAutoTLS()) {
 			return r.Client.Update(context.TODO(), svc)
 		}
@@ -520,7 +461,7 @@
 	}
 
 	svc.Spec.Selector = map[string]string{
-		common.AppK8sKeyName: util.NameWithSuffix(cr.Name, "server"),
+		common.AppK8sKeyName: argoutil.NameWithSuffix(cr.Name, "server"),
 	}
 
 	svc.Spec.Type = getArgoServerServiceType(cr)
@@ -532,11 +473,7 @@
 }
 
 // reconcileServices will ensure that all Services are present for the given ArgoCD.
-<<<<<<< HEAD
-func (r *ArgoCDReconciler) reconcileServices(cr *argoproj.ArgoCD) error {
-=======
 func (r *ReconcileArgoCD) reconcileServices(cr *argoproj.ArgoCD) error {
->>>>>>> aa399a55
 
 	if err := r.reconcileDexService(cr); err != nil {
 		log.Error(err, "error reconciling dex service")
