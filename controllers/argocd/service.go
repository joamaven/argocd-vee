--- conflicted
+++ resolved
@@ -128,272 +128,6 @@
 	return r.Client.Create(context.TODO(), svc)
 }
 
-<<<<<<< HEAD
-// reconcileRepoService will ensure that the Service for the Argo CD repo server is present.
-func (r *ReconcileArgoCD) reconcileRepoService(cr *argoproj.ArgoCD) error {
-	svc := newServiceWithSuffix("repo-server", "repo-server", cr)
-
-	if argoutil.IsObjectFound(r.Client, cr.Namespace, svc.Name, svc) {
-		if !cr.Spec.Repo.IsEnabled() {
-			return r.Client.Delete(context.TODO(), svc)
-		}
-		if ensureAutoTLSAnnotation(svc, common.ArgoCDRepoServerTLSSecretName, cr.Spec.Repo.WantsAutoTLS()) {
-=======
-// reconcileRedisHAAnnounceServices will ensure that the announce Services are present for Redis when running in HA mode.
-func (r *ReconcileArgoCD) reconcileRedisHAAnnounceServices(cr *argoproj.ArgoCD) error {
-	for i := int32(0); i < common.ArgoCDDefaultRedisHAReplicas; i++ {
-		svc := newServiceWithSuffix(fmt.Sprintf("redis-ha-announce-%d", i), "redis", cr)
-		if argoutil.IsObjectFound(r.Client, cr.Namespace, svc.Name, svc) {
-			if !cr.Spec.HA.Enabled || !cr.Spec.Redis.IsEnabled() {
-				return r.Client.Delete(context.TODO(), svc)
-			}
-			return nil // Service found, do nothing
-		}
-
-		if !cr.Spec.HA.Enabled || !cr.Spec.Redis.IsEnabled() {
-			return nil //return as Ha is not enabled do nothing
-		}
-
-		svc.ObjectMeta.Annotations = map[string]string{
-			common.ArgoCDKeyTolerateUnreadyEndpounts: "true",
-		}
-
-		svc.Spec.PublishNotReadyAddresses = true
-
-		svc.Spec.Selector = map[string]string{
-			common.ArgoCDKeyName:               nameWithSuffix("redis-ha", cr),
-			common.ArgoCDKeyStatefulSetPodName: nameWithSuffix(fmt.Sprintf("redis-ha-server-%d", i), cr),
-		}
-
-		svc.Spec.Ports = []corev1.ServicePort{
-			{
-				Name:       "server",
-				Port:       common.ArgoCDDefaultRedisPort,
-				Protocol:   corev1.ProtocolTCP,
-				TargetPort: intstr.FromString("redis"),
-			}, {
-				Name:       "sentinel",
-				Port:       common.ArgoCDDefaultRedisSentinelPort,
-				Protocol:   corev1.ProtocolTCP,
-				TargetPort: intstr.FromString("sentinel"),
-			},
-		}
-
-		if err := controllerutil.SetControllerReference(cr, svc, r.Scheme); err != nil {
-			return err
-		}
-
-		if err := r.Client.Create(context.TODO(), svc); err != nil {
-			return err
-		}
-	}
-	return nil
-}
-
-// reconcileRedisHAMasterService will ensure that the "master" Service is present for Redis when running in HA mode.
-func (r *ReconcileArgoCD) reconcileRedisHAMasterService(cr *argoproj.ArgoCD) error {
-	svc := newServiceWithSuffix("redis-ha", "redis", cr)
-	if argoutil.IsObjectFound(r.Client, cr.Namespace, svc.Name, svc) {
-		if !cr.Spec.HA.Enabled || !cr.Spec.Redis.IsEnabled() {
-			return r.Client.Delete(context.TODO(), svc)
-		}
-		return nil // Service found, do nothing
-	}
-
-	if !cr.Spec.HA.Enabled || !cr.Spec.Redis.IsEnabled() {
-		return nil //return as Ha is not enabled do nothing
-	}
-
-	svc.Spec.Selector = map[string]string{
-		common.ArgoCDKeyName: nameWithSuffix("redis-ha", cr),
-	}
-
-	svc.Spec.Ports = []corev1.ServicePort{
-		{
-			Name:       "server",
-			Port:       common.ArgoCDDefaultRedisPort,
-			Protocol:   corev1.ProtocolTCP,
-			TargetPort: intstr.FromString("redis"),
-		}, {
-			Name:       "sentinel",
-			Port:       common.ArgoCDDefaultRedisSentinelPort,
-			Protocol:   corev1.ProtocolTCP,
-			TargetPort: intstr.FromString("sentinel"),
-		},
-	}
-
-	if err := controllerutil.SetControllerReference(cr, svc, r.Scheme); err != nil {
-		return err
-	}
-	return r.Client.Create(context.TODO(), svc)
-}
-
-// reconcileRedisHAProxyService will ensure that the HA Proxy Service is present for Redis when running in HA mode.
-func (r *ReconcileArgoCD) reconcileRedisHAProxyService(cr *argoproj.ArgoCD) error {
-	svc := newServiceWithSuffix("redis-ha-haproxy", "redis", cr)
-	if argoutil.IsObjectFound(r.Client, cr.Namespace, svc.Name, svc) {
-
-		if !cr.Spec.HA.Enabled || !cr.Spec.Redis.IsEnabled() {
-			return r.Client.Delete(context.TODO(), svc)
-		}
-
-		if ensureAutoTLSAnnotation(svc, common.ArgoCDRedisServerTLSSecretName, cr.Spec.Redis.WantsAutoTLS()) {
->>>>>>> 1b81c4b9
-			return r.Client.Update(context.TODO(), svc)
-		}
-		return nil // Service found, do nothing
-	}
-
-<<<<<<< HEAD
-	if !cr.Spec.Repo.IsEnabled() {
-		return nil
-	}
-
-	ensureAutoTLSAnnotation(svc, common.ArgoCDRepoServerTLSSecretName, cr.Spec.Repo.WantsAutoTLS())
-
-	svc.Spec.Selector = map[string]string{
-		common.ArgoCDKeyName: nameWithSuffix("repo-server", cr),
-=======
-	if !cr.Spec.HA.Enabled || !cr.Spec.Redis.IsEnabled() {
-		return nil //return as Ha is not enabled do nothing
-	}
-
-	ensureAutoTLSAnnotation(svc, common.ArgoCDRedisServerTLSSecretName, cr.Spec.Redis.WantsAutoTLS())
-
-	svc.Spec.Selector = map[string]string{
-		common.ArgoCDKeyName: nameWithSuffix("redis-ha-haproxy", cr),
->>>>>>> 1b81c4b9
-	}
-
-	svc.Spec.Ports = []corev1.ServicePort{
-		{
-<<<<<<< HEAD
-			Name:       "server",
-			Port:       common.ArgoCDDefaultRepoServerPort,
-			Protocol:   corev1.ProtocolTCP,
-			TargetPort: intstr.FromInt(common.ArgoCDDefaultRepoServerPort),
-		}, {
-			Name:       "metrics",
-			Port:       common.ArgoCDDefaultRepoMetricsPort,
-			Protocol:   corev1.ProtocolTCP,
-			TargetPort: intstr.FromInt(common.ArgoCDDefaultRepoMetricsPort),
-=======
-			Name:       "haproxy",
-			Port:       common.ArgoCDDefaultRedisPort,
-			Protocol:   corev1.ProtocolTCP,
-			TargetPort: intstr.FromString("redis"),
-		},
-	}
-
-	if err := controllerutil.SetControllerReference(cr, svc, r.Scheme); err != nil {
-		return err
-	}
-	return r.Client.Create(context.TODO(), svc)
-}
-
-// reconcileRedisHAServices will ensure that all required Services are present for Redis when running in HA mode.
-func (r *ReconcileArgoCD) reconcileRedisHAServices(cr *argoproj.ArgoCD) error {
-
-	if err := r.reconcileRedisHAAnnounceServices(cr); err != nil {
-		return err
-	}
-
-	if err := r.reconcileRedisHAMasterService(cr); err != nil {
-		return err
-	}
-
-	if err := r.reconcileRedisHAProxyService(cr); err != nil {
-		return err
-	}
-	return nil
-}
-
-// reconcileRedisService will ensure that the Service for Redis is present.
-func (r *ReconcileArgoCD) reconcileRedisService(cr *argoproj.ArgoCD) error {
-	svc := newServiceWithSuffix("redis", "redis", cr)
-
-	if argoutil.IsObjectFound(r.Client, cr.Namespace, svc.Name, svc) {
-		if !cr.Spec.Redis.IsEnabled() {
-			return r.Client.Delete(context.TODO(), svc)
-		}
-		if ensureAutoTLSAnnotation(svc, common.ArgoCDRedisServerTLSSecretName, cr.Spec.Redis.WantsAutoTLS()) {
-			return r.Client.Update(context.TODO(), svc)
-		}
-		if cr.Spec.HA.Enabled {
-			return r.Client.Delete(context.TODO(), svc)
-		}
-		return nil // Service found, do nothing
-	}
-
-	if cr.Spec.HA.Enabled || !cr.Spec.Redis.IsEnabled() {
-		return nil //return as Ha is enabled do nothing
-	}
-
-	ensureAutoTLSAnnotation(svc, common.ArgoCDRedisServerTLSSecretName, cr.Spec.Redis.WantsAutoTLS())
-
-	svc.Spec.Selector = map[string]string{
-		common.ArgoCDKeyName: nameWithSuffix("redis", cr),
-	}
-
-	svc.Spec.Ports = []corev1.ServicePort{
-		{
-			Name:       "tcp-redis",
-			Port:       common.ArgoCDDefaultRedisPort,
-			Protocol:   corev1.ProtocolTCP,
-			TargetPort: intstr.FromInt(common.ArgoCDDefaultRedisPort),
->>>>>>> 1b81c4b9
-		},
-	}
-
-	if err := controllerutil.SetControllerReference(cr, svc, r.Scheme); err != nil {
-		return err
-	}
-	return r.Client.Create(context.TODO(), svc)
-}
-
-<<<<<<< HEAD
-=======
-// ensureAutoTLSAnnotation ensures that the service svc has the desired state
-// of the auto TLS annotation set, which is either set (when enabled is true)
-// or unset (when enabled is false).
-//
-// Returns true when annotations have been updated, otherwise returns false.
-//
-// When this method returns true, the svc resource will need to be updated on
-// the cluster.
-func ensureAutoTLSAnnotation(svc *corev1.Service, secretName string, enabled bool) bool {
-	var autoTLSAnnotationName, autoTLSAnnotationValue string
-
-	// We currently only support OpenShift for automatic TLS
-	if IsRouteAPIAvailable() {
-		autoTLSAnnotationName = common.AnnotationOpenShiftServiceCA
-		if svc.Annotations == nil {
-			svc.Annotations = make(map[string]string)
-		}
-		autoTLSAnnotationValue = secretName
-	}
-
-	if autoTLSAnnotationName != "" {
-		val, ok := svc.Annotations[autoTLSAnnotationName]
-		if enabled {
-			if !ok || val != secretName {
-				log.Info(fmt.Sprintf("requesting AutoTLS on service %s", svc.ObjectMeta.Name))
-				svc.Annotations[autoTLSAnnotationName] = autoTLSAnnotationValue
-				return true
-			}
-		} else {
-			if ok {
-				log.Info(fmt.Sprintf("removing AutoTLS from service %s", svc.ObjectMeta.Name))
-				delete(svc.Annotations, autoTLSAnnotationName)
-				return true
-			}
-		}
-	}
-
-	return false
-}
-
->>>>>>> 1b81c4b9
 // reconcileServerMetricsService will ensure that the Service for the Argo CD server metrics is present.
 func (r *ReconcileArgoCD) reconcileServerMetricsService(cr *argoproj.ArgoCD) error {
 	svc := newServiceWithSuffix("server-metrics", "server", cr)
