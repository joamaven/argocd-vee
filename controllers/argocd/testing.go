--- conflicted
+++ resolved
@@ -32,20 +32,12 @@
 	metav1 "k8s.io/apimachinery/pkg/apis/meta/v1"
 	"k8s.io/apimachinery/pkg/runtime"
 	"k8s.io/client-go/kubernetes/scheme"
-<<<<<<< HEAD
-	ctrl "sigs.k8s.io/controller-runtime"
-	"sigs.k8s.io/controller-runtime/pkg/client/fake"
-	"sigs.k8s.io/controller-runtime/pkg/log/zap"
-
-	argoprojv1alpha1 "github.com/argoproj-labs/argocd-operator/api/v1alpha1"
-=======
 	"sigs.k8s.io/controller-runtime/pkg/client"
 	"sigs.k8s.io/controller-runtime/pkg/client/fake"
 	"sigs.k8s.io/controller-runtime/pkg/log/zap"
 
 	"github.com/argoproj-labs/argocd-operator/pkg/argoutil"
 
->>>>>>> aa399a55
 	argoproj "github.com/argoproj-labs/argocd-operator/api/v1beta1"
 )
 
@@ -59,7 +51,6 @@
 	return zap.New(zap.UseDevMode(development))
 }
 
-<<<<<<< HEAD
 type namespaceOpt func(*corev1.Namespace)
 
 func makeTestNs(opts ...namespaceOpt) *corev1.Namespace {
@@ -75,19 +66,6 @@
 	return a
 }
 
-func makeTestReconciler(t *testing.T, objs ...runtime.Object) *ArgoCDReconciler {
-	s := scheme.Scheme
-	assert.NoError(t, argoproj.AddToScheme(s))
-	assert.NoError(t, argoprojv1alpha1.AddToScheme(s))
-
-	cl := fake.NewClientBuilder().WithScheme(s).WithRuntimeObjects(objs...).Build()
-	logger := ctrl.Log.WithName("test-logger")
-
-	return &ArgoCDReconciler{
-		Client: cl,
-		Scheme: s,
-		Logger: logger,
-=======
 type SchemeOpt func(*runtime.Scheme) error
 
 func makeTestReconciler(client client.Client, sch *runtime.Scheme) *ReconcileArgoCD {
@@ -97,6 +75,13 @@
 	}
 }
 
+func makeNewTestReconciler(client client.Client, sch *runtime.Scheme) *ArgoCDReconciler {
+	return &ArgoCDReconciler{
+		Client: client,
+		Scheme: sch,
+	}
+}
+
 func makeTestReconcilerClient(sch *runtime.Scheme, resObjs, subresObjs []client.Object, runtimeObj []runtime.Object) client.Client {
 	client := fake.NewClientBuilder().WithScheme(sch)
 	if len(resObjs) > 0 {
@@ -115,7 +100,6 @@
 	s := scheme.Scheme
 	for _, opt := range sOpts {
 		_ = opt(s)
->>>>>>> aa399a55
 	}
 
 	return s
@@ -243,11 +227,7 @@
 func initialCerts(t *testing.T, host string) argoCDOpt {
 	t.Helper()
 	return func(a *argoproj.ArgoCD) {
-<<<<<<< HEAD
-		key, err := util.NewPrivateKey()
-=======
 		key, err := argoutil.NewPrivateKey()
->>>>>>> aa399a55
 		assert.NoError(t, err)
 		cert, err := util.NewSelfSignedCACertificate(a.Name, key)
 		assert.NoError(t, err)
@@ -320,7 +300,7 @@
 	}
 }
 
-func createNamespace(r *ArgoCDReconciler, n string, managedBy string) error {
+func createNs(r *ArgoCDReconciler, n string, managedBy string) error {
 	ns := &corev1.Namespace{ObjectMeta: metav1.ObjectMeta{Name: n}}
 	if managedBy != "" {
 		ns.Labels = map[string]string{common.ArgoCDArgoprojKeyManagedBy: managedBy}
@@ -334,20 +314,6 @@
 	return r.Client.Create(context.TODO(), ns)
 }
 
-func createNamespaceManagedByClusterArgoCDLabel(r *ArgoCDReconciler, n string, managedBy string) error {
-	ns := &corev1.Namespace{ObjectMeta: metav1.ObjectMeta{Name: n}}
-	if managedBy != "" {
-		ns.Labels = map[string]string{common.ArgoCDArgoprojKeyManagedByClusterArgoCD: managedBy}
-	}
-
-	if r.AppManagedNamespaces == nil {
-		r.AppManagedNamespaces = make(map[string]string)
-	}
-	r.AppManagedNamespaces[ns.Name] = ""
-
-	return r.Client.Create(context.TODO(), ns)
-}
-
 func merge(base map[string]string, diff map[string]string) map[string]string {
 	result := make(map[string]string)
 
