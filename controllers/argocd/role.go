--- conflicted
+++ resolved
@@ -136,8 +136,6 @@
 			continue
 		}
 
-<<<<<<< HEAD
-=======
 		if customRole != "" {
 			// Delete the existing default role if custom role is specified
 			if err := r.Client.Delete(context.TODO(), &existingRole); err != nil {
@@ -146,7 +144,6 @@
 			continue
 		}
 
->>>>>>> 6de5fc25
 		if name == dexServer && (cr.Spec.SSO == nil || cr.Spec.SSO.Provider != argoprojv1a1.SSOProviderTypeDex) {
 			log.Info("deleting the existing Dex role because dex is not configured")
 			// Delete any existing Role created for Dex
