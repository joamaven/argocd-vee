// Copyright 2020 ArgoCD Operator Developers
//
// Licensed under the Apache License, Version 2.0 (the "License");
// you may not use this file except in compliance with the License.
// You may obtain a copy of the License at
//
// 	http://www.apache.org/licenses/LICENSE-2.0
//
// Unless required by applicable law or agreed to in writing, software
// distributed under the License is distributed on an "AS IS" BASIS,
// WITHOUT WARRANTIES OR CONDITIONS OF ANY KIND, either express or implied.
// See the License for the specific language governing permissions and
// limitations under the License.

package argocd

import (
	"context"
	"fmt"
	"sort"
	"testing"
	"time"

	corev1 "k8s.io/api/core/v1"
	"sigs.k8s.io/controller-runtime/pkg/client"

	"github.com/stretchr/testify/assert"
	appsv1 "k8s.io/api/apps/v1"
	v1 "k8s.io/api/rbac/v1"
	apierrors "k8s.io/apimachinery/pkg/api/errors"
	metav1 "k8s.io/apimachinery/pkg/apis/meta/v1"
	"k8s.io/apimachinery/pkg/runtime"
	"k8s.io/apimachinery/pkg/types"
	logf "sigs.k8s.io/controller-runtime/pkg/log"
	"sigs.k8s.io/controller-runtime/pkg/reconcile"

	argoproj "github.com/argoproj-labs/argocd-operator/api/v1beta1"
	"github.com/argoproj-labs/argocd-operator/common"
	"github.com/argoproj-labs/argocd-operator/pkg/cluster"
	"github.com/argoproj-labs/argocd-operator/pkg/util"
)

var _ reconcile.Reconciler = &ArgoCDReconciler{}

func deletedAt(now time.Time) argoCDOpt {
	return func(a *argov1alpha1.ArgoCD) {
		wrapped := metav1.NewTime(now)
		a.ObjectMeta.DeletionTimestamp = &wrapped
	}
}

func addFinalizer(finalizer string) argoCDOpt {
	return func(a *argov1alpha1.ArgoCD) {
		a.Finalizers = append(a.Finalizers, finalizer)
	}
}

func clusterResources(argocd *argov1alpha1.ArgoCD) []runtime.Object {
	return []runtime.Object{
		newClusterRole(common.ArgoCDApplicationControllerComponent, []v1.PolicyRule{}, argocd),
		newClusterRole(common.ArgoCDServerComponent, []v1.PolicyRule{}, argocd),
		newClusterRoleBindingWithname(common.ArgoCDApplicationControllerComponent, argocd),
		newClusterRoleBindingWithname(common.ArgoCDServerComponent, argocd),
	}
}

// When the ArgoCD object has been marked as deleting, we should not reconcile,
// and trigger the creation of new objects.
//
// We have owner references set on created resources, this triggers automatic
// deletion of the associated objects.
func TestArgoCDReconciler_Reconcile_with_deleted(t *testing.T) {
	logf.SetLogger(ZapLogger(true))
	a := makeTestArgoCD(deletedAt(time.Now()))

	r := makeTestReconciler(t, a)
	assert.NoError(t, createNamespace(r, a.Namespace, ""))

	req := reconcile.Request{
		NamespacedName: types.NamespacedName{
			Name:      a.Name,
			Namespace: a.Namespace,
		},
	}
	res, err := r.Reconcile(context.TODO(), req)
	assert.NoError(t, err)
	if res.Requeue {
		t.Fatal("reconcile requeued request")
	}

	deployment := &appsv1.Deployment{}
	if !apierrors.IsNotFound(r.Client.Get(context.TODO(), types.NamespacedName{
		Name:      "argocd-redis",
		Namespace: testNamespace,
	}, deployment)) {
		t.Fatalf("expected not found error, got %#v\n", err)
	}
}

func TestArgoCDReconciler_Reconcile(t *testing.T) {
	logf.SetLogger(ZapLogger(true))
	a := makeTestArgoCD()

	r := makeTestReconciler(t, a)
	assert.NoError(t, createNamespace(r, a.Namespace, ""))

	req := reconcile.Request{
		NamespacedName: types.NamespacedName{
			Name:      a.Name,
			Namespace: a.Namespace,
		},
	}

	res, err := r.Reconcile(context.TODO(), req)
	assert.NoError(t, err)
	if res.Requeue {
		t.Fatal("reconcile requeued request")
	}

	deployment := &appsv1.Deployment{}
	if err = r.Client.Get(context.TODO(), types.NamespacedName{
		Name:      "argocd-redis",
		Namespace: testNamespace,
	}, deployment); err != nil {
		t.Fatalf("failed to find the redis deployment: %#v\n", err)
	}
}

func TestArgoCDReconciler_Reconcile_RemoveManagedByLabelOnArgocdDeletion(t *testing.T) {
	logf.SetLogger(ZapLogger(true))

	tests := []struct {
		testName                                  string
		nsName                                    string
		isRemoveManagedByLabelOnArgoCDDeletionSet bool
	}{
		{
			testName: "Without REMOVE_MANAGED_BY_LABEL_ON_ARGOCD_DELETION set",
			nsName:   "newNamespaceTest1",
			isRemoveManagedByLabelOnArgoCDDeletionSet: false,
		},
		{
			testName: "With REMOVE_MANAGED_BY_LABEL_ON_ARGOCD_DELETION set",
			nsName:   "newNamespaceTest2",
			isRemoveManagedByLabelOnArgoCDDeletionSet: true,
		},
	}

	for _, test := range tests {
		t.Run(test.testName, func(t *testing.T) {
			a := makeTestArgoCD(deletedAt(time.Now()), addFinalizer(common.ArgoprojKeyFinalizer))
			r := makeTestReconciler(t, a)

			nsArgocd := &corev1.Namespace{ObjectMeta: metav1.ObjectMeta{
				Name: a.Namespace,
			}}
			err := r.Client.Create(context.TODO(), nsArgocd)
			assert.NoError(t, err)

			if test.isRemoveManagedByLabelOnArgoCDDeletionSet {
				t.Setenv("REMOVE_MANAGED_BY_LABEL_ON_ARGOCD_DELETION", "true")
			}

			ns := &corev1.Namespace{ObjectMeta: metav1.ObjectMeta{
				Name: test.nsName,
				Labels: map[string]string{
					common.ArgoCDArgoprojKeyManagedBy: a.Namespace,
				}},
			}
			err = r.Client.Create(context.TODO(), ns)
			assert.NoError(t, err)

			req := reconcile.Request{
				NamespacedName: types.NamespacedName{
					Name:      a.Name,
					Namespace: a.Namespace,
				},
			}

			_, err = r.Reconcile(context.TODO(), req)
			assert.NoError(t, err)

			assert.NoError(t, r.Client.Get(context.TODO(), types.NamespacedName{Name: ns.Name}, ns))
			if test.isRemoveManagedByLabelOnArgoCDDeletionSet {
				// Check if the managed-by label gets removed from the new namespace
				if _, ok := ns.Labels[common.ArgoCDArgoprojKeyManagedBy]; ok {
					t.Errorf("Expected the label[%v] to be removed from the namespace[%v]", common.ArgoCDArgoprojKeyManagedBy, ns.Name)
				}
			} else {
				// Check if the managed-by label still exists in the new namespace
				assert.Equal(t, ns.Labels[common.ArgoCDArgoprojKeyManagedBy], a.Namespace)
			}
		})
	}
}

<<<<<<< HEAD
func TestArgoCDReconciler_CleanUp(t *testing.T) {
=======
func deletedAt(now time.Time) argoCDOpt {
	return func(a *argoproj.ArgoCD) {
		wrapped := metav1.NewTime(now)
		a.ObjectMeta.DeletionTimestamp = &wrapped
	}
}

func TestReconcileArgoCD_CleanUp(t *testing.T) {
>>>>>>> 75d6cf4d
	logf.SetLogger(ZapLogger(true))
	a := makeTestArgoCD(deletedAt(time.Now()), addFinalizer(common.ArgoprojKeyFinalizer))

	resources := []runtime.Object{a}
	resources = append(resources, clusterResources(a)...)
	r := makeTestReconciler(t, resources...)
	assert.NoError(t, createNamespace(r, a.Namespace, ""))

	req := reconcile.Request{
		NamespacedName: types.NamespacedName{
			Name:      a.Name,
			Namespace: a.Namespace,
		},
	}
	res, err := r.Reconcile(context.TODO(), req)
	assert.NoError(t, err)
	if res.Requeue {
		t.Fatal("reconcile requeued request")
	}

	// check if cluster resources are deleted
	tt := []struct {
		name     string
		resource client.Object
	}{
		{
			fmt.Sprintf("ClusterRole %s", common.ArgoCDApplicationControllerComponent),
			newClusterRole(common.ArgoCDApplicationControllerComponent, []v1.PolicyRule{}, a),
		},
		{
			fmt.Sprintf("ClusterRole %s", common.ArgoCDServerComponent),
			newClusterRole(common.ArgoCDServerComponent, []v1.PolicyRule{}, a),
		},
		{
			fmt.Sprintf("ClusterRoleBinding %s", common.ArgoCDApplicationControllerComponent),
			newClusterRoleBinding(a),
		},
		{
			fmt.Sprintf("ClusterRoleBinding %s", common.ArgoCDServerComponent),
			newClusterRoleBinding(a),
		},
	}

	for _, test := range tt {
		t.Run(test.name, func(t *testing.T) {
			if util.IsObjectFound(r.Client, "", test.name, test.resource) {
				t.Errorf("Expected %s to be deleted", test.name)
			}
		})
	}

	// check if namespace label was removed
	ns := &corev1.Namespace{}
	assert.NoError(t, r.Client.Get(context.TODO(), types.NamespacedName{Name: a.Namespace}, ns))
	if _, ok := ns.Labels[common.ArgoCDArgoprojKeyManagedBy]; ok {
		t.Errorf("Expected the label[%v] to be removed from the namespace[%v]", common.ArgoCDArgoprojKeyManagedBy, a.Namespace)
	}
}

<<<<<<< HEAD
func TestSetResourceManagedNamespaces(t *testing.T) {
	r := makeTestReconciler(t,
		makeTestNs(func(n *corev1.Namespace) {
			n.Name = "instance-1"
		}),
		makeTestNs(func(n *corev1.Namespace) {
			n.Name = "instance-2"
		}),
		makeTestNs(func(n *corev1.Namespace) {
			n.Name = "test-ns-1"
			n.Labels[common.ArgoCDArgoprojKeyManagedBy] = "instance-1"
		}),
		makeTestNs(func(n *corev1.Namespace) {
			n.Name = "test-ns-2"
			n.Labels[common.ArgoCDArgoprojKeyManagedBy] = "instance-2"
		}),
		makeTestNs(func(n *corev1.Namespace) {
			n.Name = "test-ns-3"
			n.Labels[common.ArgoCDArgoprojKeyManagedBy] = "instance-2"
		}),
		makeTestNs(func(n *corev1.Namespace) {
			n.Name = "test-ns-4"
			n.Labels[common.ArgoCDArgoprojKeyManagedBy] = "instance-1"
		}),
		makeTestNs(func(n *corev1.Namespace) {
			n.Name = "test-ns-5"
			n.Labels["something"] = "random"
		}),
		makeTestNs(func(n *corev1.Namespace) {
			n.Name = "test-ns-6"
			n.Labels[common.ArgoCDArgoprojKeyManagedBy] = "instance-3"
		}),
	)

	instanceOne := makeTestArgoCD(func(ac *argov1alpha1.ArgoCD) {
		ac.Namespace = "instance-1"
	})
	instanceTwo := makeTestArgoCD(func(ac *argov1alpha1.ArgoCD) {
		ac.Namespace = "instance-2"
	})

	expectedNsMap := map[string]string{
		"instance-1": "",
		"test-ns-1":  "",
		"test-ns-4":  "",
	}
	r.Instance = instanceOne
	r.setResourceManagedNamespaces()
	assert.Equal(t, expectedNsMap, r.ResourceManagedNamespaces)

	expectedNsMap = map[string]string{
		"instance-2": "",
		"test-ns-2":  "",
		"test-ns-3":  "",
=======
func addFinalizer(finalizer string) argoCDOpt {
	return func(a *argoproj.ArgoCD) {
		a.Finalizers = append(a.Finalizers, finalizer)
>>>>>>> 75d6cf4d
	}
	r.Instance = instanceTwo
	r.setResourceManagedNamespaces()
	assert.Equal(t, expectedNsMap, r.ResourceManagedNamespaces)
}

<<<<<<< HEAD
func TestSetAppManagedNamespaces(t *testing.T) {
	r := makeTestReconciler(t,
		makeTestNs(func(n *corev1.Namespace) {
			n.Name = "instance-1"
		}),
		makeTestNs(func(n *corev1.Namespace) {
			n.Name = "instance-2"
		}),
		makeTestNs(func(n *corev1.Namespace) {
			n.Name = "test-ns-1"
		}),
		makeTestNs(func(n *corev1.Namespace) {
			n.Name = "test-ns-2"
			n.Labels[common.ArgoCDArgoprojKeyManagedByClusterArgoCD] = "instance-2"
		}),
		makeTestNs(func(n *corev1.Namespace) {
			n.Name = "test-ns-3"
		}),
		makeTestNs(func(n *corev1.Namespace) {
			n.Name = "test-ns-4"
		}),
		makeTestNs(func(n *corev1.Namespace) {
			n.Name = "test-ns-5"
			n.Labels["something"] = "random"
		}),
		makeTestNs(func(n *corev1.Namespace) {
			n.Name = "test-ns-6"
			n.Labels[common.ArgoCDArgoprojKeyManagedBy] = "instance-1"
		}),
	)

	instance := makeTestArgoCD(func(ac *argov1alpha1.ArgoCD) {
		ac.Namespace = "instance-1"
		ac.Spec.SourceNamespaces = []string{"test-ns-1", "test-ns-2", "test-ns-3"}
	})

	// test with namespace scoped instance
	r.Instance = instance
	r.ClusterScoped = false
	r.setAppManagedNamespaces()
	expectedNsMap := map[string]string{}
	expectedLabelledNsList := []string{}
	assert.Equal(t, expectedNsMap, r.AppManagedNamespaces)

	listOptions := []client.ListOption{
		client.MatchingLabels{
			common.ArgoCDArgoprojKeyManagedByClusterArgoCD: r.Instance.Namespace,
		},
	}
	existingManagedNamespaces, _ := cluster.ListNamespaces(r.Client, listOptions)
	labelledNs := []string{}
	for _, n := range existingManagedNamespaces.Items {
		labelledNs = append(labelledNs, n.Name)
	}
	sort.Strings(labelledNs)
	assert.Equal(t, expectedLabelledNsList, labelledNs)

	// change instance to clusterscoped
	r.ClusterScoped = true
	r.setAppManagedNamespaces()
	expectedNsMap = map[string]string{
		"test-ns-1": "",
		"test-ns-3": "",
=======
func clusterResources(argocd *argoproj.ArgoCD) []runtime.Object {
	return []runtime.Object{
		newClusterRole(common.ArgoCDApplicationControllerComponent, []v1.PolicyRule{}, argocd),
		newClusterRole(common.ArgoCDServerComponent, []v1.PolicyRule{}, argocd),
		newClusterRoleBindingWithname(common.ArgoCDApplicationControllerComponent, argocd),
		newClusterRoleBindingWithname(common.ArgoCDServerComponent, argocd),
>>>>>>> 75d6cf4d
	}
	expectedLabelledNsList = []string{"test-ns-1", "test-ns-3"}
	assert.Equal(t, expectedNsMap, r.AppManagedNamespaces)

	existingManagedNamespaces, _ = cluster.ListNamespaces(r.Client, listOptions)
	labelledNs = []string{}
	for _, n := range existingManagedNamespaces.Items {
		labelledNs = append(labelledNs, n.Name)
	}
	sort.Strings(labelledNs)
	assert.Equal(t, expectedLabelledNsList, labelledNs)

	// update source namespace list
	r.Instance.Spec.SourceNamespaces = []string{"test-ns-4", "test-ns-5"}
	r.setAppManagedNamespaces()
	expectedNsMap = map[string]string{
		"test-ns-4": "",
		"test-ns-5": "",
	}
	expectedLabelledNsList = []string{"test-ns-4", "test-ns-5"}
	assert.Equal(t, expectedNsMap, r.AppManagedNamespaces)

	// check that namespace labels are updated
	existingManagedNamespaces, _ = cluster.ListNamespaces(r.Client, listOptions)
	labelledNs = []string{}
	for _, n := range existingManagedNamespaces.Items {
		labelledNs = append(labelledNs, n.Name)
	}
	sort.Strings(labelledNs)
	assert.Equal(t, expectedLabelledNsList, labelledNs)

}<|MERGE_RESOLUTION|>--- conflicted
+++ resolved
@@ -194,18 +194,7 @@
 	}
 }
 
-<<<<<<< HEAD
 func TestArgoCDReconciler_CleanUp(t *testing.T) {
-=======
-func deletedAt(now time.Time) argoCDOpt {
-	return func(a *argoproj.ArgoCD) {
-		wrapped := metav1.NewTime(now)
-		a.ObjectMeta.DeletionTimestamp = &wrapped
-	}
-}
-
-func TestReconcileArgoCD_CleanUp(t *testing.T) {
->>>>>>> 75d6cf4d
 	logf.SetLogger(ZapLogger(true))
 	a := makeTestArgoCD(deletedAt(time.Now()), addFinalizer(common.ArgoprojKeyFinalizer))
 
@@ -265,7 +254,6 @@
 	}
 }
 
-<<<<<<< HEAD
 func TestSetResourceManagedNamespaces(t *testing.T) {
 	r := makeTestReconciler(t,
 		makeTestNs(func(n *corev1.Namespace) {
@@ -320,18 +308,12 @@
 		"instance-2": "",
 		"test-ns-2":  "",
 		"test-ns-3":  "",
-=======
-func addFinalizer(finalizer string) argoCDOpt {
-	return func(a *argoproj.ArgoCD) {
-		a.Finalizers = append(a.Finalizers, finalizer)
->>>>>>> 75d6cf4d
 	}
 	r.Instance = instanceTwo
 	r.setResourceManagedNamespaces()
 	assert.Equal(t, expectedNsMap, r.ResourceManagedNamespaces)
 }
 
-<<<<<<< HEAD
 func TestSetAppManagedNamespaces(t *testing.T) {
 	r := makeTestReconciler(t,
 		makeTestNs(func(n *corev1.Namespace) {
@@ -395,14 +377,6 @@
 	expectedNsMap = map[string]string{
 		"test-ns-1": "",
 		"test-ns-3": "",
-=======
-func clusterResources(argocd *argoproj.ArgoCD) []runtime.Object {
-	return []runtime.Object{
-		newClusterRole(common.ArgoCDApplicationControllerComponent, []v1.PolicyRule{}, argocd),
-		newClusterRole(common.ArgoCDServerComponent, []v1.PolicyRule{}, argocd),
-		newClusterRoleBindingWithname(common.ArgoCDApplicationControllerComponent, argocd),
-		newClusterRoleBindingWithname(common.ArgoCDServerComponent, argocd),
->>>>>>> 75d6cf4d
 	}
 	expectedLabelledNsList = []string{"test-ns-1", "test-ns-3"}
 	assert.Equal(t, expectedNsMap, r.AppManagedNamespaces)
