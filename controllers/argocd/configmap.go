--- conflicted
+++ resolved
@@ -60,11 +60,7 @@
 	if len(cr.Spec.TLS.CA.ConfigMapName) > 0 {
 		return cr.Spec.TLS.CA.ConfigMapName
 	}
-<<<<<<< HEAD
-	return argoutil.NameWithSuffix(cr.Name, common.ArgoCDCASuffix)
-=======
 	return nameWithSuffix(common.ArgoCDCASuffix, cr)
->>>>>>> 260cca02
 }
 
 // getSCMRootCAConfigMapName will return the SCMRootCA ConfigMap name for the given ArgoCD ApplicationSet Controller.
