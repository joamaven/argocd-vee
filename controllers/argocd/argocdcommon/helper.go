package argocdcommon

import (
	"errors"
	"reflect"

	"github.com/argoproj-labs/argocd-operator/pkg/util"
	corev1 "k8s.io/api/core/v1"
<<<<<<< HEAD
	rbacv1 "k8s.io/api/rbac/v1"
=======
>>>>>>> 1a86c379
)

// FieldToCompare contains a field from an existing resource, the same field in the desired state of the resource, and an action to be taken after comparison
type FieldToCompare struct {
	Existing    interface{}
	Desired     interface{}
	ExtraAction func()
}

<<<<<<< HEAD
type UpdateFnCm func(*corev1.ConfigMap, *corev1.ConfigMap, *bool) error

type UpdateFnRole func(*rbacv1.Role, *rbacv1.Role, *bool) error

type UpdateFnRb func(*rbacv1.RoleBinding, *rbacv1.RoleBinding, *bool) error

type UpdateFnSvc func(*corev1.Service, *corev1.Service, *bool) error

type UpdateFnSa func(*corev1.ServiceAccount, *corev1.ServiceAccount, *bool) error

type UpdateFnSs func(*appsv1.StatefulSet, *appsv1.StatefulSet, *bool) error

type UpdateFnDep func(*appsv1.Deployment, *appsv1.Deployment, *bool) error
=======
type UpdateFnSecret func(*corev1.Secret, *corev1.Secret, *bool) error

type UpdateFnCm func(*corev1.ConfigMap, *corev1.ConfigMap, *bool) error
>>>>>>> 1a86c379

// UpdateIfChanged accepts a slice of fields to be compared, along with a bool ptr. It compares all the provided fields, updating any fields and setting the bool ptr to true if a drift is detected
func UpdateIfChanged(ftc []FieldToCompare, changed *bool) {
	for _, field := range ftc {
		if util.IsPtr(field.Existing) && util.IsPtr(field.Desired) {
			if !reflect.DeepEqual(field.Existing, field.Desired) {
				reflect.ValueOf(field.Existing).Elem().Set(reflect.ValueOf(field.Desired).Elem())
				if field.ExtraAction != nil {
					field.ExtraAction()
				}
				*changed = true
			}
		}
	}
}

// PartialMatch accepts a slice of fields to be compared, along with a bool ptr. It compares all the provided fields and sets the bool to false if a drift is detected
func PartialMatch(ftc []FieldToCompare, match *bool) {
	for _, field := range ftc {
		if !reflect.DeepEqual(field.Existing, field.Desired) {
			*match = false
		}
	}
}

// IsMergable returns error if any of the extraArgs is already part of the default command Arguments.
func IsMergable(extraArgs []string, cmd []string) error {
	if len(extraArgs) > 0 {
		for _, arg := range extraArgs {
			if len(arg) > 2 && arg[:2] == "--" {
				if ok := util.ContainsString(cmd, arg); ok {
					err := errors.New("duplicate argument error")
					return err
				}
			}
		}
	}
	return nil
}

// GetValueOrDefault returns the value if it's non-empty, otherwise returns the default value.
func GetValueOrDefault(value interface{}, defaultValue interface{}) interface{} {
	if util.IsPtr(value) {
		if reflect.ValueOf(value).IsNil() {
			return defaultValue
		}
		ptVal := reflect.Indirect(reflect.ValueOf(value))

		switch ptVal.Kind() {
		case reflect.String:
			return reflect.Indirect(reflect.ValueOf(value)).String()
		}
	}

	switch v := value.(type) {
	case string:
		if len(v) > 0 {
			return v
		}
		return defaultValue.(string)
	case map[string]string:
		if len(v) > 0 {
			return v
		}
		return defaultValue.(map[string]string)
	}

	return defaultValue
}<|MERGE_RESOLUTION|>--- conflicted
+++ resolved
@@ -5,11 +5,9 @@
 	"reflect"
 
 	"github.com/argoproj-labs/argocd-operator/pkg/util"
+	appsv1 "k8s.io/api/apps/v1"
 	corev1 "k8s.io/api/core/v1"
-<<<<<<< HEAD
 	rbacv1 "k8s.io/api/rbac/v1"
-=======
->>>>>>> 1a86c379
 )
 
 // FieldToCompare contains a field from an existing resource, the same field in the desired state of the resource, and an action to be taken after comparison
@@ -19,7 +17,6 @@
 	ExtraAction func()
 }
 
-<<<<<<< HEAD
 type UpdateFnCm func(*corev1.ConfigMap, *corev1.ConfigMap, *bool) error
 
 type UpdateFnRole func(*rbacv1.Role, *rbacv1.Role, *bool) error
@@ -33,11 +30,8 @@
 type UpdateFnSs func(*appsv1.StatefulSet, *appsv1.StatefulSet, *bool) error
 
 type UpdateFnDep func(*appsv1.Deployment, *appsv1.Deployment, *bool) error
-=======
+
 type UpdateFnSecret func(*corev1.Secret, *corev1.Secret, *bool) error
-
-type UpdateFnCm func(*corev1.ConfigMap, *corev1.ConfigMap, *bool) error
->>>>>>> 1a86c379
 
 // UpdateIfChanged accepts a slice of fields to be compared, along with a bool ptr. It compares all the provided fields, updating any fields and setting the bool ptr to true if a drift is detected
 func UpdateIfChanged(ftc []FieldToCompare, changed *bool) {
