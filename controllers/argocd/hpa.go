--- conflicted
+++ resolved
@@ -53,21 +53,12 @@
 	return hpa
 }
 
-<<<<<<< HEAD
 func newHorizontalPodAutoscalerWithSuffix(suffix string, cr *argoprojv1a1.ArgoCD) *autoscaling.HorizontalPodAutoscaler {
 	return newHorizontalPodAutoscalerWithName(util.NameWithSuffix(cr.Name, suffix), cr)
 }
 
 // reconcileServerHPA will ensure that the HorizontalPodAutoscaler is present for the Argo CD Server component, and reconcile any detected changes.
 func (r *ArgoCDReconciler) reconcileServerHPA(cr *argoprojv1a1.ArgoCD) error {
-=======
-func newHorizontalPodAutoscalerWithSuffix(suffix string, cr *argoproj.ArgoCD) *autoscaling.HorizontalPodAutoscaler {
-	return newHorizontalPodAutoscalerWithName(nameWithSuffix(suffix, cr), cr)
-}
-
-// reconcileServerHPA will ensure that the HorizontalPodAutoscaler is present for the Argo CD Server component, and reconcile any detected changes.
-func (r *ReconcileArgoCD) reconcileServerHPA(cr *argoproj.ArgoCD) error {
->>>>>>> 75d6cf4d
 
 	defaultHPA := newHorizontalPodAutoscalerWithSuffix("server", cr)
 	defaultHPA.Spec = autoscaling.HorizontalPodAutoscalerSpec{
@@ -117,11 +108,7 @@
 }
 
 // reconcileAutoscalers will ensure that all HorizontalPodAutoscalers are present for the given ArgoCD.
-<<<<<<< HEAD
 func (r *ArgoCDReconciler) reconcileAutoscalers(cr *argoprojv1a1.ArgoCD) error {
-=======
-func (r *ReconcileArgoCD) reconcileAutoscalers(cr *argoproj.ArgoCD) error {
->>>>>>> 75d6cf4d
 	if err := r.reconcileServerHPA(cr); err != nil {
 		return err
 	}
