--- conflicted
+++ resolved
@@ -61,13 +61,8 @@
 }
 
 // getGrafanaHost will return the hostname value for Grafana.
-<<<<<<< HEAD
 func getGrafanaHost(cr *argoprojv1a1.ArgoCD) string {
 	host := util.NameWithSuffix(cr.Name, "grafana")
-=======
-func getGrafanaHost(cr *argoproj.ArgoCD) string {
-	host := nameWithSuffix("grafana", cr)
->>>>>>> 75d6cf4d
 	if len(cr.Spec.Grafana.Host) > 0 {
 		host = cr.Spec.Grafana.Host
 	}
