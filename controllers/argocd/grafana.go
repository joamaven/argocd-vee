// Copyright 2019 ArgoCD Operator Developers
//
// Licensed under the Apache License, Version 2.0 (the "License");
// you may not use this file except in compliance with the License.
// You may obtain a copy of the License at
//
// 	http://www.apache.org/licenses/LICENSE-2.0
//
// Unless required by applicable law or agreed to in writing, software
// distributed under the License is distributed on an "AS IS" BASIS,
// WITHOUT WARRANTIES OR CONDITIONS OF ANY KIND, either express or implied.
// See the License for the specific language governing permissions and
// limitations under the License.

package argocd

import (
	"bytes"
	"fmt"
	"os"
	"path/filepath"
	"strings"
	"text/template"

	"github.com/sethvargo/go-password/password"
	appsv1 "k8s.io/api/apps/v1"

	argoproj "github.com/argoproj-labs/argocd-operator/api/v1beta1"
	"github.com/argoproj-labs/argocd-operator/common"
	"github.com/argoproj-labs/argocd-operator/pkg/util"
)

// GrafanaConfig represents the Grafana configuration options.
type GrafanaConfig struct {
	// Security options
	Security GrafanaSecurityConfig
}

// GrafanaSecurityConfig represents the Grafana security options.
type GrafanaSecurityConfig struct {
	// AdminUser is the default admin user.
	AdminUser string

	// AdminPassword is the default admin password
	AdminPassword string

	// SecretKey is used for signing
	SecretKey string
}

// generateGrafanaSecretKey will generate and return the secret key for Grafana.
func generateGrafanaSecretKey() ([]byte, error) {
	key, err := password.Generate(
		common.ArgoCDDefaultGrafanaSecretKeyLength,
		common.ArgoCDDefaultGrafanaSecretKeyNumDigits,
		common.ArgoCDDefaultGrafanaSecretKeyNumSymbols,
		false, false)

	return []byte(key), err
}

// getGrafanaHost will return the hostname value for Grafana.
func getGrafanaHost(cr *argoproj.ArgoCD) string {
<<<<<<< HEAD
	host := util.NameWithSuffix(cr.Name, "grafana")
=======
	host := nameWithSuffix("grafana", cr)
>>>>>>> aa399a55
	if len(cr.Spec.Grafana.Host) > 0 {
		host = cr.Spec.Grafana.Host
	}
	return host
}

// getGrafanaReplicas will return the size value for the Grafana replica count.
func getGrafanaReplicas(cr *argoproj.ArgoCD) *int32 {
	replicas := common.ArgoCDDefaultGrafanaReplicas
	if cr.Spec.Grafana.Size != nil {
		if *cr.Spec.Grafana.Size >= 0 && *cr.Spec.Grafana.Size != replicas {
			replicas = *cr.Spec.Grafana.Size
		}
	}
	return &replicas
}

// getGrafanaConfigPath will return the path for the Grafana configuration templates
func getGrafanaConfigPath() string {
	path := os.Getenv("GRAFANA_CONFIG_PATH")
	if len(path) > 0 {
		return path
	}
	return common.ArgoCDDefaultGrafanaConfigPath
}

// hasGrafanaSpecChanged will return true if the supported properties differs in the actual versus the desired state.
func hasGrafanaSpecChanged(actual *appsv1.Deployment, desired *argoproj.ArgoCD) bool {
	// Replica count
	if desired.Spec.Grafana.Size != nil { // Replica count specified in desired state
		if *desired.Spec.Grafana.Size >= 0 && *actual.Spec.Replicas != *desired.Spec.Grafana.Size {
			return true
		}
	} else { // Replica count NOT specified in desired state
		if *actual.Spec.Replicas != common.ArgoCDDefaultGrafanaReplicas {
			return true
		}
	}
	return false
}

// loadGrafanaConfigs will scan the config directory and read any files ending with '.yaml'
func loadGrafanaConfigs() (map[string]string, error) {
	data := make(map[string]string)

	pattern := filepath.Join(getGrafanaConfigPath(), "*.yaml")
	configs, err := filepath.Glob(pattern)
	if err != nil {
		return nil, err
	}

	for _, f := range configs {
		config, err := os.ReadFile(f)
		if err != nil {
			return nil, err
		}

		parts := strings.Split(f, "/")
		filename := parts[len(parts)-1]
		data[filename] = string(config)
	}

	return data, nil
}

// loadGrafanaTemplates will scan the template directory and parse/execute any files ending with '.tmpl'
func loadGrafanaTemplates(c *GrafanaConfig) (map[string]string, error) {
	data := make(map[string]string)

	templateDir := filepath.Join(getGrafanaConfigPath(), "templates")
	entries, err := os.ReadDir(templateDir)
	if err != nil {
		return nil, err
	}

	for _, entry := range entries {
		if entry.IsDir() || !strings.HasSuffix(entry.Name(), ".tmpl") {
			continue // Ignore directories and anything that doesn't end with '.tmpl'
		}

		filename := entry.Name()
		path := filepath.Join(templateDir, filename)
		tmpl, err := template.ParseFiles(path)
		if err != nil {
			return nil, err
		}

		buf := new(bytes.Buffer)
		err = tmpl.Execute(buf, c)
		if err != nil {
			return nil, err
		}

		parts := strings.Split(filename, ".tmpl")
		if len(parts) <= 1 {
			return nil, fmt.Errorf("invalid template name: %s", filename)
		}

		key := parts[0]
		data[key] = buf.String()
	}

	return data, nil
}<|MERGE_RESOLUTION|>--- conflicted
+++ resolved
@@ -27,7 +27,6 @@
 
 	argoproj "github.com/argoproj-labs/argocd-operator/api/v1beta1"
 	"github.com/argoproj-labs/argocd-operator/common"
-	"github.com/argoproj-labs/argocd-operator/pkg/util"
 )
 
 // GrafanaConfig represents the Grafana configuration options.
@@ -61,11 +60,7 @@
 
 // getGrafanaHost will return the hostname value for Grafana.
 func getGrafanaHost(cr *argoproj.ArgoCD) string {
-<<<<<<< HEAD
-	host := util.NameWithSuffix(cr.Name, "grafana")
-=======
 	host := nameWithSuffix("grafana", cr)
->>>>>>> aa399a55
 	if len(cr.Spec.Grafana.Host) > 0 {
 		host = cr.Spec.Grafana.Host
 	}
