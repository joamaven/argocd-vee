// Copyright 2019 ArgoCD Operator Developers
//
// Licensed under the Apache License, Version 2.0 (the "License");
// you may not use this file except in compliance with the License.
// You may obtain a copy of the License at
//
// 	http://www.apache.org/licenses/LICENSE-2.0
//
// Unless required by applicable law or agreed to in writing, software
// distributed under the License is distributed on an "AS IS" BASIS,
// WITHOUT WARRANTIES OR CONDITIONS OF ANY KIND, either express or implied.
// See the License for the specific language governing permissions and
// limitations under the License.

package argocd

import (
	"context"
	"fmt"
	"os"
	"reflect"
	"sort"
	"strings"

	"sigs.k8s.io/controller-runtime/pkg/builder"

	argoproj "github.com/argoproj-labs/argocd-operator/api/v1beta1"
	"github.com/argoproj-labs/argocd-operator/common"
	"github.com/argoproj-labs/argocd-operator/pkg/argoutil"

	monitoringv1 "github.com/coreos/prometheus-operator/pkg/apis/monitoring/v1"
	oappsv1 "github.com/openshift/api/apps/v1"
	routev1 "github.com/openshift/api/route/v1"
	appsv1 "k8s.io/api/apps/v1"
	corev1 "k8s.io/api/core/v1"
	networkingv1 "k8s.io/api/networking/v1"
	v1 "k8s.io/api/rbac/v1"
	apierrors "k8s.io/apimachinery/pkg/api/errors"
	"k8s.io/apimachinery/pkg/api/resource"
	metav1 "k8s.io/apimachinery/pkg/apis/meta/v1"
	"k8s.io/apimachinery/pkg/labels"
	"k8s.io/apimachinery/pkg/selection"
	"k8s.io/apimachinery/pkg/types"
	"k8s.io/client-go/kubernetes"
	"sigs.k8s.io/controller-runtime/pkg/client"
	"sigs.k8s.io/controller-runtime/pkg/event"
	"sigs.k8s.io/controller-runtime/pkg/handler"
	"sigs.k8s.io/controller-runtime/pkg/predicate"
)

// getArgoApplicationControllerResources will return the ResourceRequirements for the Argo CD application controller container.
func getArgoApplicationControllerResources(cr *argoproj.ArgoCD) corev1.ResourceRequirements {
	resources := corev1.ResourceRequirements{}

	// Allow override of resource requirements from CR
	if cr.Spec.Controller.Resources != nil {
		resources = *cr.Spec.Controller.Resources
	}

	return resources
}

// getArgoApplicationControllerCommand will return the command for the ArgoCD Application Controller component.
func getArgoApplicationControllerCommand(cr *argoproj.ArgoCD, useTLSForRedis bool) []string {
	cmd := []string{
		"argocd-application-controller",
		"--operation-processors", fmt.Sprint(getArgoServerOperationProcessors(cr)),
	}

	if cr.Spec.Redis.IsEnabled() {
		cmd = append(cmd, "--redis", getRedisServerAddress(cr))
	} else {
		log.Info("Redis is Disabled. Skipping adding Redis configuration to Application Controller.")
	}

	if useTLSForRedis {
		cmd = append(cmd, "--redis-use-tls")
		if isRedisTLSVerificationDisabled(cr) {
			cmd = append(cmd, "--redis-insecure-skip-tls-verify")
		} else {
			cmd = append(cmd, "--redis-ca-certificate", "/app/config/controller/tls/redis/tls.crt")
		}
	}

	if cr.Spec.Repo.IsEnabled() {
		cmd = append(cmd, "--repo-server", getRepoServerAddress(cr))
	} else {
		log.Info("Repo Server is disabled. This would affect the functioning of Application Controller.")
	}

	cmd = append(cmd, "--status-processors", fmt.Sprint(getArgoServerStatusProcessors(cr)))
	cmd = append(cmd, "--kubectl-parallelism-limit", fmt.Sprint(getArgoControllerParellismLimit(cr)))

	if cr.Spec.SourceNamespaces != nil && len(cr.Spec.SourceNamespaces) > 0 {
		cmd = append(cmd, "--application-namespaces", fmt.Sprint(strings.Join(cr.Spec.SourceNamespaces, ",")))
	}

	cmd = append(cmd, "--loglevel")
	cmd = append(cmd, getLogLevel(cr.Spec.Controller.LogLevel))

	cmd = append(cmd, "--logformat")
	cmd = append(cmd, getLogFormat(cr.Spec.Controller.LogFormat))

	return cmd
}

// getArgoServerInsecure returns the insecure value for the ArgoCD Server component.
func getArgoServerInsecure(cr *argoproj.ArgoCD) bool {
	return cr.Spec.Server.Insecure
}

<<<<<<< HEAD
func isRepoServerTLSVerificationRequested(cr *argoproj.ArgoCD) bool {
	return cr.Spec.Repo.VerifyTLS
=======
func isRedisTLSVerificationDisabled(cr *argoproj.ArgoCD) bool {
	return cr.Spec.Redis.DisableTLSVerification
>>>>>>> 1b81c4b9
}

// getArgoServerGRPCHost will return the GRPC host for the given ArgoCD.
func getArgoServerGRPCHost(cr *argoproj.ArgoCD) string {
	host := nameWithSuffix("grpc", cr)
	if len(cr.Spec.Server.GRPC.Host) > 0 {
		host = cr.Spec.Server.GRPC.Host
	}
	return host
}

// getArgoServerHost will return the host for the given ArgoCD.
func getArgoServerHost(cr *argoproj.ArgoCD) string {
	host := cr.Name
	if len(cr.Spec.Server.Host) > 0 {
		host = cr.Spec.Server.Host
	}
	return host
}

// getArgoServerResources will return the ResourceRequirements for the Argo CD server container.
func getArgoServerResources(cr *argoproj.ArgoCD) corev1.ResourceRequirements {
	resources := corev1.ResourceRequirements{}

	if cr.Spec.Server.Autoscale.Enabled {
		resources = corev1.ResourceRequirements{
			Limits: corev1.ResourceList{
				corev1.ResourceCPU:    resource.MustParse(common.ArgoCDDefaultServerResourceLimitCPU),
				corev1.ResourceMemory: resource.MustParse(common.ArgoCDDefaultServerResourceLimitMemory),
			},
			Requests: corev1.ResourceList{
				corev1.ResourceCPU:    resource.MustParse(common.ArgoCDDefaultServerResourceRequestCPU),
				corev1.ResourceMemory: resource.MustParse(common.ArgoCDDefaultServerResourceRequestMemory),
			},
		}
	}

	// Allow override of resource requirements from CR
	if cr.Spec.Server.Resources != nil {
		resources = *cr.Spec.Server.Resources
	}

	return resources
}

// getArgoServerURI will return the URI for the ArgoCD server.
// The hostname for argocd-server is from the route, ingress, an external hostname or service name in that order.
func (r *ReconcileArgoCD) getArgoServerURI(cr *argoproj.ArgoCD) string {
	host := nameWithSuffix("server", cr) // Default to service name

	// Use the external hostname provided by the user
	if cr.Spec.Server.Host != "" {
		host = cr.Spec.Server.Host
	}

	// Use Ingress host if enabled
	if cr.Spec.Server.Ingress.Enabled {
		ing := newIngressWithSuffix("server", cr)
		if argoutil.IsObjectFound(r.Client, cr.Namespace, ing.Name, ing) {
			host = ing.Spec.Rules[0].Host
		}
	}

	// Use Route host if available, override Ingress if both exist
	if IsRouteAPIAvailable() {
		route := newRouteWithSuffix("server", cr)
		if argoutil.IsObjectFound(r.Client, cr.Namespace, route.Name, route) {
			host = route.Spec.Host
		}
	}

	return fmt.Sprintf("https://%s", host) // TODO: Safe to assume HTTPS here?
}

// getArgoServerOperationProcessors will return the numeric Operation Processors value for the ArgoCD Server.
func getArgoServerOperationProcessors(cr *argoproj.ArgoCD) int32 {
	op := common.ArgoCDDefaultServerOperationProcessors
	if cr.Spec.Controller.Processors.Operation > 0 {
		op = cr.Spec.Controller.Processors.Operation
	}
	return op
}

// getArgoServerStatusProcessors will return the numeric Status Processors value for the ArgoCD Server.
func getArgoServerStatusProcessors(cr *argoproj.ArgoCD) int32 {
	sp := common.ArgoCDDefaultServerStatusProcessors
	if cr.Spec.Controller.Processors.Status > sp {
		sp = cr.Spec.Controller.Processors.Status
	}
	return sp
}

// getArgoControllerParellismLimit returns the parallelism limit for the application controller
func getArgoControllerParellismLimit(cr *argoproj.ArgoCD) int32 {
	pl := common.ArgoCDDefaultControllerParallelismLimit
	if cr.Spec.Controller.ParallelismLimit > 0 {
		pl = cr.Spec.Controller.ParallelismLimit
	}
	return pl
}

// getGrafanaContainerImage will return the container image for the Grafana server.
func getGrafanaContainerImage(cr *argoproj.ArgoCD) string {
	defaultTag, defaultImg := false, false
	img := cr.Spec.Grafana.Image
	if img == "" {
		img = common.ArgoCDDefaultGrafanaImage
		defaultImg = true
	}

	tag := cr.Spec.Grafana.Version
	if tag == "" {
		tag = common.ArgoCDDefaultGrafanaVersion
		defaultTag = true
	}
	if e := os.Getenv(common.ArgoCDGrafanaImageEnvName); e != "" && (defaultTag && defaultImg) {
		return e
	}
	return argoutil.CombineImageTag(img, tag)
}

// getGrafanaResources will return the ResourceRequirements for the Grafana container.
func getGrafanaResources(cr *argoproj.ArgoCD) corev1.ResourceRequirements {
	resources := corev1.ResourceRequirements{}

	// Allow override of resource requirements from CR
	if cr.Spec.Grafana.Resources != nil {
		resources = *cr.Spec.Grafana.Resources
	}

	return resources
}

// reconcileCertificateAuthority will reconcile all Certificate Authority resources.
func (r *ReconcileArgoCD) reconcileCertificateAuthority(cr *argoproj.ArgoCD) error {
	log.Info("reconciling CA secret")
	if err := r.reconcileClusterCASecret(cr); err != nil {
		return err
	}

	log.Info("reconciling CA config map")
	if err := r.reconcileCAConfigMap(cr); err != nil {
		return err
	}
	return nil
}

// reconcileResources will reconcile common ArgoCD resources.
func (r *ReconcileArgoCD) reconcileResources(cr *argoproj.ArgoCD) error {

	// we reconcile SSO first so that we can catch and throw errors for any illegal SSO configurations right away, and return control from here
	// preventing dex resources from getting created anyway through the other function calls, effectively bypassing the SSO checks
	log.Info("reconciling SSO")
	if err := r.reconcileSSO(cr); err != nil {
		log.Info(err.Error())
	}

	log.Info("reconciling status")
	if err := r.reconcileStatus(cr); err != nil {
		log.Info(err.Error())
	}

	log.Info("reconciling roles")
	if err := r.reconcileRoles(cr); err != nil {
		log.Info(err.Error())
		return err
	}

	log.Info("reconciling rolebindings")
	if err := r.reconcileRoleBindings(cr); err != nil {
		log.Info(err.Error())
		return err
	}

	log.Info("reconciling service accounts")
	if err := r.reconcileServiceAccounts(cr); err != nil {
		log.Info(err.Error())
		return err
	}

	log.Info("reconciling certificate authority")
	if err := r.reconcileCertificateAuthority(cr); err != nil {
		return err
	}

	log.Info("reconciling secrets")
	if err := r.reconcileSecrets(cr); err != nil {
		return err
	}

	useTLSForRedis := r.redisShouldUseTLS(cr)

	log.Info("reconciling config maps")
	if err := r.reconcileConfigMaps(cr, useTLSForRedis); err != nil {
		return err
	}

	log.Info("reconciling services")
	if err := r.reconcileServices(cr); err != nil {
		return err
	}

	log.Info("reconciling deployments")
	if err := r.reconcileDeployments(cr, useTLSForRedis); err != nil {
		return err
	}

	log.Info("reconciling statefulsets")
	if err := r.reconcileStatefulSets(cr, useTLSForRedis); err != nil {
		return err
	}

	log.Info("reconciling autoscalers")
	if err := r.reconcileAutoscalers(cr); err != nil {
		return err
	}

	log.Info("reconciling ingresses")
	if err := r.reconcileIngresses(cr); err != nil {
		return err
	}

	if IsRouteAPIAvailable() {
		log.Info("reconciling routes")
		if err := r.reconcileRoutes(cr); err != nil {
			return err
		}
	}

	if IsPrometheusAPIAvailable() {
		log.Info("reconciling prometheus")
		if err := r.reconcilePrometheus(cr); err != nil {
			return err
		}

		// Reconciles prometheusRule created to alert based on argo-cd workload status
		if err := r.reconcilePrometheusRule(cr); err != nil {
			return err
		}

		if err := r.reconcileMetricsServiceMonitor(cr); err != nil {
			return err
		}

		if err := r.reconcileRepoServerServiceMonitor(cr); err != nil {
			return err
		}

		if err := r.reconcileServerMetricsServiceMonitor(cr); err != nil {
			return err
		}
	}

	if cr.Spec.ApplicationSet != nil {
		log.Info("reconciling ApplicationSet controller")
		if err := r.reconcileApplicationSetController(cr); err != nil {
			return err
		}
	}

	if cr.Spec.Notifications.Enabled {
		log.Info("reconciling Notifications controller")
		if err := r.reconcileNotificationsController(cr); err != nil {
			return err
		}
	}

	if err := r.reconcileRepoServerTLSSecret(cr); err != nil {
		return err
	}

	if err := r.reconcileRedisTLSSecret(cr, useTLSForRedis); err != nil {
		return err
	}

	return nil
}

func (r *ReconcileArgoCD) deleteClusterResources(cr *argoproj.ArgoCD) error {
	selector, err := argocdInstanceSelector(cr.Name)
	if err != nil {
		return err
	}

	clusterRoleList := &v1.ClusterRoleList{}
	if err := filterObjectsBySelector(r.Client, clusterRoleList, selector); err != nil {
		return fmt.Errorf("failed to filter ClusterRoles for %s: %w", cr.Name, err)
	}

	if err := deleteClusterRoles(r.Client, clusterRoleList); err != nil {
		return err
	}

	clusterBindingsList := &v1.ClusterRoleBindingList{}
	if err := filterObjectsBySelector(r.Client, clusterBindingsList, selector); err != nil {
		return fmt.Errorf("failed to filter ClusterRoleBindings for %s: %w", cr.Name, err)
	}

	if err := deleteClusterRoleBindings(r.Client, clusterBindingsList); err != nil {
		return err
	}

	return nil
}

func (r *ReconcileArgoCD) removeManagedByLabelFromNamespaces(namespace string) error {
	nsList := &corev1.NamespaceList{}
	listOption := client.MatchingLabels{
		common.ArgoCDManagedByLabel: namespace,
	}
	if err := r.Client.List(context.TODO(), nsList, listOption); err != nil {
		return err
	}

	nsList.Items = append(nsList.Items, corev1.Namespace{ObjectMeta: metav1.ObjectMeta{Name: namespace}})
	for _, n := range nsList.Items {
		ns := &corev1.Namespace{}
		if err := r.Client.Get(context.TODO(), types.NamespacedName{Name: n.Name}, ns); err != nil {
			return err
		}

		if ns.Labels == nil {
			continue
		}

		if n, ok := ns.Labels[common.ArgoCDManagedByLabel]; !ok || n != namespace {
			continue
		}
		delete(ns.Labels, common.ArgoCDManagedByLabel)
		if err := r.Client.Update(context.TODO(), ns); err != nil {
			log.Error(err, fmt.Sprintf("failed to remove label from namespace [%s]", ns.Name))
		}
	}
	return nil
}

func argocdInstanceSelector(name string) (labels.Selector, error) {
	selector := labels.NewSelector()
	requirement, err := labels.NewRequirement(common.ArgoCDKeyManagedBy, selection.Equals, []string{name})
	if err != nil {
		return nil, fmt.Errorf("failed to create a requirement for %w", err)
	}
	return selector.Add(*requirement), nil
}

func (r *ReconcileArgoCD) removeDeletionFinalizer(argocd *argoproj.ArgoCD) error {
	argocd.Finalizers = removeString(argocd.GetFinalizers(), common.ArgoCDDeletionFinalizer)
	if err := r.Client.Update(context.TODO(), argocd); err != nil {
		return fmt.Errorf("failed to remove deletion finalizer from %s: %w", argocd.Name, err)
	}
	return nil
}

// setResourceWatches will register Watches for each of the supported Resources.
func (r *ReconcileArgoCD) setResourceWatches(bldr *builder.Builder, clusterResourceMapper, tlsSecretMapper, namespaceResourceMapper, clusterSecretResourceMapper, applicationSetGitlabSCMTLSConfigMapMapper handler.MapFunc) *builder.Builder {

	deploymentConfigPred := predicate.Funcs{
		UpdateFunc: func(e event.UpdateEvent) bool {
			// Ignore updates to CR status in which case metadata.Generation does not change
			var count int32 = 1
			newDC, ok := e.ObjectNew.(*oappsv1.DeploymentConfig)
			if !ok {
				return false
			}
			oldDC, ok := e.ObjectOld.(*oappsv1.DeploymentConfig)
			if !ok {
				return false
			}
			if newDC.Name == defaultKeycloakIdentifier {
				if newDC.Status.AvailableReplicas == count {
					return true
				}
				if newDC.Status.AvailableReplicas == int32(0) &&
					!reflect.DeepEqual(oldDC.Status.AvailableReplicas, newDC.Status.AvailableReplicas) {
					// Handle the deletion of keycloak pod.
					log.Info(fmt.Sprintf("Handle the pod deletion event for keycloak deployment config %s in namespace %s",
						newDC.Name, newDC.Namespace))
					err := handleKeycloakPodDeletion(newDC)
					if err != nil {
						log.Error(err, fmt.Sprintf("Failed to update Deployment Config %s for keycloak pod deletion in namespace %s",
							newDC.Name, newDC.Namespace))
					}
				}
			}
			return false
		},
	}

	deleteSSOPred := predicate.Funcs{
		UpdateFunc: func(e event.UpdateEvent) bool {
			newCR, ok := e.ObjectNew.(*argoproj.ArgoCD)
			if !ok {
				return false
			}
			oldCR, ok := e.ObjectOld.(*argoproj.ArgoCD)
			if !ok {
				return false
			}

			// Handle deletion of SSO from Argo CD custom resource
			if !reflect.DeepEqual(oldCR.Spec.SSO, newCR.Spec.SSO) && newCR.Spec.SSO == nil {
				err := r.deleteSSOConfiguration(newCR, oldCR)
				if err != nil {
					log.Error(err, fmt.Sprintf("Failed to delete SSO Configuration for ArgoCD %s in namespace %s",
						newCR.Name, newCR.Namespace))
				}
			}

			// Trigger reconciliation of SSO on update event
			if !reflect.DeepEqual(oldCR.Spec.SSO, newCR.Spec.SSO) && newCR.Spec.SSO != nil && oldCR.Spec.SSO != nil {
				err := r.reconcileSSO(newCR)
				if err != nil {
					log.Error(err, fmt.Sprintf("Failed to update existing SSO Configuration for ArgoCD %s in namespace %s",
						newCR.Name, newCR.Namespace))
				}
			}
			return true
		},
	}

	// Add new predicate to delete Notifications Resources. The predicate watches the Argo CD CR for changes to the `.spec.Notifications.Enabled`
	// field. When a change is detected that results in notifications being disabled, we trigger deletion of notifications resources
	deleteNotificationsPred := predicate.Funcs{
		UpdateFunc: func(e event.UpdateEvent) bool {
			newCR, ok := e.ObjectNew.(*argoproj.ArgoCD)
			if !ok {
				return false
			}
			oldCR, ok := e.ObjectOld.(*argoproj.ArgoCD)
			if !ok {
				return false
			}
			if oldCR.Spec.Notifications.Enabled && !newCR.Spec.Notifications.Enabled {
				err := r.deleteNotificationsResources(newCR)
				if err != nil {
					log.Error(err, fmt.Sprintf("Failed to delete notifications controller resources for ArgoCD %s in namespace %s",
						newCR.Name, newCR.Namespace))
				}
			}
			return true
		},
	}

	// Watch for changes to primary resource ArgoCD
	bldr.For(&argoproj.ArgoCD{}, builder.WithPredicates(deleteSSOPred, deleteNotificationsPred))

	// Watch for changes to ConfigMap sub-resources owned by ArgoCD instances.
	bldr.Owns(&corev1.ConfigMap{})

	// Watch for changes to Secret sub-resources owned by ArgoCD instances.
	bldr.Owns(&corev1.Secret{})

	// Watch for changes to Service sub-resources owned by ArgoCD instances.
	bldr.Owns(&corev1.Service{})

	// Watch for changes to Deployment sub-resources owned by ArgoCD instances.
	bldr.Owns(&appsv1.Deployment{})

	// Watch for changes to Ingress sub-resources owned by ArgoCD instances.
	bldr.Owns(&networkingv1.Ingress{})

	bldr.Owns(&v1.Role{})

	bldr.Owns(&v1.RoleBinding{})

	clusterResourceHandler := handler.EnqueueRequestsFromMapFunc(clusterResourceMapper)

	clusterSecretResourceHandler := handler.EnqueueRequestsFromMapFunc(clusterSecretResourceMapper)

	appSetGitlabSCMTLSConfigMapHandler := handler.EnqueueRequestsFromMapFunc(applicationSetGitlabSCMTLSConfigMapMapper)

	tlsSecretHandler := handler.EnqueueRequestsFromMapFunc(tlsSecretMapper)

	bldr.Watches(&v1.ClusterRoleBinding{}, clusterResourceHandler)

	bldr.Watches(&v1.ClusterRole{}, clusterResourceHandler)

	bldr.Watches(&corev1.ConfigMap{ObjectMeta: metav1.ObjectMeta{
		Name: common.ArgoCDAppSetGitlabSCMTLSCertsConfigMapName,
	}}, appSetGitlabSCMTLSConfigMapHandler)

	// Watch for secrets of type TLS that might be created by external processes
	bldr.Watches(&corev1.Secret{Type: corev1.SecretTypeTLS}, tlsSecretHandler)

	// Watch for cluster secrets added to the argocd instance
	bldr.Watches(&corev1.Secret{ObjectMeta: metav1.ObjectMeta{
		Labels: map[string]string{
			common.ArgoCDManagedByClusterArgoCDLabel: "cluster",
		}}}, clusterSecretResourceHandler)

	// Watch for changes to Secret sub-resources owned by ArgoCD instances.
	bldr.Owns(&appsv1.StatefulSet{})

	// Inspect cluster to verify availability of extra features
	// This sets the flags that are used in subsequent checks
	if err := InspectCluster(); err != nil {
		log.Info("unable to inspect cluster")
	}

	if IsRouteAPIAvailable() {
		// Watch OpenShift Route sub-resources owned by ArgoCD instances.
		bldr.Owns(&routev1.Route{})
	}

	if IsPrometheusAPIAvailable() {
		// Watch Prometheus sub-resources owned by ArgoCD instances.
		bldr.Owns(&monitoringv1.Prometheus{})

		// Watch Prometheus ServiceMonitor sub-resources owned by ArgoCD instances.
		bldr.Owns(&monitoringv1.ServiceMonitor{})
	}

	if IsTemplateAPIAvailable() {
		// Watch for the changes to Deployment Config
		bldr.Owns(&oappsv1.DeploymentConfig{}, builder.WithPredicates(deploymentConfigPred))

	}

	namespaceHandler := handler.EnqueueRequestsFromMapFunc(namespaceResourceMapper)

	bldr.Watches(&corev1.Namespace{}, namespaceHandler, builder.WithPredicates(namespaceFilterPredicate()))

	return bldr
}

func namespaceFilterPredicate() predicate.Predicate {
	return predicate.Funcs{
		UpdateFunc: func(e event.UpdateEvent) bool {
			// This checks if ArgoCDManagedByLabel exists in newMeta, if exists then -
			// 1. Check if oldMeta had the label or not? if no, return true
			// 2. if yes, check if the old and new values are different, if yes,
			// first deleteRBACs for the old value & return true.
			// Event is then handled by the reconciler, which would create appropriate RBACs.
			if valNew, ok := e.ObjectNew.GetLabels()[common.ArgoCDManagedByLabel]; ok {
				if valOld, ok := e.ObjectOld.GetLabels()[common.ArgoCDManagedByLabel]; ok && valOld != valNew {
					k8sClient, err := initK8sClient()
					if err != nil {
						return false
					}
					if err := deleteRBACsForNamespace(e.ObjectOld.GetName(), k8sClient); err != nil {
						log.Error(err, fmt.Sprintf("failed to delete RBACs for namespace: %s", e.ObjectOld.GetName()))
					} else {
						log.Info(fmt.Sprintf("Successfully removed the RBACs for namespace: %s", e.ObjectOld.GetName()))
					}

					// Delete namespace from cluster secret of previously managing argocd instance
					if err = deleteManagedNamespaceFromClusterSecret(valOld, e.ObjectOld.GetName(), k8sClient); err != nil {
						log.Error(err, fmt.Sprintf("unable to delete namespace %s from cluster secret", e.ObjectOld.GetName()))
					} else {
						log.Info(fmt.Sprintf("Successfully deleted namespace %s from cluster secret", e.ObjectOld.GetName()))
					}
				}
				return true
			}
			// This checks if the old meta had the label, if it did, delete the RBACs for the namespace
			// which were created when the label was added to the namespace.
			if ns, ok := e.ObjectOld.GetLabels()[common.ArgoCDManagedByLabel]; ok && ns != "" {
				k8sClient, err := initK8sClient()
				if err != nil {
					return false
				}
				if err := deleteRBACsForNamespace(e.ObjectOld.GetName(), k8sClient); err != nil {
					log.Error(err, fmt.Sprintf("failed to delete RBACs for namespace: %s", e.ObjectOld.GetName()))
				} else {
					log.Info(fmt.Sprintf("Successfully removed the RBACs for namespace: %s", e.ObjectOld.GetName()))
				}

				// Delete managed namespace from cluster secret
				if err = deleteManagedNamespaceFromClusterSecret(ns, e.ObjectOld.GetName(), k8sClient); err != nil {
					log.Error(err, fmt.Sprintf("unable to delete namespace %s from cluster secret", e.ObjectOld.GetName()))
				} else {
					log.Info(fmt.Sprintf("Successfully deleted namespace %s from cluster secret", e.ObjectOld.GetName()))
				}

			}
			return false
		},
		DeleteFunc: func(e event.DeleteEvent) bool {
			if ns, ok := e.Object.GetLabels()[common.ArgoCDManagedByLabel]; ok && ns != "" {
				k8sClient, err := initK8sClient()

				if err != nil {
					return false
				}
				// Delete managed namespace from cluster secret
				err = deleteManagedNamespaceFromClusterSecret(ns, e.Object.GetName(), k8sClient)
				if err != nil {
					log.Error(err, fmt.Sprintf("unable to delete namespace %s from cluster secret", e.Object.GetName()))
				} else {
					log.Info(fmt.Sprintf("Successfully deleted namespace %s from cluster secret", e.Object.GetName()))
				}
			}

			// if a namespace is deleted, remove it from deprecationEventEmissionTracker (if exists) so that if a namespace with the same name
			// is created in the future and contains an Argo CD instance, it will be tracked appropriately
			delete(DeprecationEventEmissionTracker, e.Object.GetName())
			return false
		},
	}
}

// deleteRBACsForNamespace deletes the RBACs when the label from the namespace is removed.
func deleteRBACsForNamespace(sourceNS string, k8sClient kubernetes.Interface) error {
	log.Info(fmt.Sprintf("Removing the RBACs created for the namespace: %s", sourceNS))

	// List all the roles created for ArgoCD using the label selector
	labelSelector := metav1.LabelSelector{MatchLabels: map[string]string{common.ArgoCDKeyPartOf: common.ArgoCDAppName}}
	roles, err := k8sClient.RbacV1().Roles(sourceNS).List(context.TODO(), metav1.ListOptions{LabelSelector: labels.Set(labelSelector.MatchLabels).String()})
	if err != nil {
		log.Error(err, fmt.Sprintf("failed to list roles for namespace: %s", sourceNS))
		return err
	}

	// Delete all the retrieved roles
	for _, role := range roles.Items {
		err = k8sClient.RbacV1().Roles(sourceNS).Delete(context.TODO(), role.Name, metav1.DeleteOptions{})
		if err != nil {
			log.Error(err, fmt.Sprintf("failed to delete roles for namespace: %s", sourceNS))
		}
	}

	// List all the roles bindings created for ArgoCD using the label selector
	roleBindings, err := k8sClient.RbacV1().RoleBindings(sourceNS).List(context.TODO(), metav1.ListOptions{LabelSelector: labels.Set(labelSelector.MatchLabels).String()})
	if err != nil {
		log.Error(err, fmt.Sprintf("failed to list role bindings for namespace: %s", sourceNS))
		return err
	}

	// Delete all the retrieved role bindings
	for _, roleBinding := range roleBindings.Items {
		err = k8sClient.RbacV1().RoleBindings(sourceNS).Delete(context.TODO(), roleBinding.Name, metav1.DeleteOptions{})
		if err != nil {
			log.Error(err, fmt.Sprintf("failed to delete role binding for namespace: %s", sourceNS))
		}
	}

	return nil
}

func deleteManagedNamespaceFromClusterSecret(ownerNS, sourceNS string, k8sClient kubernetes.Interface) error {

	// Get the cluster secret used for configuring ArgoCD
	labelSelector := metav1.LabelSelector{MatchLabels: map[string]string{common.ArgoCDSecretTypeLabel: "cluster"}}
	secrets, err := k8sClient.CoreV1().Secrets(ownerNS).List(context.TODO(), metav1.ListOptions{LabelSelector: labels.Set(labelSelector.MatchLabels).String()})
	if err != nil {
		log.Error(err, fmt.Sprintf("failed to retrieve secrets for namespace: %s", ownerNS))
		return err
	}
	for _, secret := range secrets.Items {
		if string(secret.Data["server"]) != common.ArgoCDDefaultServer {
			continue
		}
		if namespaces, ok := secret.Data["namespaces"]; ok {
			namespaceList := strings.Split(string(namespaces), ",")
			var result []string

			for _, n := range namespaceList {
				// remove the namespace from the list of namespaces
				if strings.TrimSpace(n) == sourceNS {
					continue
				}
				result = append(result, strings.TrimSpace(n))
				sort.Strings(result)
				secret.Data["namespaces"] = []byte(strings.Join(result, ","))
			}
			// Update the secret with the updated list of namespaces
			if _, err = k8sClient.CoreV1().Secrets(ownerNS).Update(context.TODO(), &secret, metav1.UpdateOptions{}); err != nil {
				log.Error(err, fmt.Sprintf("failed to update cluster permission secret for namespace: %s", ownerNS))
				return err
			}
		}
	}
	return nil
}

// removeUnmanagedSourceNamespaceResources cleansup resources from SourceNamespaces if namespace is not managed by argocd instance.
// It also removes the managed-by-cluster-argocd label from the namespace
func (r *ReconcileArgoCD) removeUnmanagedSourceNamespaceResources(cr *argoproj.ArgoCD) error {

	for ns := range r.ManagedSourceNamespaces {
		managedNamespace := false
		if cr.GetDeletionTimestamp() == nil {
			for _, namespace := range cr.Spec.SourceNamespaces {
				if namespace == ns {
					managedNamespace = true
					break
				}
			}
		}

		if !managedNamespace {
			if err := r.cleanupUnmanagedSourceNamespaceResources(cr, ns); err != nil {
				log.Error(err, fmt.Sprintf("error cleaning up resources for namespace %s", ns))
				continue
			}
			delete(r.ManagedSourceNamespaces, ns)
		}
	}
	return nil
}

func (r *ReconcileArgoCD) cleanupUnmanagedSourceNamespaceResources(cr *argoproj.ArgoCD, ns string) error {
	namespace := corev1.Namespace{}
	if err := r.Client.Get(context.TODO(), types.NamespacedName{Name: ns}, &namespace); err != nil {
		if !apierrors.IsNotFound(err) {
			return err
		}
		return nil
	}
	// Remove managed-by-cluster-argocd from the namespace
	delete(namespace.Labels, common.ArgoCDManagedByClusterArgoCDLabel)
	if err := r.Client.Update(context.TODO(), &namespace); err != nil {
		log.Error(err, fmt.Sprintf("failed to remove label from namespace [%s]", namespace.Name))
	}

	// Delete Roles for SourceNamespaces
	existingRole := v1.Role{}
	roleName := getRoleNameForApplicationSourceNamespaces(namespace.Name, cr)
	if err := r.Client.Get(context.TODO(), types.NamespacedName{Name: roleName, Namespace: namespace.Name}, &existingRole); err != nil {
		if !apierrors.IsNotFound(err) {
			return fmt.Errorf("failed to fetch the role for the service account associated with %s : %s", common.ArgoCDServerComponent, err)
		}
	}
	if existingRole.Name != "" {
		if err := r.Client.Delete(context.TODO(), &existingRole); err != nil {
			return err
		}
	}
	// Delete RoleBindings for SourceNamespaces
	existingRoleBinding := &v1.RoleBinding{}
	roleBindingName := getRoleBindingNameForSourceNamespaces(cr.Name, namespace.Name)
	if err := r.Client.Get(context.TODO(), types.NamespacedName{Name: roleBindingName, Namespace: namespace.Name}, existingRoleBinding); err != nil {
		if !apierrors.IsNotFound(err) {
			return fmt.Errorf("failed to get the rolebinding associated with %s : %s", common.ArgoCDServerComponent, err)
		}
	}
	if existingRoleBinding.Name != "" {
		if err := r.Client.Delete(context.TODO(), existingRoleBinding); err != nil {
			return err
		}
	}
	return nil
}

// getApplicationSetHTTPServerHost will return the host for the given ArgoCD.
func getApplicationSetHTTPServerHost(cr *argoproj.ArgoCD) string {
	host := cr.Name
	if len(cr.Spec.ApplicationSet.WebhookServer.Host) > 0 {
		host = cr.Spec.ApplicationSet.WebhookServer.Host
	}
	return host
}<|MERGE_RESOLUTION|>--- conflicted
+++ resolved
@@ -109,15 +109,6 @@
 	return cr.Spec.Server.Insecure
 }
 
-<<<<<<< HEAD
-func isRepoServerTLSVerificationRequested(cr *argoproj.ArgoCD) bool {
-	return cr.Spec.Repo.VerifyTLS
-=======
-func isRedisTLSVerificationDisabled(cr *argoproj.ArgoCD) bool {
-	return cr.Spec.Redis.DisableTLSVerification
->>>>>>> 1b81c4b9
-}
-
 // getArgoServerGRPCHost will return the GRPC host for the given ArgoCD.
 func getArgoServerGRPCHost(cr *argoproj.ArgoCD) string {
 	host := nameWithSuffix("grpc", cr)
