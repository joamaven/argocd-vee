--- conflicted
+++ resolved
@@ -59,19 +59,6 @@
 	"sigs.k8s.io/controller-runtime/pkg/source"
 )
 
-<<<<<<< HEAD
-// verifyVersionAPI will verify that the template API is present.
-func verifyVersionAPI() error {
-	found, err := argoutil.VerifyAPI(configv1.GroupName, configv1.GroupVersion.Version)
-	if err != nil {
-		return err
-	}
-	versionAPIFound = found
-	return nil
-}
-
-=======
->>>>>>> bc591184
 // generateArgoAdminPassword will generate and return the admin password for Argo CD.
 func generateArgoAdminPassword() ([]byte, error) {
 	pass, err := password.Generate(
