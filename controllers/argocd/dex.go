package argocd

import (
	"context"
	e "errors"
	"fmt"
	"reflect"
	"strings"
	"time"

	"k8s.io/apimachinery/pkg/api/errors"
	metav1 "k8s.io/apimachinery/pkg/apis/meta/v1"

	"gopkg.in/yaml.v2"
	corev1 "k8s.io/api/core/v1"
	rbacv1 "k8s.io/api/rbac/v1"
	"k8s.io/apimachinery/pkg/util/intstr"
	"sigs.k8s.io/controller-runtime/pkg/controller/controllerutil"

	argoproj "github.com/argoproj-labs/argocd-operator/api/v1beta1"
	"github.com/argoproj-labs/argocd-operator/common"
	"github.com/argoproj-labs/argocd-operator/pkg/mutation/openshift"
	"github.com/argoproj-labs/argocd-operator/pkg/util"
)

// DexConnector represents an authentication connector for Dex.
type DexConnector struct {
	Config map[string]interface{} `yaml:"config,omitempty"`
	ID     string                 `yaml:"id"`
	Name   string                 `yaml:"name"`
	Type   string                 `yaml:"type"`
}

// UseDex determines whether Dex resources should be created and configured or not
func UseDex(cr *argoproj.ArgoCD) bool {
	if cr.Spec.SSO != nil {
		return cr.Spec.SSO.Provider.ToLower() == argoproj.SSOProviderTypeDex
	}

	return false
}

// getDexOAuthClientSecret will return the OAuth client secret for the given ArgoCD.
<<<<<<< HEAD
func (r *ArgoCDReconciler) getDexOAuthClientSecret(cr *argoprojv1a1.ArgoCD) (*string, error) {
=======
func (r *ReconcileArgoCD) getDexOAuthClientSecret(cr *argoproj.ArgoCD) (*string, error) {
>>>>>>> 75d6cf4d
	sa := newServiceAccountWithName(common.ArgoCDDefaultDexServiceAccountName, cr)
	if err := util.FetchObject(r.Client, cr.Namespace, sa.Name, sa); err != nil {
		return nil, err
	}

	// Find the token secret
	var tokenSecret *corev1.ObjectReference
	for _, saSecret := range sa.Secrets {
		if strings.Contains(saSecret.Name, "token") {
			tokenSecret = &saSecret
			break
		}
	}

	if tokenSecret == nil {
		// This change of creating secret for dex service account,is due to change of reduction of secret-based service account tokens in k8s v1.24 so from k8s v1.24 no default secret for service account is created, but for dex to work we need to provide token of secret used by dex service account as a oauth token, this change helps to achieve it, in long run we should see do dex really requires a secret or it manages to create one using TokenRequest API or may be change how dex is used or configured by operator
		secret := &corev1.Secret{
			ObjectMeta: metav1.ObjectMeta{
				GenerateName: "argocd-dex-server-token-",
				Namespace:    cr.Namespace,
				Annotations: map[string]string{
					corev1.ServiceAccountNameKey: sa.Name,
				},
			},
			Type: corev1.SecretTypeServiceAccountToken,
		}
		err := r.Client.Create(context.TODO(), secret)
		if err != nil {
			return nil, e.New("unable to locate and create ServiceAccount token for OAuth client secret")
		}
		err = controllerutil.SetControllerReference(cr, secret, r.Scheme)
		if err != nil {
			return nil, err
		}
		tokenSecret = &corev1.ObjectReference{
			Name:      secret.Name,
			Namespace: cr.Namespace,
		}
		sa.Secrets = append(sa.Secrets, *tokenSecret)
		err = r.Client.Update(context.TODO(), sa)
		if err != nil {
			return nil, e.New("failed to add ServiceAccount token for OAuth client secret")
		}
	}

	// Fetch the secret to obtain the token
	secret := util.NewSecretWithName(cr, tokenSecret.Name)
	if err := util.FetchObject(r.Client, cr.Namespace, secret.Name, secret); err != nil {
		return nil, err
	}

	token := string(secret.Data["token"])
	return &token, nil
}

// reconcileDexConfiguration will ensure that Dex is configured properly.
<<<<<<< HEAD
func (r *ArgoCDReconciler) reconcileDexConfiguration(cm *corev1.ConfigMap, cr *argoprojv1a1.ArgoCD) error {
=======
func (r *ReconcileArgoCD) reconcileDexConfiguration(cm *corev1.ConfigMap, cr *argoproj.ArgoCD) error {
>>>>>>> 75d6cf4d
	actual := cm.Data[common.ArgoCDKeyDexConfig]
	desired := getDexConfig(cr)

	// If no dexConfig expressed but openShiftOAuth is requested through `.spec.sso.dex`, use default
	// openshift dex config
	if len(desired) <= 0 && (cr.Spec.SSO != nil && cr.Spec.SSO.Dex != nil && cr.Spec.SSO.Dex.OpenShiftOAuth) {
		cfg, err := r.getOpenShiftDexConfig(cr)
		if err != nil {
			return err
		}
		desired = cfg
	}

	if actual != desired {
		// Update ConfigMap with desired configuration.
		cm.Data[common.ArgoCDKeyDexConfig] = desired
		if err := r.Client.Update(context.TODO(), cm); err != nil {
			return err
		}

		// Trigger rollout of Dex Deployment to pick up changes.
		deploy := newDeploymentWithSuffix("dex-server", "dex-server", cr)
		if !util.IsObjectFound(r.Client, deploy.Namespace, deploy.Name, deploy) {
			log.Info("unable to locate dex deployment")
			return nil
		}

		deploy.Spec.Template.ObjectMeta.Labels["dex.config.changed"] = time.Now().UTC().Format(common.TimeFormatMST)
		return r.Client.Update(context.TODO(), deploy)
	}
	return nil
}

// getOpenShiftDexConfig will return the configuration for the Dex server running on OpenShift.
<<<<<<< HEAD
func (r *ArgoCDReconciler) getOpenShiftDexConfig(cr *argoprojv1a1.ArgoCD) (string, error) {
=======
func (r *ReconcileArgoCD) getOpenShiftDexConfig(cr *argoproj.ArgoCD) (string, error) {
>>>>>>> 75d6cf4d

	groups := []string{}

	// Allow override of groups from CR
	if cr.Spec.SSO != nil && cr.Spec.SSO.Dex != nil && cr.Spec.SSO.Dex.Groups != nil {
		groups = cr.Spec.SSO.Dex.Groups
	}

	connector := DexConnector{
		Type: "openshift",
		ID:   "openshift",
		Name: "OpenShift",
		Config: map[string]interface{}{
			"issuer":       "https://kubernetes.default.svc", // TODO: Should this be hard-coded?
			"clientID":     getDexOAuthClientID(cr),
			"clientSecret": "$oidc.dex.clientSecret",
			"redirectURI":  r.getDexOAuthRedirectURI(cr),
			"insecureCA":   true, // TODO: Configure for openshift CA,
			"groups":       groups,
		},
	}

	connectors := make([]DexConnector, 0)
	connectors = append(connectors, connector)

	dex := make(map[string]interface{})
	dex["connectors"] = connectors

	bytes, err := yaml.Marshal(dex)
	return string(bytes), err
}

// reconcileDexServiceAccount will ensure that the Dex ServiceAccount is configured properly for OpenShift OAuth.
<<<<<<< HEAD
func (r *ArgoCDReconciler) reconcileDexServiceAccount(cr *argoprojv1a1.ArgoCD) error {
=======
func (r *ReconcileArgoCD) reconcileDexServiceAccount(cr *argoproj.ArgoCD) error {
>>>>>>> 75d6cf4d

	// if openShiftOAuth set to false in `.spec.sso.dex`, no need to configure it
	if cr.Spec.SSO == nil || cr.Spec.SSO.Dex == nil || !cr.Spec.SSO.Dex.OpenShiftOAuth {
		return nil // OpenShift OAuth not enabled, move along...
	}

	log.Info("oauth enabled, configuring dex service account")
	sa := newServiceAccountWithName(common.ArgoCDDefaultDexServiceAccountName, cr)
	if err := util.FetchObject(r.Client, cr.Namespace, sa.Name, sa); err != nil {
		return err
	}

	// Get the OAuth redirect URI that should be used.
	uri := r.getDexOAuthRedirectURI(cr)
	log.Info(fmt.Sprintf("URI: %s", uri))

	// Get the current redirect URI
	ann := sa.ObjectMeta.Annotations
	currentURI, found := ann[common.SAOpenshiftKeyOAuthRedirectURI]
	if found && currentURI == uri {
		return nil // Redirect URI annotation found and correct, move along...
	}

	log.Info(fmt.Sprintf("current URI: %s is not correct, should be: %s", currentURI, uri))
	if len(ann) <= 0 {
		ann = make(map[string]string)
	}

	ann[common.SAOpenshiftKeyOAuthRedirectURI] = uri
	sa.ObjectMeta.Annotations = ann

	return r.Client.Update(context.TODO(), sa)
}

// reconcileDexDeployment will ensure the Deployment resource is present for the ArgoCD Dex component.
<<<<<<< HEAD
func (r *ArgoCDReconciler) reconcileDexDeployment(cr *argoprojv1a1.ArgoCD) error {
=======
func (r *ReconcileArgoCD) reconcileDexDeployment(cr *argoproj.ArgoCD) error {
>>>>>>> 75d6cf4d
	deploy := newDeploymentWithSuffix("dex-server", "dex-server", cr)

	openshift.AddSeccompProfileForOpenShift(cr, &deploy.Spec.Template.Spec, r.Client)

	deploy.Spec.Template.Spec.Containers = []corev1.Container{{
		Command: []string{
			"/shared/argocd-dex",
			"rundex",
		},
		Image: getDexContainerImage(cr),
		Name:  "dex",
		Env:   util.ProxyEnvVars(),
		LivenessProbe: &corev1.Probe{
			ProbeHandler: corev1.ProbeHandler{
				HTTPGet: &corev1.HTTPGetAction{
					Path: "/healthz/live",
					Port: intstr.FromInt(common.ArgoCDDefaultDexMetricsPort),
				},
			},
			InitialDelaySeconds: 60,
			PeriodSeconds:       30,
		},
		Ports: []corev1.ContainerPort{
			{
				ContainerPort: common.ArgoCDDefaultDexHTTPPort,
				Name:          "http",
			}, {
				ContainerPort: common.ArgoCDDefaultDexGRPCPort,
				Name:          "grpc",
			}, {
				ContainerPort: common.ArgoCDDefaultDexMetricsPort,
				Name:          "metrics",
			},
		},
		Resources: getDexResources(cr),
		SecurityContext: &corev1.SecurityContext{
			AllowPrivilegeEscalation: util.BoolPtr(false),
			Capabilities: &corev1.Capabilities{
				Drop: []corev1.Capability{
					"ALL",
				},
			},
			RunAsNonRoot: util.BoolPtr(true),
		},
		VolumeMounts: []corev1.VolumeMount{{
			Name:      "static-files",
			MountPath: "/shared",
		}},
	}}

	deploy.Spec.Template.Spec.InitContainers = []corev1.Container{{
		Command: []string{
			"cp",
			"-n",
			"/usr/local/bin/argocd",
			"/shared/argocd-dex",
		},
		Env:             util.ProxyEnvVars(),
		Image:           getArgoContainerImage(cr),
		ImagePullPolicy: corev1.PullAlways,
		Name:            "copyutil",
		Resources:       getDexResources(cr),
		SecurityContext: &corev1.SecurityContext{
			AllowPrivilegeEscalation: util.BoolPtr(false),
			Capabilities: &corev1.Capabilities{
				Drop: []corev1.Capability{
					"ALL",
				},
			},
			RunAsNonRoot: util.BoolPtr(true),
		},
		VolumeMounts: []corev1.VolumeMount{{
			Name:      "static-files",
			MountPath: "/shared",
		}},
	}}

	deploy.Spec.Template.Spec.ServiceAccountName = fmt.Sprintf("%s-%s", cr.Name, common.ArgoCDDefaultDexServiceAccountName)
	deploy.Spec.Template.Spec.Volumes = []corev1.Volume{{
		Name: "static-files",
		VolumeSource: corev1.VolumeSource{
			EmptyDir: &corev1.EmptyDirVolumeSource{},
		},
	}}

	existing := newDeploymentWithSuffix("dex-server", "dex-server", cr)
	if util.IsObjectFound(r.Client, cr.Namespace, existing.Name, existing) {

		// dex uninstallation requested
		if !UseDex(cr) {
			log.Info("deleting the existing dex deployment because dex uninstallation has been requested")
			return r.Client.Delete(context.TODO(), existing)
		}
		changed := false

		actualImage := existing.Spec.Template.Spec.Containers[0].Image
		desiredImage := getDexContainerImage(cr)
		if actualImage != desiredImage {
			existing.Spec.Template.Spec.Containers[0].Image = desiredImage
			existing.Spec.Template.ObjectMeta.Labels[common.ImageUpgradedKey] = time.Now().UTC().Format(common.TimeFormatMST)
			changed = true
		}

		actualImage = existing.Spec.Template.Spec.InitContainers[0].Image
		desiredImage = getArgoContainerImage(cr)
		if actualImage != desiredImage {
			existing.Spec.Template.Spec.InitContainers[0].Image = desiredImage
			existing.Spec.Template.ObjectMeta.Labels[common.ImageUpgradedKey] = time.Now().UTC().Format(common.TimeFormatMST)
			changed = true
		}
		updateNodePlacement(existing, deploy, &changed)
		if !reflect.DeepEqual(existing.Spec.Template.Spec.Containers[0].Env,
			deploy.Spec.Template.Spec.Containers[0].Env) {
			existing.Spec.Template.Spec.Containers[0].Env = deploy.Spec.Template.Spec.Containers[0].Env
			changed = true
		}

		if !reflect.DeepEqual(existing.Spec.Template.Spec.InitContainers[0].Env,
			deploy.Spec.Template.Spec.InitContainers[0].Env) {
			existing.Spec.Template.Spec.InitContainers[0].Env = deploy.Spec.Template.Spec.InitContainers[0].Env
			changed = true
		}

		if !reflect.DeepEqual(deploy.Spec.Template.Spec.Containers[0].Resources, existing.Spec.Template.Spec.Containers[0].Resources) {
			existing.Spec.Template.Spec.Containers[0].Resources = deploy.Spec.Template.Spec.Containers[0].Resources
			changed = true
		}

		if changed {
			return r.Client.Update(context.TODO(), existing)
		}
		return nil // Deployment found with nothing to do, move along...
	}

	// if Dex installation has not been requested, do nothing
	if !UseDex(cr) {
		return nil
	}

	if err := controllerutil.SetControllerReference(cr, deploy, r.Scheme); err != nil {
		return err
	}

	log.Info(fmt.Sprintf("creating deployment %s for Argo CD instance %s in namespace %s", deploy.Name, cr.Name, cr.Namespace))
	return r.Client.Create(context.TODO(), deploy)
}

// reconcileDexService will ensure that the Service for Dex is present.
<<<<<<< HEAD
func (r *ArgoCDReconciler) reconcileDexService(cr *argoprojv1a1.ArgoCD) error {
=======
func (r *ReconcileArgoCD) reconcileDexService(cr *argoproj.ArgoCD) error {
>>>>>>> 75d6cf4d
	svc := newServiceWithSuffix("dex-server", "dex-server", cr)
	if util.IsObjectFound(r.Client, cr.Namespace, svc.Name, svc) {

		// dex uninstallation requested
		if !UseDex(cr) {
			log.Info("deleting the existing Dex service because dex uninstallation has been requested")
			return r.Client.Delete(context.TODO(), svc)
		}
		return nil
	}

	// if Dex installation has not been requested, do nothing
	if !UseDex(cr) {
		return nil // Dex is disabled, do nothing
	}

	svc.Spec.Selector = map[string]string{
		common.AppK8sKeyName: util.NameWithSuffix(cr.Name, "dex-server"),
	}

	svc.Spec.Ports = []corev1.ServicePort{
		{
			Name:       "http",
			Port:       common.ArgoCDDefaultDexHTTPPort,
			Protocol:   corev1.ProtocolTCP,
			TargetPort: intstr.FromInt(common.ArgoCDDefaultDexHTTPPort),
		}, {
			Name:       "grpc",
			Port:       common.ArgoCDDefaultDexGRPCPort,
			Protocol:   corev1.ProtocolTCP,
			TargetPort: intstr.FromInt(common.ArgoCDDefaultDexGRPCPort),
		},
	}

	if err := controllerutil.SetControllerReference(cr, svc, r.Scheme); err != nil {
		return err
	}

	log.Info(fmt.Sprintf("creating service %s for Argo CD instance %s in namespace %s", svc.Name, cr.Name, cr.Namespace))
	return r.Client.Create(context.TODO(), svc)
}

// reconcileDexResources consolidates all dex resources reconciliation calls. It serves as the single place to trigger both creation
// and deletion of dex resources based on the specified configuration of dex
<<<<<<< HEAD
func (r *ArgoCDReconciler) reconcileDexResources(cr *argoprojv1a1.ArgoCD) error {
=======
func (r *ReconcileArgoCD) reconcileDexResources(cr *argoproj.ArgoCD) error {
>>>>>>> 75d6cf4d

	if _, err := r.reconcileRole(common.ArgoCDDexServerComponent, policyRuleForDexServer(), cr); err != nil {
		log.Error(err, "error reconciling dex role")
	}

	if err := r.reconcileRoleBinding(common.ArgoCDDexServerComponent, policyRuleForDexServer(), cr); err != nil {
		log.Error(err, "error reconciling dex rolebinding")
	}

	if err := r.reconcileServiceAccountPermissions(common.ArgoCDDexServerComponent, policyRuleForDexServer(), cr); err != nil {
		return err
	}

	// specialized handling for dex
	if err := r.reconcileDexServiceAccount(cr); err != nil {
		log.Error(err, "error reconciling dex serviceaccount")
	}

	// Reconcile dex config in argocd-cm, create dex config in argocd-cm if required (right after dex is enabled)
	if err := r.reconcileArgoConfigMap(cr); err != nil {
		log.Error(err, "error reconciling argocd-cm configmap")
	}

	if err := r.reconcileDexService(cr); err != nil {
		log.Error(err, "error reconciling dex service")
	}

	if err := r.reconcileDexDeployment(cr); err != nil {
		log.Error(err, "error reconciling dex deployment")
	}

	if err := r.reconcileStatusSSO(cr); err != nil {
		log.Error(err, "error reconciling dex status")
	}

	return nil
}

// The code to create/delete notifications resources is written within the reconciliation logic itself. However, these functions must be called
// in the right order depending on whether resources are getting created or deleted. During creation we must create the role and sa first.
// RoleBinding and deployment are dependent on these resouces. During deletion the order is reversed.
// Deployment and RoleBinding must be deleted before the role and sa. deleteDexResources will only be called during
// delete events, so we don't need to worry about duplicate, recurring reconciliation calls
<<<<<<< HEAD
func (r *ArgoCDReconciler) deleteDexResources(cr *argoprojv1a1.ArgoCD) error {
=======
func (r *ReconcileArgoCD) deleteDexResources(cr *argoproj.ArgoCD) error {
>>>>>>> 75d6cf4d

	sa := &corev1.ServiceAccount{}
	role := &rbacv1.Role{}

	if err := util.FetchObject(r.Client, cr.Namespace, fmt.Sprintf("%s-%s", cr.Name, common.ArgoCDDexServerComponent), sa); err != nil {
		if !errors.IsNotFound(err) {
			return err
		}
	}
	if err := util.FetchObject(r.Client, cr.Namespace, fmt.Sprintf("%s-%s", cr.Name, common.ArgoCDDexServerComponent), role); err != nil {
		if !errors.IsNotFound(err) {
			return err
		}
	}

	if err := r.reconcileDexDeployment(cr); err != nil {
		log.Error(err, "error reconciling dex deployment")
	}

	if err := r.reconcileDexService(cr); err != nil {
		log.Error(err, "error reconciling dex service")
	}

	// Reconcile dex config in argocd-cm (right after dex is disabled)
	// this is required for a one time trigger of reconcileDexConfiguration directly in case of a dex deletion event,
	// since reconcileArgoConfigMap won't call reconcileDexConfiguration once dex has been disabled (to avoid reconciling on
	// dexconfig unnecessarily when it isn't enabled)
	cm := newConfigMapWithName(common.ArgoCDConfigMapName, cr)
	if util.IsObjectFound(r.Client, cr.Namespace, cm.Name, cm) {
		if err := r.reconcileDexConfiguration(cm, cr); err != nil {
			log.Error(err, "error reconciling dex configuration in configmap")
		}
	}

	if err := r.reconcileRoleBinding(common.ArgoCDDexServerComponent, policyRuleForDexServer(), cr); err != nil {
		log.Error(err, "error reconciling dex rolebinding")
	}

	if err := r.reconcileStatusSSO(cr); err != nil {
		log.Error(err, "error reconciling dex status")
	}

	return nil
}<|MERGE_RESOLUTION|>--- conflicted
+++ resolved
@@ -41,11 +41,7 @@
 }
 
 // getDexOAuthClientSecret will return the OAuth client secret for the given ArgoCD.
-<<<<<<< HEAD
 func (r *ArgoCDReconciler) getDexOAuthClientSecret(cr *argoprojv1a1.ArgoCD) (*string, error) {
-=======
-func (r *ReconcileArgoCD) getDexOAuthClientSecret(cr *argoproj.ArgoCD) (*string, error) {
->>>>>>> 75d6cf4d
 	sa := newServiceAccountWithName(common.ArgoCDDefaultDexServiceAccountName, cr)
 	if err := util.FetchObject(r.Client, cr.Namespace, sa.Name, sa); err != nil {
 		return nil, err
@@ -102,11 +98,7 @@
 }
 
 // reconcileDexConfiguration will ensure that Dex is configured properly.
-<<<<<<< HEAD
 func (r *ArgoCDReconciler) reconcileDexConfiguration(cm *corev1.ConfigMap, cr *argoprojv1a1.ArgoCD) error {
-=======
-func (r *ReconcileArgoCD) reconcileDexConfiguration(cm *corev1.ConfigMap, cr *argoproj.ArgoCD) error {
->>>>>>> 75d6cf4d
 	actual := cm.Data[common.ArgoCDKeyDexConfig]
 	desired := getDexConfig(cr)
 
@@ -141,11 +133,7 @@
 }
 
 // getOpenShiftDexConfig will return the configuration for the Dex server running on OpenShift.
-<<<<<<< HEAD
 func (r *ArgoCDReconciler) getOpenShiftDexConfig(cr *argoprojv1a1.ArgoCD) (string, error) {
-=======
-func (r *ReconcileArgoCD) getOpenShiftDexConfig(cr *argoproj.ArgoCD) (string, error) {
->>>>>>> 75d6cf4d
 
 	groups := []string{}
 
@@ -179,11 +167,7 @@
 }
 
 // reconcileDexServiceAccount will ensure that the Dex ServiceAccount is configured properly for OpenShift OAuth.
-<<<<<<< HEAD
 func (r *ArgoCDReconciler) reconcileDexServiceAccount(cr *argoprojv1a1.ArgoCD) error {
-=======
-func (r *ReconcileArgoCD) reconcileDexServiceAccount(cr *argoproj.ArgoCD) error {
->>>>>>> 75d6cf4d
 
 	// if openShiftOAuth set to false in `.spec.sso.dex`, no need to configure it
 	if cr.Spec.SSO == nil || cr.Spec.SSO.Dex == nil || !cr.Spec.SSO.Dex.OpenShiftOAuth {
@@ -219,11 +203,7 @@
 }
 
 // reconcileDexDeployment will ensure the Deployment resource is present for the ArgoCD Dex component.
-<<<<<<< HEAD
 func (r *ArgoCDReconciler) reconcileDexDeployment(cr *argoprojv1a1.ArgoCD) error {
-=======
-func (r *ReconcileArgoCD) reconcileDexDeployment(cr *argoproj.ArgoCD) error {
->>>>>>> 75d6cf4d
 	deploy := newDeploymentWithSuffix("dex-server", "dex-server", cr)
 
 	openshift.AddSeccompProfileForOpenShift(cr, &deploy.Spec.Template.Spec, r.Client)
@@ -372,11 +352,7 @@
 }
 
 // reconcileDexService will ensure that the Service for Dex is present.
-<<<<<<< HEAD
 func (r *ArgoCDReconciler) reconcileDexService(cr *argoprojv1a1.ArgoCD) error {
-=======
-func (r *ReconcileArgoCD) reconcileDexService(cr *argoproj.ArgoCD) error {
->>>>>>> 75d6cf4d
 	svc := newServiceWithSuffix("dex-server", "dex-server", cr)
 	if util.IsObjectFound(r.Client, cr.Namespace, svc.Name, svc) {
 
@@ -421,11 +397,7 @@
 
 // reconcileDexResources consolidates all dex resources reconciliation calls. It serves as the single place to trigger both creation
 // and deletion of dex resources based on the specified configuration of dex
-<<<<<<< HEAD
 func (r *ArgoCDReconciler) reconcileDexResources(cr *argoprojv1a1.ArgoCD) error {
-=======
-func (r *ReconcileArgoCD) reconcileDexResources(cr *argoproj.ArgoCD) error {
->>>>>>> 75d6cf4d
 
 	if _, err := r.reconcileRole(common.ArgoCDDexServerComponent, policyRuleForDexServer(), cr); err != nil {
 		log.Error(err, "error reconciling dex role")
@@ -469,11 +441,7 @@
 // RoleBinding and deployment are dependent on these resouces. During deletion the order is reversed.
 // Deployment and RoleBinding must be deleted before the role and sa. deleteDexResources will only be called during
 // delete events, so we don't need to worry about duplicate, recurring reconciliation calls
-<<<<<<< HEAD
 func (r *ArgoCDReconciler) deleteDexResources(cr *argoprojv1a1.ArgoCD) error {
-=======
-func (r *ReconcileArgoCD) deleteDexResources(cr *argoproj.ArgoCD) error {
->>>>>>> 75d6cf4d
 
 	sa := &corev1.ServiceAccount{}
 	role := &rbacv1.Role{}
