package applicationset

import (
	"reflect"

	"github.com/argoproj-labs/argocd-operator/common"
	"github.com/argoproj-labs/argocd-operator/controllers/argocd/argocdcommon"
	"github.com/argoproj-labs/argocd-operator/pkg/cluster"
	"github.com/argoproj-labs/argocd-operator/pkg/permissions"
	"github.com/pkg/errors"

	rbacv1 "k8s.io/api/rbac/v1"
	apierrors "k8s.io/apimachinery/pkg/api/errors"
	metav1 "k8s.io/apimachinery/pkg/apis/meta/v1"
	"sigs.k8s.io/controller-runtime/pkg/controller/controllerutil"
)

func (asr *ApplicationSetReconciler) reconcileRoleBinding() error {

	asr.Logger.Info("reconciling roleBinding")

	sa, err := permissions.GetServiceAccount(resourceName, asr.Instance.Namespace, asr.Client)

	if err != nil {
		asr.Logger.Error(err, "reconcileRoleBinding: failed to get serviceaccount", "name", resourceName, "namespace", asr.Instance.Namespace)
		return err
	}

	roleBindingRequest := permissions.RoleBindingRequest{
		ObjectMeta: metav1.ObjectMeta{
			Name:        resourceName,
			Namespace:   asr.Instance.Namespace,
			Labels:      resourceLabels,
			Annotations: asr.Instance.Annotations,
		},
		RoleRef: rbacv1.RoleRef{
			APIGroup: rbacv1.GroupName,
			Kind:     common.RoleKind,
			Name:     resourceName,
		},
		Subjects: []rbacv1.Subject{
			{
				Kind:      rbacv1.ServiceAccountKind,
				Name:      sa.Name,
				Namespace: sa.Namespace,
			},
		},
	}

	desiredRoleBinding := permissions.RequestRoleBinding(roleBindingRequest)

	namespace, err := cluster.GetNamespace(asr.Instance.Namespace, asr.Client)
	if err != nil {
		asr.Logger.Error(err, "reconcileRole: failed to retrieve namespace", "name", asr.Instance.Namespace)
		return err
	}
	if namespace.DeletionTimestamp != nil {
		if err := asr.deleteRole(desiredRoleBinding.Name, desiredRoleBinding.Namespace); err != nil {
			asr.Logger.Error(err, "reconcileRoleBinding: failed to delete roleBinding", "name", desiredRoleBinding.Name, "namespace", desiredRoleBinding.Namespace)
		}
		return err
	}

	existingRoleBinding, err := permissions.GetRoleBinding(desiredRoleBinding.Name, desiredRoleBinding.Namespace, asr.Client)
	if err != nil {
		if !apierrors.IsNotFound(err) {
			asr.Logger.Error(err, "reconcileRoleBinding: failed to retrieve roleBinding", "name", desiredRoleBinding.Name, "namespace", desiredRoleBinding.Namespace)
			return err
		}

<<<<<<< HEAD
		if err = controllerutil.SetControllerReference(asr.Instance, desiredRb, asr.Scheme); err != nil {
			asr.Logger.Error(err, "reconcileRoleBinding: failed to set owner reference for role", "name", desiredRb.Name, "namespace", desiredRb.Namespace)
=======
		if err = controllerutil.SetControllerReference(asr.Instance, desiredRoleBinding, asr.Scheme); err != nil {
			asr.Logger.Error(err, "reconcileRole: failed to set owner reference for role", "name", desiredRoleBinding.Name, "namespace", desiredRoleBinding.Namespace)
>>>>>>> e122612c
		}

		if err = permissions.CreateRoleBinding(desiredRoleBinding, asr.Client); err != nil {
			asr.Logger.Error(err, "reconcileRoleBinding: failed to create roleBinding", "name", desiredRoleBinding.Name, "namespace", desiredRoleBinding.Namespace)
			return err
		}
<<<<<<< HEAD
		asr.Logger.Info("roleBinding created", "name", desiredRb.Name, "namespace", desiredRb.Namespace)
=======
		asr.Logger.V(0).Info("reconcileRoleBinding: roleBinding created", "name", desiredRoleBinding.Name, "namespace", desiredRoleBinding.Namespace)
>>>>>>> e122612c
		return nil
	}

	// if roleRef differs, we must delete the rolebinding as kubernetes does not allow updation of roleRef
	if !reflect.DeepEqual(existingRoleBinding.RoleRef, desiredRoleBinding.RoleRef) {
		asr.Logger.Info("detected drift in roleRef for rolebinding", "name", existingRoleBinding.Name, "namespace", existingRoleBinding.Namespace)
		if err := asr.deleteRoleBinding(resourceName, asr.Instance.Namespace); err != nil {
			return errors.Wrapf(err, "reconcileRoleBinding: unable to delete obsolete rolebinding %s", existingRoleBinding.Name)
		}
		return nil
	}

	rbChanged := false

	fieldsToCompare := []argocdcommon.FieldToCompare{
		{Existing: &existingRoleBinding.Subjects, Desired: &desiredRoleBinding.Subjects, ExtraAction: nil},
	}

	argocdcommon.UpdateIfChanged(fieldsToCompare, &rbChanged)

	if !rbChanged {
		return nil
	}

	if err = permissions.UpdateRoleBinding(existingRoleBinding, asr.Client); err != nil {
		return errors.Wrapf(err, "reconcileRoleBinding: failed to update role %s", existingRoleBinding.Name)
	}

	asr.Logger.Info("rolebinding updated", "name", existingRoleBinding.Name, "namespace", existingRoleBinding.Namespace)

	return nil
}

func (asr *ApplicationSetReconciler) deleteRoleBinding(name, namespace string) error {
	if err := permissions.DeleteRoleBinding(name, namespace, asr.Client); err != nil {
		if apierrors.IsNotFound(err) {
			return nil
		}
		asr.Logger.Error(err, "DeleteRole: failed to delete roleBinding", "name", name, "namespace", namespace)
		return err
	}
	asr.Logger.Info("roleBinding deleted", "name", name, "namespace", namespace)
	return nil
}<|MERGE_RESOLUTION|>--- conflicted
+++ resolved
@@ -68,24 +68,15 @@
 			return err
 		}
 
-<<<<<<< HEAD
-		if err = controllerutil.SetControllerReference(asr.Instance, desiredRb, asr.Scheme); err != nil {
-			asr.Logger.Error(err, "reconcileRoleBinding: failed to set owner reference for role", "name", desiredRb.Name, "namespace", desiredRb.Namespace)
-=======
 		if err = controllerutil.SetControllerReference(asr.Instance, desiredRoleBinding, asr.Scheme); err != nil {
 			asr.Logger.Error(err, "reconcileRole: failed to set owner reference for role", "name", desiredRoleBinding.Name, "namespace", desiredRoleBinding.Namespace)
->>>>>>> e122612c
 		}
 
 		if err = permissions.CreateRoleBinding(desiredRoleBinding, asr.Client); err != nil {
 			asr.Logger.Error(err, "reconcileRoleBinding: failed to create roleBinding", "name", desiredRoleBinding.Name, "namespace", desiredRoleBinding.Namespace)
 			return err
 		}
-<<<<<<< HEAD
-		asr.Logger.Info("roleBinding created", "name", desiredRb.Name, "namespace", desiredRb.Namespace)
-=======
-		asr.Logger.V(0).Info("reconcileRoleBinding: roleBinding created", "name", desiredRoleBinding.Name, "namespace", desiredRoleBinding.Namespace)
->>>>>>> e122612c
+		asr.Logger.Info("roleBinding created", "name", desiredRoleBinding.Name, "namespace", desiredRoleBinding.Namespace)
 		return nil
 	}
 
